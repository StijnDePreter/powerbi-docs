{
    "redirections": [
        {
            "source_path": "powerbi-docs/desktop-directquery-data-sources.md",
            "redirect_url": "/power-bi/connect-data/power-bi-data-sources/",
            "redirect_document_id": false
        },
        {
            "source_path": "powerbi-docs/service-admin-power-bi-expressroute.md",
            "redirect_url": "/power-bi",
            "redirect_document_id": false
        },
        {
            "source_path": "powerbi-docs/guided-learning/index.yml",
            "redirect_url": "/learn/powerplatform/power-bi?WT.mc_id=powerbi_landingpage-docs-link",
            "redirect_document_id": false
        },
        {
            "source_path": "powerbi-docs/guided-learning/introductiontodax.yml",
            "redirect_url": "/learn/paths/dax-power-bi/",
            "redirect_document_id": false
        },
        {
            "source_path": "powerbi-docs/guided-learning/gettingstarted.yml",
            "redirect_url": "/learn/modules/get-started-with-power-bi/",
            "redirect_document_id": false
        },
        {
            "source_path": "powerbi-docs/guided-learning/gettingdata.yml",
            "redirect_url": "/learn/modules/get-data-power-bi/",
            "redirect_document_id": false
        },
        {
            "source_path": "powerbi-docs/guided-learning/modeling.yml",
            "redirect_url": "/learn/modules/model-data-power-bi/",
            "redirect_document_id": false
        },
        {
            "source_path": "powerbi-docs/guided-learning/visualizations.yml",
            "redirect_url": "/learn/modules/visuals-in-power-bi/",
            "redirect_document_id": false
        },
        {
            "source_path": "powerbi-docs/guided-learning/powerbiandexcel.yml",
            "redirect_url": "/learn/modules/get-data-power-bi/",
            "redirect_document_id": false
        },
        {
            "source_path": "powerbi-docs/guided-learning/exploringdata.yml",
            "redirect_url": "/learn/modules/explore-data-power-bi/",
            "redirect_document_id": false
        },
        {
            "source_path": "powerbi-docs/guided-learning/publishingandsharing.yml",
            "redirect_url": "/learn/modules/publish-share-power-bi/",
            "redirect_document_id": false
        },
        {
            "source_path": "powerbi-docs/service-gateway-sso-kerberos-resource.md",
            "redirect_url": "/power-bi/connect-data/service-gateway-sso-kerberos",
            "redirect_document_id": false
        },
        {
            "source_path": "powerbi-docs/service-gateway-getting-started.md",
            "redirect_url": "/power-bi/connect-data/service-gateway-onprem",
            "redirect_document_id": false
        },
        {
            "source_path": "powerbi-docs/service-gateway-high-availability-clusters.md",
            "redirect_url": "/data-integration/gateway/service-gateway-high-availability-clusters",
            "redirect_document_id": false
        },
        {
            "source_path": "powerbi-docs/service-gateway-install.md",
            "redirect_url": "/data-integration/gateway/service-gateway-install",
            "redirect_document_id": false
        },
        {
            "source_path": "powerbi-docs/service-gateway-manage.md",
            "redirect_url": "/data-integration/gateway/service-gateway-manage",
            "redirect_document_id": false
        },
        {
            "source_path": "powerbi-docs/service-gateway-monthly-updates.md",
            "redirect_url": "/data-integration/gateway/service-gateway-monthly-updates",
            "redirect_document_id": false
        },
        {
            "source_path": "powerbi-docs/service-gateway-onprem-faq.md",
            "redirect_url": "/power-bi/connect-data/service-gateway-power-bi-faq",
            "redirect_document_id": false
        },
        {
            "source_path": "powerbi-docs/service-gateway-performance-monitoring.md",
            "redirect_url": "/data-integration/gateway/service-gateway-performance",
            "redirect_document_id": false
        },
        {
            "source_path": "powerbi-docs/service-gateway-proxy.md",
            "redirect_url": "/data-integration/gateway/service-gateway-proxy",
            "redirect_document_id": false
        },
        {
            "source_path": "powerbi-docs/service-extended-pro-trial.md",
            "redirect_url": "/power-bi/fundamentals/service-self-service-signup-for-power-bi",
            "redirect_document_id": false
        },
        {
            "source_path": "powerbi-docs/refresh-enable-fast-combine.md",
            "redirect_url": "/power-bi/connect-data/service-gateway-personal-mode",
            "redirect_document_id": false
        },
        {
            "source_path": "powerbi-docs/customer-test/consumer/power-bi-consumer-overview.md",
            "redirect_url": "/power-bi/consumer/power-bi-consumer-landing",
            "redirect_document_id": false
        },
        {
            "source_path": "powerbi-docs/customer-test/power-bi-creator-landing.md",
            "redirect_url": "/power-bi/index",
            "redirect_document_id": false
        },
        {
            "source_path": "powerbi-docs/personal-gateway.md",
            "redirect_url": "/power-bi/connect-data/service-gateway-personal-mode",
            "redirect_document_id": false
        },
        {
            "source_path": "powerbi-docs/service-gateway-enterprise.md",
            "redirect_url": "/power-bi/connect-data/service-gateway-onprem",
            "redirect_document_id": false
        },
        {
            "source_path": "powerbi-docs/mobile-apps-find-content-mobile-devices.md",
            "redirect_url": "/power-bi/consumer/mobile/mobile-apps-quickstart-view-dashboard-report",
            "redirect_document_id": false
        },
        {
            "source_path": "powerbi-docs/mobile-apps-optimize-dashboard-phone-view.md",
            "redirect_url": "/power-bi/consumer/mobile/mobile-apps-view-phone-report",
            "redirect_document_id": false
        },
        {
            "source_path": "powerbi-docs/mobile-ipad-app-get-started.md",
            "redirect_url": "/power-bi/consumer/mobile/mobile-iphone-app-get-started",
            "redirect_document_id": false
        },
        {
            "source_path": "powerbi-docs/mobile-ios-ipad-iphone-apps.md",
            "redirect_url": "/power-bi/consumer/mobile/mobile-iphone-app-get-started",
            "redirect_document_id": false
        },
        {
            "source_path": "powerbi-docs/mobile-android-tablet-app-get-started.md",
            "redirect_url": "/power-bi/consumer/mobile/mobile-android-app-get-started",
            "redirect_document_id": false
        },
        {
            "source_path": "powerbi-docs/service-connect-to-visual-studio.md",
            "redirect_url": "/power-bi/connect-data/service-connect-to-services",
            "redirect_document_id": true
        },
        {
            "source_path": "powerbi-docs/service-connect-to-azure-enterprise.md",
            "redirect_url": "/power-bi/connect-data/service-connect-to-services",
            "redirect_document_id": false
        },
        {
            "source_path": "powerbi-docs/service-connect-to-azure-carbon-calculator.md",
            "redirect_url": "/power-bi/connect-data/service-connect-to-microsoft-sustainability-calculator",
            "redirect_document_id": false
        },
        {
            "source_path": "powerbi-docs/service-connect-to-bing.md",
            "redirect_url": "/power-bi/connect-data/service-connect-to-services",
            "redirect_document_id": false
        },
        {
            "source_path": "powerbi-docs/quickstart-install-report-server.md",
            "redirect_url": "/power-bi/report-server/install-report-server",
            "redirect_document_id": false
        },
        {
            "source_path": "powerbi-docs/refresh-tools-for-troubleshooting-issues.md",
            "redirect_url": "/power-bi/connect-data/refresh-troubleshooting-refresh-scenarios",
            "redirect_document_id": false
        },
        {
            "source_path": "powerbi-docs/service-content-pack-overview.md",
            "redirect_url": "/power-bi/connect-data/service-template-apps-overview",
            "redirect_document_id": false
        },
        {
            "source_path": "powerbi-docs/template-content-pack-authoring.md",
            "redirect_url": "/power-bi/connect-data/service-template-apps-create",
            "redirect_document_id": false
        },
        {
            "source_path": "powerbi-docs/template-content-pack-experience.md",
            "redirect_url": "/power-bi/connect-data/service-template-apps-install-distribute",
            "redirect_document_id": false
        },
        {
            "source_path": "powerbi-docs/template-content-pack-testing.md",
            "redirect_url": "/power-bi/connect-data/service-template-apps-overview",
            "redirect_document_id": false
        },
        {
            "source_path": "powerbi-docs/developer/embed-sample-for-customers-us-govt.md",
            "redirect_url": "/power-bi/developer/embed-sample-for-customers-sovereign-clouds",
            "redirect_document_id": true
        },
        {
            "source_path": "powerbi-docs/service-connect-to-azure-security-center.md",
            "redirect_url": "/power-bi/connect-data/service-connect-to-services",
            "redirect_document_id": false
        },
        {
            "source_path": "powerbi-docs/service-connect-to-project-madeira.md",
            "redirect_url": "/power-bi/connect-data/service-connect-to-services",
            "redirect_document_id": false
        },
        {
            "source_path": "powerbi-docs/service-connect-to-mailchimp.md",
            "redirect_url": "/power-bi/connect-data/service-connect-to-services",
            "redirect_document_id": false
        },
        {
            "source_path": "powerbi-docs/service-connect-to-adobe-analytics.md",
            "redirect_url": "/power-bi/connect-data/service-connect-to-services",
            "redirect_document_id": false
        },
        {
            "source_path": "powerbi-docs/service-analytics-pane.md",
            "redirect_url": "/power-bi/transform-model/desktop-analytics-pane",
            "redirect_document_id": false
        },
        {
            "source_path": "powerbi-docs/service-connect-to-zuora.md",
            "redirect_url": "/power-bi/connect-data/service-connect-to-services",
            "redirect_document_id": false
        },
        {
            "source_path": "powerbi-docs/service-connect-to-sparkpost.md",
            "redirect_url": "/power-bi/connect-data/service-connect-to-services",
            "redirect_document_id": false
        },
        {
            "source_path": "powerbi-docs/service-connect-to-azure-sql-database-auditing.md",
            "redirect_url": "/power-bi/connect-data/service-connect-to-services",
            "redirect_document_id": false
        },
        {
            "source_path": "powerbi-docs/consumer/end-user-connect-to-services.md",
            "redirect_url": "/power-bi/connect-data/service-connect-to-services",
            "redirect_document_id": false
        },
        {
            "source_path": "powerbi-docs/service-custom-visuals-review-for-security-and-privacy.md",
            "redirect_url": "/power-bi/developer/visuals/power-bi-custom-visuals",
            "redirect_document_id": true
        },
        {
            "source_path": "powerbi-docs/report-server/release-notes.md",
            "redirect_url": "/power-bi/report-server/whats-new",
            "redirect_document_id": true
        },
        {
            "source_path": "powerbi-docs/report-server/user-handbook-overview.md",
            "redirect_url": "/power-bi/report-server/get-started",
            "redirect_document_id": true
        },
        {
            "source_path": "powerbi-docs/mobile-share-tile-windows-10-phone-app.md",
            "redirect_url": "/power-bi/consumer/mobile/mobile-windows-10-phone-app-get-started",
            "redirect_document_id": true
        },
        {
            "source_path": "power-bi/mobile-windows-10-phone-app-get-started.md",
            "redirect_url": "/power-bi/consumer/mobile/mobile-windows-10-phone-app-get-started",
            "redirect_document_id": true
        },
        {
            "source_path": "powerbi-docs/developer/integrate-dashboard.md",
            "redirect_url": "/power-bi/developer/embed-sample-for-your-organization",
            "redirect_document_id": false
        },
        {
            "source_path": "powerbi-docs/developer/integrate-report.md",
            "redirect_url": "/power-bi/developer/embed-sample-for-your-organization",
            "redirect_document_id": false
        },
        {
            "source_path": "powerbi-docs/developer/integrate-tile.md",
            "redirect_url": "/power-bi/developer/embed-sample-for-your-organization",
            "redirect_document_id": false
        },
        {
            "source_path": "powerbi-docs/developer/service-content-pack-overview.md",
            "redirect_url": "/power-bi/connect-data/service-template-apps-overview",
            "redirect_document_id": false
        },
        {
            "source_path": "powerbi-docs/power-bi-report-filter-preview.md",
            "redirect_url": "/power-bi/create-reports/power-bi-report-filter",
            "redirect_document_id": false
        },
        {
            "source_path": "powerbi-docs/developer/template-content-pack-authoring.md",
            "redirect_url": "/power-bi/connect-data/service-template-apps-create",
            "redirect_document_id": false
        },
        {
            "source_path": "powerbi-docs/consumer/end-user-export-data.md",
            "redirect_url": "/power-bi/visuals/power-bi-visualization-export-data",
            "redirect_document_id": true
        },
        {
            "source_path": "powerbi-docs/developer/template-content-pack-experience.md",
            "redirect_url": "/power-bi/connect-data/service-template-apps-install-distribute",
            "redirect_document_id": false
        },
        {
            "source_path": "powerbi-docs/developer/template-content-pack-testing.md",
            "redirect_url": "/power-bi/template-content-pack-testing",
            "redirect_document_id": true
        },
        {
            "source_path": "powerbi-docs/developer/embedding-content.md",
            "redirect_url": "/power-bi/developer/embed-sample-for-customers",
            "redirect_document_id": true
        },
        {
            "source_path": "powerbi-docs/mobile-android-app-error-corporate-ssl-account-is-untrusted.md",
            "redirect_url": "/power-bi/consumer/mobile/mobile-android-app-error-corporate-ssl-account-is-untrusted",
            "redirect_document_id": true
        },
        {
            "source_path": "powerbi-docs/mobile-android-app-get-started.md",
            "redirect_url": "/power-bi/consumer/mobile/mobile-android-app-get-started",
            "redirect_document_id": true
        },
        {
            "source_path": "powerbi-docs/mobile-android-error-update-android-system-webview.md",
            "redirect_url": "/power-bi/consumer/mobile/mobile-android-error-update-android-system-webview",
            "redirect_document_id": true
        },
        {
            "source_path": "powerbi-docs/mobile-annotate-and-share-a-tile-from-the-mobile-apps.md",
            "redirect_url": "/power-bi/consumer/mobile/mobile-annotate-and-share-a-tile-from-the-mobile-apps",
            "redirect_document_id": true
        },
        {
            "source_path": "powerbi-docs/mobile-ipad-kpis-mobile-reports.md",
            "redirect_url": "/power-bi/consumer/mobile/mobile-app-ssrs-kpis-mobile-on-premises-reports",
            "redirect_document_id": false
        },
        {
            "source_path": "powerbi-docs/powerbi-mobile-android-kpis-mobile-reports.md",
            "redirect_url": "/power-bi/consumer/mobile/mobile-app-ssrs-kpis-mobile-on-premises-reports",
            "redirect_document_id": false
        },
        {
            "source_path": "powerbi-docs/mobile-app-ssrs-kpis-mobile-on-premises-reports.md",
            "redirect_url": "/power-bi/consumer/mobile/mobile-app-ssrs-kpis-mobile-on-premises-reports",
            "redirect_document_id": true
        },
        {
            "source_path": "powerbi-docs/mobile-app-windows-10-ssrs-kpis-mobile-reports.md",
            "redirect_url": "/power-bi/consumer/mobile/mobile-app-windows-10-ssrs-kpis-mobile-reports",
            "redirect_document_id": true
        },
        {
            "source_path": "powerbi-docs/mobile-apple-watch.md",
            "redirect_url": "/power-bi/consumer/mobile/mobile-apple-watch",
            "redirect_document_id": true
        },
        {
            "source_path": "powerbi-docs/mobile-apps-data-in-real-world-context.md",
            "redirect_url": "/power-bi/consumer/mobile/mobile-apps-data-in-real-world-context",
            "redirect_document_id": true
        },
        {
            "source_path": "powerbi-docs/mobile-apps-deep-link-specific-location.md",
            "redirect_url": "/power-bi/consumer/mobile/mobile-apps-deep-link-specific-location",
            "redirect_document_id": true
        },
        {
            "source_path": "powerbi-docs/mobile-apps-favorites.md",
            "redirect_url": "/power-bi/consumer/mobile/mobile-apps-favorites",
            "redirect_document_id": true
        },
        {
            "source_path": "powerbi-docs/mobile-apps-for-mobile-devices.md",
            "redirect_url": "/power-bi/consumer/mobile/mobile-apps-for-mobile-devices",
            "redirect_document_id": true
        },
        {
            "source_path": "powerbi-docs/mobile-apps-geographic-filtering.md",
            "redirect_url": "/power-bi/consumer/mobile/mobile-apps-geographic-filtering",
            "redirect_document_id": true
        },
        {
            "source_path": "powerbi-docs/mobile-apps-ios-qna.md",
            "redirect_url": "/power-bi/consumer/mobile/mobile-apps-ios-qna",
            "redirect_document_id": true
        },
        {
            "source_path": "powerbi-docs/mobile-apps-notification-center.md",
            "redirect_url": "/power-bi/consumer/mobile/mobile-apps-notification-center",
            "redirect_document_id": true
        },
        {
            "source_path": "powerbi-docs/mobile-apps-offline-data.md",
            "redirect_url": "/power-bi/consumer/mobile/mobile-apps-offline-data",
            "redirect_document_id": true
        },
        {
            "source_path": "powerbi-docs/mobile-apps-qr-code.md",
            "redirect_url": "/power-bi/consumer/mobile/mobile-apps-qr-code",
            "redirect_document_id": true
        },
        {
            "source_path": "powerbi-docs/mobile-qr-code-for-android.md",
            "redirect_url": "/power-bi/consumer/mobile/mobile-apps-qr-code",
            "redirect_document_id": false
        },
        {
            "source_path": "powerbi-docs/mobile-apps-quickstart-view-dashboard-report.md",
            "redirect_url": "/power-bi/consumer/mobile/mobile-apps-quickstart-view-dashboard-report",
            "redirect_document_id": true
        },
        {
            "source_path": "powerbi-docs/mobile-apps-scan-barcode-iphone.md",
            "redirect_url": "/power-bi/consumer/mobile/mobile-apps-scan-barcode-iphone",
            "redirect_document_id": true
        },
        {
            "source_path": "powerbi-docs/mobile-apps-supported-languages.md",
            "redirect_url": "/power-bi/consumer/mobile/mobile-apps-supported-languages",
            "redirect_document_id": true
        },
        {
            "source_path": "powerbi-docs/mobile-apps-view-dashboard.md",
            "redirect_url": "/power-bi/consumer/mobile/mobile-apps-view-dashboard",
            "redirect_document_id": true
        },
        {
            "source_path": "powerbi-docs/mobile-apps-view-phone-report.md",
            "redirect_url": "/power-bi/consumer/mobile/mobile-apps-view-phone-report",
            "redirect_document_id": true
        },
        {
            "source_path": "powerbi-docs/mobile-iphone-app-get-started.md",
            "redirect_url": "/power-bi/consumer/mobile/mobile-iphone-app-get-started",
            "redirect_document_id": true
        },
        {
            "source_path": "powerbi-docs/mobile-known-issues-with-the-iphone-app.md",
            "redirect_url": "/power-bi/consumer/mobile/mobile-known-issues-with-the-iphone-app",
            "redirect_document_id": true
        },
        {
            "source_path": "powerbi-docs/consumer/end-user-consuming.md",
            "redirect_url": "/power-bi/consumer/end-user-consumer",
            "redirect_document_id": false
        },
        {
            "source_path": "powerbi-docs/service-install-use-apps.md",
            "redirect_url": "/power-bi/consumer/end-user-apps",
            "redirect_document_id": true
        },
        {
            "source_path": "powerbi-docs/mobile-mixed-reality-app.md",
            "redirect_url": "/power-bi/consumer/mobile/mobile-mixed-reality-app",
            "redirect_document_id": true
        },
        {
            "source_path": "powerbi-docs/mobile-oauth-ssrs.md",
            "redirect_url": "/power-bi/consumer/mobile/mobile-oauth-ssrs",
            "redirect_document_id": true
        },
        {
            "source_path": "powerbi-docs/mobile-pin-dashboard-start-screen-windows-10-phone-app.md",
            "redirect_url": "/power-bi/consumer/mobile/mobile-pin-dashboard-start-screen-windows-10-phone-app",
            "redirect_document_id": true
        },
        {
            "source_path": "powerbi-docs/mobile-reports-in-the-mobile-apps.md",
            "redirect_url": "/power-bi/consumer/mobile/mobile-reports-in-the-mobile-apps",
            "redirect_document_id": true
        },
        {
            "source_path": "powerbi-docs/mobile-set-data-alerts-in-the-mobile-apps.md",
            "redirect_url": "/power-bi/consumer/mobile/mobile-set-data-alerts-in-the-mobile-apps",
            "redirect_document_id": true
        },
        {
            "source_path": "powerbi-docs/mobile-share-dashboard-from-the-mobile-apps.md",
            "redirect_url": "/power-bi/consumer/mobile/mobile-share-dashboard-from-the-mobile-apps",
            "redirect_document_id": true
        },
        {
            "source_path": "powerbi-docs/mobile-tiles-in-the-mobile-apps.md",
            "redirect_url": "/power-bi/consumer/mobile/mobile-tiles-in-the-mobile-apps",
            "redirect_document_id": true
        },
        {
            "source_path": "powerbi-docs/mobile-whats-new-in-the-mobile-apps.md",
            "redirect_url": "/power-bi/consumer/mobile/mobile-whats-new-in-the-mobile-apps",
            "redirect_document_id": true
        },
        {
            "source_path": "powerbi-docs/mobile-windows-10-app-presentation-mode.md",
            "redirect_url": "/power-bi/consumer/mobile/mobile-windows-10-app-presentation-mode",
            "redirect_document_id": true
        },
        {
            "source_path": "powerbi-docs/tutorial-mobile-apps-ios-qna.md",
            "redirect_url": "/power-bi/consumer/mobile/tutorial-mobile-apps-ios-qna",
            "redirect_document_id": true
        },
        {
            "source_path": "powerbi-docs/desktop-create-responsive-visuals.md",
            "redirect_url": "/power-bi/visuals/power-bi-report-visualizations",
            "redirect_document_id": false
        },
        {
            "source_path": "powerbi-docs/visuals/desktop-create-responsive-visuals.md",
            "redirect_url": "/power-bi/visuals/power-bi-report-visualizations",
            "redirect_document_id": false
        },
        {
            "source_path": "powerbi-docs/desktop-matrix-visual.md",
            "redirect_url": "/power-bi/visuals/desktop-matrix-visual",
            "redirect_document_id": true
        },
        {
            "source_path": "powerbi-docs/desktop-ribbon-charts.md",
            "redirect_url": "/power-bi/visuals/desktop-ribbon-charts",
            "redirect_document_id": true
        },
        {
            "source_path": "powerbi-docs/desktop-shape-map.md",
            "redirect_url": "/power-bi/visuals/desktop-shape-map",
            "redirect_document_id": true
        },
        {
            "source_path": "powerbi-docs/desktop-slicer-filter-date-range.md",
            "redirect_url": "/power-bi/visuals/desktop-slicer-filter-date-range",
            "redirect_document_id": true
        },
        {
            "source_path": "powerbi-docs/desktop-slicers.md",
            "redirect_url": "/power-bi/visuals/power-bi-visualization-slicers",
            "redirect_document_id": false
        },
        {
            "source_path": "powerbi-docs/publisher-for-excel.md",
            "redirect_url": "/power-bi/collaborate-share/service-analyze-in-excel",
            "redirect_document_id": false
        },
        {
            "source_path": "powerbi-docs/power-bi-map-tips-and-tricks.md",
            "redirect_url": "/power-bi/visuals/power-bi-map-tips-and-tricks",
            "redirect_document_id": true
        },
        {
            "source_path": "powerbi-docs/power-bi-report-add-visualizations-i.md",
            "redirect_url": "/power-bi/visuals/power-bi-report-add-visualizations-i",
            "redirect_document_id": true
        },
        {
            "source_path": "powerbi-docs/power-bi-report-add-visualizations-ii.md",
            "redirect_url": "/power-bi/visuals/power-bi-report-add-visualizations-ii",
            "redirect_document_id": true
        },
        {
            "source_path": "powerbi-docs/power-bi-report-change-visualization-type.md",
            "redirect_url": "/power-bi/visuals/power-bi-report-change-visualization-type",
            "redirect_document_id": true
        },
        {
            "source_path": "powerbi-docs/power-bi-report-visualizations.md",
            "redirect_url": "/power-bi/visuals/power-bi-report-visualizations",
            "redirect_document_id": true
        },
        {
            "source_path": "powerbi-docs/power-bi-visualization-basic-area-chart.md",
            "redirect_url": "/power-bi/visuals/power-bi-visualization-basic-area-chart",
            "redirect_document_id": true
        },
        {
            "source_path": "powerbi-docs/power-bi-visualization-best-practices.md",
            "redirect_url": "/power-bi/visuals/power-bi-visualization-best-practices",
            "redirect_document_id": true
        },
        {
            "source_path": "powerbi-docs/visuals/power-bi-visualization-best-practices.md",
            "redirect_url": "/power-bi/visuals/power-bi-report-visualizations",
            "redirect_document_id": false
        },
        {
            "source_path": "powerbi-docs/power-bi-visualization-card.md",
            "redirect_url": "/power-bi/visuals/power-bi-visualization-card",
            "redirect_document_id": true
        },
        {
            "source_path": "powerbi-docs/power-bi-visualization-combo-chart.md",
            "redirect_url": "/power-bi/visuals/power-bi-visualization-combo-chart",
            "redirect_document_id": true
        },
        {
            "source_path": "powerbi-docs/power-bi-visualization-copy-paste.md",
            "redirect_url": "/power-bi/visuals/power-bi-visualization-copy-paste",
            "redirect_document_id": true
        },
        {
            "source_path": "powerbi-docs/power-bi-visualization-customize-title-background-and-legend.md",
            "redirect_url": "/power-bi/visuals/power-bi-visualization-customize-title-background-and-legend",
            "redirect_document_id": true
        },
        {
            "source_path": "powerbi-docs/power-bi-visualization-customize-x-axis-and-y-axis.md",
            "redirect_url": "/power-bi/visuals/power-bi-visualization-customize-x-axis-and-y-axis",
            "redirect_document_id": true
        },
        {
            "source_path": "powerbi-docs/power-bi-visualization-doughnut-charts.md",
            "redirect_url": "/power-bi/visuals/power-bi-visualization-doughnut-charts",
            "redirect_document_id": true
        },
        {
            "source_path": "powerbi-docs/power-bi-visualization-filled-maps-choropleths.md",
            "redirect_url": "/power-bi/visuals/power-bi-visualization-filled-maps-choropleths",
            "redirect_document_id": true
        },
        {
            "source_path": "powerbi-docs/power-bi-visualization-funnel-charts.md",
            "redirect_url": "/power-bi/visuals/power-bi-visualization-funnel-charts",
            "redirect_document_id": true
        },
        {
            "source_path": "powerbi-docs/visuals/service-histogram.md",
            "redirect_url": "/power-bi/create-reports/desktop-grouping-and-binning",
            "redirect_document_id": false
        },
        {
            "source_path": "powerbi-docs/power-bi-visualization-kpi.md",
            "redirect_url": "/power-bi/visuals/power-bi-visualization-kpi",
            "redirect_document_id": true
        },
        {
            "source_path": "powerbi-docs/power-bi-visualization-move-and-resize.md",
            "redirect_url": "/power-bi/visuals/power-bi-visualization-move-and-resize",
            "redirect_document_id": true
        },
        {
            "source_path": "powerbi-docs/power-bi-visualization-radial-gauge-charts.md",
            "redirect_url": "/power-bi/visuals/power-bi-visualization-radial-gauge-charts",
            "redirect_document_id": true
        },
        {
            "source_path": "powerbi-docs/power-bi-visualizations-arcgis.md",
            "redirect_url": "/power-bi/visuals/power-bi-visualizations-arcgis",
            "redirect_document_id": false
        },
        {
            "source_path": "powerbi-docs/consumer/power-bi-visualizations-arcgis.md",
            "redirect_url": "/power-bi/visuals/power-bi-visualizations-arcgis",
            "redirect_document_id": true
        },
        {
            "source_path": "powerbi-docs/power-bi-visualization-scatter.md",
            "redirect_url": "/power-bi/visuals/power-bi-visualization-scatter",
            "redirect_document_id": true
        },
        {
            "source_path": "powerbi-docs/power-bi-visualization-slicers.md",
            "redirect_url": "/power-bi/visuals/power-bi-visualization-slicers",
            "redirect_document_id": true
        },
        {
            "source_path": "powerbi-docs/visuals/desktop-slicers.md",
            "redirect_url": "/power-bi/visuals/power-bi-visualization-slicers",
            "redirect_document_id": false
        },
        {
            "source_path": "powerbi-docs/power-bi-visualization-tables.md",
            "redirect_url": "/power-bi/visuals/power-bi-visualization-tables",
            "redirect_document_id": true
        },
        {
            "source_path": "powerbi-docs/power-bi-visualization-treemaps.md",
            "redirect_url": "/power-bi/visuals/power-bi-visualization-treemaps",
            "redirect_document_id": true
        },
        {
            "source_path": "powerbi-docs/power-bi-visualization-types-for-reports-and-q-and-a.md",
            "redirect_url": "/power-bi/visuals/power-bi-visualization-types-for-reports-and-q-and-a",
            "redirect_document_id": true
        },
        {
            "source_path": "powerbi-docs/service-getting-started-with-color-formatting-and-axis-properties.md",
            "redirect_url": "/power-bi/visuals/service-getting-started-with-color-formatting-and-axis-properties",
            "redirect_document_id": true
        },
        {
            "source_path": "powerbi-docs/service-histograms.md",
            "redirect_url": "/power-bi/visuals/service-histograms",
            "redirect_document_id": false
        },
        {
            "source_path": "powerbi-docs/service-r-visuals.md",
            "redirect_url": "/power-bi/visuals/service-r-visuals",
            "redirect_document_id": true
        },
        {
            "source_path": "powerbi-docs/service-tips-and-tricks-for-color-formatting.md",
            "redirect_url": "/power-bi/visuals/service-tips-and-tricks-for-color-formatting",
            "redirect_document_id": true
        },
        {
            "source_path": "powerbi-docs/paginated-reports-subscriptions.md",
            "redirect_url": "/power-bi/consumer/paginated-reports-subscriptions",
            "redirect_document_id": true
        },
        {
            "source_path": "powerbi-docs/paginated-reports-view-parameters.md",
            "redirect_url": "/power-bi/consumer/paginated-reports-view-parameters",
            "redirect_document_id": true
        },
        {
            "source_path": "powerbi-docs/paginated-reports-view-power-bi-service.md",
            "redirect_url": "/power-bi/consumer/paginated-reports-view-power-bi-service",
            "redirect_document_id": true
        },
        {
            "source_path": "powerbi-docs/paginated-reports/paginated-reports-online-course.md",
            "redirect_url": "/power-bi/learning-catalog/paginated-reports-online-course",
            "redirect_document_id": true
        },
        {
            "source_path": "powerbi-docs/power-bi-change-report-display-settings.md",
            "redirect_url": "/power-bi/consumer/end-user-report-view",
            "redirect_document_id": true
        },
        {
            "source_path": "powerbi-docs/power-bi-how-to-report-filter.md",
            "redirect_url": "/power-bi/consumer/end-user-report-filter",
            "redirect_document_id": true
        },
        {
            "source_path": "powerbi-docs/power-bi-q-and-a.md",
            "redirect_url": "/power-bi/consumer/end-user-q-and-a",
            "redirect_document_id": true
        },
        {
            "source_path": "powerbi-docs/power-bi-report-change-sort.md",
            "redirect_url": "/power-bi/consumer/end-user-change-sort",
            "redirect_document_id": true
        },
        {
            "source_path": "powerbi-docs/power-bi-visualization-drill-down.md",
            "redirect_url": "/power-bi/consumer/end-user-drill",
            "redirect_document_id": true
        },
        {
            "source_path": "powerbi-docs/service-browser-support.md",
            "redirect_url": "/power-bi/consumer/end-user-browsers",
            "redirect_document_id": true
        },
        {
            "source_path": "powerbi-docs/service-connect-to-google-analytics.md",
            "redirect_url": "/power-bi/connect-data/service-connect-to-services",
            "redirect_document_id": false
        },
        {
            "source_path": "powerbi-docs/service-connect-to-microsoft-dynamics-marketing.md",
            "redirect_url": "/power-bi/connect-data/service-connect-to-services",
            "redirect_document_id": false
        },
        {
            "source_path": "powerbi-docs/service-connect-to-marketo.md",
            "redirect_url": "/power-bi/connect-data/service-connect-to-services",
            "redirect_document_id": false
        },
        {
            "source_path": "powerbi-docs/service-connect-to-at-internet.md",
            "redirect_url": "/power-bi/connect-data/service-connect-to-services",
            "redirect_document_id": false
        },
        {
            "source_path": "powerbi-docs/service-connect-to-planview.md",
            "redirect_url": "/power-bi/connect-data/service-connect-to-services",
            "redirect_document_id": false
        },
        {
            "source_path": "powerbi-docs/service-connect-to-webtrends.md",
            "redirect_url": "/power-bi/connect-data/service-connect-to-services",
            "redirect_document_id": false
        },
        {
            "source_path": "powerbi-docs/service-connect-to-projectplace.md",
            "redirect_url": "/power-bi/connect-data/service-connect-to-services",
            "redirect_document_id": false
        },
        {
            "source_path": "powerbi-docs/service-dashboard-add-image.md",
            "redirect_url": "/power-bi/create-reports/service-dashboard-add-widget",
            "redirect_document_id": false
        },
        {
            "source_path": "powerbi-docs/service-dashboard-favorite.md",
            "redirect_url": "/power-bi/consumer/end-user-favorite",
            "redirect_document_id": true
        },
        {
            "source_path": "powerbi-docs/service-dashboard-featured.md",
            "redirect_url": "/power-bi/consumer/end-user-featured",
            "redirect_document_id": true
        },
        {
            "source_path": "powerbi-docs/consumer/end-user-delete.md",
            "redirect_url": "/power-bi/create-reports/service-delete",
            "redirect_document_id": false
        },
        {
            "source_path": "powerbi-docs/consumer/end-user-browsers.md",
            "redirect_url": "/power-bi/fundamentals/power-bi-browsers",
            "redirect_document_id": false
        },
        {
            "source_path": "powerbi-docs/service-focus-mode.md",
            "redirect_url": "/power-bi/consumer/end-user-focus",
            "redirect_document_id": true
        },
        {
            "source_path": "powerbi-docs/service-frequently-asked-questions.md",
            "redirect_url": "/power-bi/consumer/end-user-faq",
            "redirect_document_id": true
        },
        {
            "source_path": "powerbi-docs/service-insight-types.md",
            "redirect_url": "/power-bi/consumer/end-user-insight-types",
            "redirect_document_id": true
        },
        {
            "source_path": "powerbi-docs/service-navigation-search-filter-sort.md",
            "redirect_url": "/power-bi/consumer/end-user-search-sort",
            "redirect_document_id": false
        },
        {
            "source_path": "powerbi-docs/end-user-search-filter-sort.md",
            "redirect_url": "/power-bi/consumer/end-user-search-sort",
            "redirect_document_id": false
        },
        {
            "source_path": "powerbi-docs/service-notification-center.md",
            "redirect_url": "/power-bi/consumer/end-user-notification-center",
            "redirect_document_id": true
        },
        {
            "source_path": "powerbi-docs/service-organizational-content-pack-find-and-open.md",
            "redirect_url": "/power-bi//connect-data/service-template-apps-overview",
            "redirect_document_id": false
        },
        {
            "source_path": "powerbi-docs/consumer/end-user-content-pack.md",
            "redirect_url": "/power-bi/connect-data/service-template-apps-overview",
            "redirect_document_id": false
        },
        {
            "source_path": "powerbi-docs/service-preview-features.md",
            "redirect_url": "/power-bi/consumer/end-user-preview-features",
            "redirect_document_id": true
        },
        {
            "source_path": "powerbi-docs/service-print.md",
            "redirect_url": "/power-bi/consumer/end-user-print",
            "redirect_document_id": true
        },
        {
            "source_path": "powerbi-docs/service-publish-to-powerpoint.md",
            "redirect_url": "/power-bi/consumer/end-user-powerpoint",
            "redirect_document_id": true
        },
        {
            "source_path": "powerbi-docs/service-q-and-a-tips.md",
            "redirect_url": "/power-bi/consumer/end-user-q-and-a-tips",
            "redirect_document_id": true
        },
        {
            "source_path": "powerbi-docs/service-recent.md",
            "redirect_url": "/power-bi/consumer/end-user-recent",
            "redirect_document_id": true
        },
        {
            "source_path": "powerbi-docs/service-related-content.md",
            "redirect_url": "/power-bi/consumer/end-user-related",
            "redirect_document_id": true
        },
        {
            "source_path": "powerbi-docs/service-report-open.md",
            "redirect_url": "/power-bi/consumer/end-user-report-open",
            "redirect_document_id": true
        },
        {
            "source_path": "powerbi-docs/service-reports.md",
            "redirect_url": "/power-bi/consumer/end-user-reports",
            "redirect_document_id": true
        },
        {
            "source_path": "powerbi-docs/power-bi-report-add-page.md",
            "redirect_url": "/power-bi/create-reports/service-report-create-new",
            "redirect_document_id": false
        },
        {
            "source_path": "powerbi-docs/power-bi-report-copy-paste-page.md",
            "redirect_url": "/power-bi/create-reports/service-report-create-new",
            "redirect_document_id": false
        },
        {
            "source_path": "powerbi-docs/service-report-reorder-page.md",
            "redirect_url": "/power-bi/create-reports/service-report-create-new",
            "redirect_document_id": false
        },
        {
            "source_path": "powerbi-docs/power-bi-report-copy.md",
            "redirect_url": "/power-bi/create-reports/service-report-create-new",
            "redirect_document_id": false
        },
        {
            "source_path": "powerbi-docs/service-shared-with-me.md",
            "redirect_url": "/power-bi/consumer/end-user-shared-with-me",
            "redirect_document_id": true
        },
        {
            "source_path": "powerbi-docs/service-the-new-power-bi-experience.md",
            "redirect_url": "/power-bi/consumer/end-user-experience",
            "redirect_document_id": true
        },
        {
            "source_path": "powerbi-docs/service-reading-view-and-editing-view.md",
            "redirect_url": "/power-bi/consumer/end-user-reading-view",
            "redirect_document_id": true
        },
        {
            "source_path": "powerbi-docs/service-free-vs-pro.md",
            "redirect_url": "/power-bi/fundamentals/service-features-license-type",
            "redirect_document_id": false
        },
        {
            "source_path": "powerbi-docs/service-admin-power-bi-pro-in-your-organization.md",
            "redirect_url": "/power-bi/admin/service-admin-licensing-organization",
            "redirect_document_id": false
        },
        {
            "source_path": "powerbi-docs/service-admin-service-free-in-your-organization.md",
            "redirect_url": "/power-bi/admin/service-admin-licensing-organization",
            "redirect_document_id": false
        },
        {
            "source_path": "powerbi-docs/service-admin-assigning-power-bi-pro-licenses.md",
            "redirect_url": "/power-bi/admin/service-admin-purchasing-power-bi-pro",
            "redirect_document_id": false
        },
        {
            "source_path": "powerbi-docs/service-admin-assigning-power-bi-pro-licenses-azure.md",
            "redirect_url": "/power-bi/admin/service-admin-purchasing-power-bi-pro",
            "redirect_document_id": false
        },
        {
            "source_path": "powerbi-docs/fundamentals/service-whats-new.md",
            "redirect_url": "/power-bi/fundamentals/desktop-latest-update",
            "redirect_document_id": false
        },
        {
            "source_path": "powerbi-docs/service-premium-release-notes.md",
            "redirect_url": "/power-bi/fundamentals/desktop-latest-update",
            "redirect_document_id": false
        },
        {
            "source_path": "powerbi-docs/service-gateway-kerberos-for-sso-pbi-to-on-premises-data.md",
            "redirect_url": "/power-bi/connect-data/service-gateway-sso-overview",
            "redirect_document_id": false
        },
        {
            "source_path": "powerbi-docs/service-admin-o365portal-retired.md",
            "redirect_url": "/power-bi/admin/service-admin-portal",
            "redirect_document_id": false
        },
        {
            "source_path": "powerbi-docs/service-custom-visuals-getting-started-with-developer-tools.md",
            "redirect_url": "/power-bi/developer/custom-visual-develop-tutorial",
            "redirect_document_id": true
        },
        {
            "source_path": "powerbi-docs/service-fullscreen-mode.md",
            "redirect_url": "/power-bi/consumer/end-user-focus",
            "redirect_document_id": false
        },
        {
            "source_path": "powerbi-docs/service-gateway-enterprise-tshoot.md",
            "redirect_url": "/power-bi/connect-data/service-gateway-onprem-tshoot",
            "redirect_document_id": false
        },
        {
            "source_path": "powerbi-docs/spark-on-hdinsight-with-direct-connect.md",
            "redirect_url": "/power-bi/connect-data/power-bi-data-sources",
            "redirect_document_id": false
        },
        {
            "source_path": "powerbi-docs/desktop-qna-in-reports.md",
            "redirect_url": "/power-bi/natural-language/q-and-a-best-practices",
            "redirect_document_id": false
        },
        {
            "source_path": "powerbi-docs/power-bi-q-and-a-linguistic-schema.md",
            "redirect_url": "/power-bi/natural-language/q-and-a-tooling-advanced",
            "redirect_document_id": false
        },
        {
            "source_path": "powerbi-docs/developer/office-store-in-app-purchase-visual-guidelines.md",
            "redirect_url": "/power-bi/developer/guidelines-powerbi-visuals",
            "redirect_document_id": true
        },
        {
            "source_path": "powerbi-docs/developer/embed-sample-for-customers-sovereign-clouds.md",
            "redirect_url": "/power-bi/developer/embed-sample-for-customers-national-clouds",
            "redirect_document_id": true
        },
        {
            "source_path": "powerbi-docs/developer/walkthrough-push-data-register-app-with-azure-ad.md",
            "redirect_url": "/power-bi/developer/register-app",
            "redirect_document_id": false
        },
        {
            "source_path": "powerbi-docs/service-premium.md",
            "redirect_url": "/power-bi/admin/service-premium-what-is",
            "redirect_document_id": false
        },
        {
            "source_path": "powerbi-docs/power-bi-overview.md",
            "redirect_url": "/power-bi/fundamentals/power-bi-overview",
            "redirect_document_id": false
        },
        {
            "source_path": "powerbi-docs/service-service-vs-desktop.md",
            "redirect_url": "/power-bi/designer/service-service-vs-desktop",
            "redirect_document_id": false
        },
        {
            "source_path": "powerbi-docs/service-premium-large-datasets.md",
            "redirect_url": "/power-bi/admin/service-premium-what-is",
            "redirect_document_id": false
        },
        {
            "source_path": "powerbi-docs/service-premium-understand-how-it-works.md",
            "redirect_url": "/power-bi/admin/service-premium-capacity-optimize",
            "redirect_document_id": false
        },
        {
            "source_path": "powerbi-docs/developer/custom-visual-develop-tutorial.md",
            "redirect_url": "/power-bi/developer/visuals/custom-visual-develop-tutorial",
            "redirect_document_id": false
        },
        {
            "source_path": "powerbi-docs/developer/custom-visual-develop-tutorial-format-options.md",
            "redirect_url": "/power-bi/developer/visuals/custom-visual-develop-tutorial-format-options",
            "redirect_document_id": false
        },
        {
            "source_path": "powerbi-docs/desktop-directquery-for-oracle-teradata.md",
            "redirect_url": "/power-bi/connect-data/power-bi-data-sources",
            "redirect_document_id": false
        },
        {
            "source_path": "powerbi-docs/power-bi-custom-visuals.md",
            "redirect_url": "/power-bi/developer/power-bi-custom-visuals",
            "redirect_document_id": false
        },
        {
            "source_path": "powerbi-docs/power-bi-custom-visuals-faq.md",
            "redirect_url": "/power-bi/developer/power-bi-custom-visuals-faq",
            "redirect_document_id": false
        },
        {
            "source_path": "powerbi-docs/power-bi-custom-visuals-troubleshoot.md",
            "redirect_url": "/power-bi/developer/power-bi-custom-visuals-troubleshoot",
            "redirect_document_id": false
        },
        {
            "source_path": "powerbi-docs/power-bi-custom-visuals-organization.md",
            "redirect_url": "/power-bi/developer/power-bi-custom-visuals-organization",
            "redirect_document_id": false
        },
        {
            "source_path": "powerbi-docs/power-bi-custom-visuals-certified.md",
            "redirect_url": "/power-bi/developer/power-bi-custom-visuals-certified",
            "redirect_document_id": false
        },
        {
            "source_path": "powerbi-docs/desktop-accessibility.md",
            "redirect_url": "/power-bi/create-reports/desktop-accessibility-overview",
            "redirect_document_id": false
        },
        {
            "source_path": "powerbi-docs/service-cortana-answer-cards.md",
            "redirect_url": "/power-bi/create-reports/power-bi-tutorial-q-and-a",
            "redirect_document_id": false
        },
        {
            "source_path": "powerbi-docs/service-cortana-intro.md",
            "redirect_url": "/power-bi/create-reports/power-bi-tutorial-q-and-a",
            "redirect_document_id": false
        },
        {
            "source_path": "powerbi-docs/service-cortana-enable.md",
            "redirect_url": "/power-bi/create-reports/power-bi-tutorial-q-and-a",
            "redirect_document_id": false
        },
        {
            "source_path": "powerbi-docs/service-cortana-troubleshoot.md",
            "redirect_url": "/power-bi/create-reports/power-bi-tutorial-q-and-a",
            "redirect_document_id": false
        },
        {
            "source_path": "powerbi-docs/service-connect-to-azure-consumption-insights.md",
            "redirect_url": "/power-bi/connect-data/service-connect-to-services",
            "redirect_document_id": false
        },
        {
            "source_path": "powerbi-docs/service-connect-to-circuit-id.md",
            "redirect_url": "/power-bi/connect-data/service-connect-to-services",
            "redirect_document_id": false
        },
        {
            "source_path": "powerbi-docs/service-connect-to-microsoft-dynamics-ax.md",
            "redirect_url": "/power-bi/connect-data/service-connect-to-services",
            "redirect_document_id": false
        },
        {
            "source_path": "powerbi-docs/service-connect-to-microsoft-dynamics-crm.md",
            "redirect_url": "/power-bi/connect-data/service-connect-to-services",
            "redirect_document_id": false
        },
        {
            "source_path": "powerbi-docs/service-connect-to-microsoft-dynamics-nav.md",
            "redirect_url": "/power-bi/connect-data/service-connect-to-services",
            "redirect_document_id": false
        },
        {
            "source_path": "powerbi-docs/service-connect-to-stripe.md",
            "redirect_url": "/power-bi/connect-data/service-connect-to-services",
            "redirect_document_id": false
        },
        {
            "source_path": "powerbi-docs/service-connect-to-tygraph.md",
            "redirect_url": "/power-bi/connect-data/service-connect-to-services",
            "redirect_document_id": false
        },
        {
            "source_path": "powerbi-docs/service-connect-to-uservoice.md",
            "redirect_url": "/power-bi/connect-data/service-connect-to-services",
            "redirect_document_id": false
        },
        {
            "source_path": "powerbi-docs/service-connect-to-ziosk.md",
            "redirect_url": "/power-bi/connect-data/service-connect-to-services",
            "redirect_document_id": false
        },
        {
            "source_path": "powerbi-docs/service-connect-to-alpine-metrics.md",
            "redirect_url": "/power-bi/connect-data/service-connect-to-services",
            "redirect_document_id": false
        },
        {
            "source_path": "powerbi-docs/service-connect-to-appfigures.md",
            "redirect_url": "/power-bi/connect-data/service-connect-to-services",
            "redirect_document_id": false
        },
        {
            "source_path": "powerbi-docs/service-connect-to-application-insights.md",
            "redirect_url": "/power-bi/connect-data/service-connect-to-services",
            "redirect_document_id": false
        },
        {
            "source_path": "powerbi-docs/service-connect-to-azure-mobile.md",
            "redirect_url": "/power-bi/connect-data/service-connect-to-services",
            "redirect_document_id": false
        },
        {
            "source_path": "powerbi-docs/service-connect-to-clickdimensions.md",
            "redirect_url": "/power-bi/connect-data/service-connect-to-services",
            "redirect_document_id": false
        },
        {
            "source_path": "powerbi-docs/service-connect-to-connect-to.md",
            "redirect_url": "/power-bi/connect-data/service-connect-to-services",
            "redirect_document_id": false
        },
        {
            "source_path": "powerbi-docs/service-connect-to-insightly.md",
            "redirect_url": "/power-bi/connect-data/service-connect-to-services",
            "redirect_document_id": false
        },
        {
            "source_path": "powerbi-docs/service-connect-to-intelliboard.md",
            "redirect_url": "/power-bi/connect-data/service-connect-to-services",
            "redirect_document_id": false
        },
        {
            "source_path": "powerbi-docs/service-connect-to-lithium.md",
            "redirect_url": "/power-bi/connect-data/service-connect-to-services",
            "redirect_document_id": false
        },
        {
            "source_path": "powerbi-docs/service-connect-to-mandrill.md",
            "redirect_url": "/power-bi/connect-data/service-connect-to-services",
            "redirect_document_id": false
        },
        {
            "source_path": "powerbi-docs/service-connect-to-prevedere.md",
            "redirect_url": "/power-bi/connect-data/service-connect-to-services",
            "redirect_document_id": false
        },
        {
            "source_path": "powerbi-docs/service-connect-to-sendgrid.md",
            "redirect_url": "/power-bi/connect-data/service-connect-to-services",
            "redirect_document_id": false
        },
        {
            "source_path": "powerbi-docs/service-connect-to-servicenow.md",
            "redirect_url": "/power-bi/connect-data/service-connect-to-services",
            "redirect_document_id": false
        },
        {
            "source_path": "powerbi-docs/service-connect-to-sql-sentry.md",
            "redirect_url": "/power-bi/connect-data/service-connect-to-services",
            "redirect_document_id": false
        },
        {
            "source_path": "powerbi-docs/service-connect-to-sweetiq.md",
            "redirect_url": "/power-bi/connect-data/service-connect-to-services",
            "redirect_document_id": false
        },
        {
            "source_path": "powerbi-docs/service-connect-to-troux.md",
            "redirect_url": "/power-bi/connect-data/service-connect-to-services",
            "redirect_document_id": false
        },
        {
            "source_path": "powerbi-docs/service-connect-to-twilio.md",
            "redirect_url": "/power-bi/connect-data/service-connect-to-services",
            "redirect_document_id": false
        },
        {
            "source_path": "powerbi-docs/service-connect-to-vmob.md",
            "redirect_url": "/power-bi/connect-data/service-connect-to-services",
            "redirect_document_id": false
        },
        {
            "source_path": "powerbi-docs/service-connect-to-windows-dev-center.md",
            "redirect_url": "/power-bi/connect-data/service-connect-to-services",
            "redirect_document_id": false
        },
        {
            "source_path": "powerbi-docs/service-connect-to-acumatica.md",
            "redirect_url": "/power-bi/connect-data/service-connect-to-services",
            "redirect_document_id": false
        },
        {
            "source_path": "powerbi-docs/service-connect-to-azure-audit-logs.md",
            "redirect_url": "/power-bi/connect-data/service-connect-to-services",
            "redirect_document_id": false
        },
        {
            "source_path": "powerbi-docs/service-admin-power-bi-archived-workspace.md",
            "redirect_url": "/power-bi/",
            "redirect_document_id": false
        },
        {
            "source_path": "powerbi-docs/consumer/mobile/mobile-app-single-tap.md",
            "redirect_url": "/power-bi/consumer/mobile/mobile-app-interaction-settings",
            "redirect_document_id": true
        },
        {
            "source_path": "powerbi-docs/power-bi-reports-performance.md",
            "redirect_url": "/power-bi/guidance/power-bi-optimization",
            "redirect_document_id": true
        },
        {
            "source_path": "powerbi-docs/service-data-lineage.md",
            "redirect_url": "/power-bi/designer/service-data-lineage",
            "redirect_document_id": true
        },
        {
            "source_path": "powerbi-docs/developer/encrypt-credentials.md",
            "redirect_url": "/power-bi/developer/automation/configure-credentials",
            "redirect_document_id": false
        },
        {
            "source_path": "powerbi-docs/developer/seller-dashboard.md",
            "redirect_url": "/power-bi/developer/office-store",
            "redirect_document_id": false
        },
        {
            "source_path": "powerbi-docs/paginated-reports-create-embedded-dataset.md",
            "redirect_url": "/power-bi/paginated-reports/paginated-reports-create-embedded-dataset",
            "redirect_document_id": false
        },
        {
            "source_path": "powerbi-docs/paginated-reports-data-sources.md",
            "redirect_url": "/power-bi/paginated-reports/paginated-reports-data-sources",
            "redirect_document_id": false
        },
        {
            "source_path": "powerbi-docs/paginated-reports-pagination.md",
            "redirect_url": "/power-bi/paginated-reports/paginated-reports-pagination",
            "redirect_document_id": false
        },
        {
            "source_path": "powerbi-docs/paginated-reports-parameters.md",
            "redirect_url": "/power-bi/paginated-reports/paginated-reports-parameters",
            "redirect_document_id": false
        },
        {
            "source_path": "powerbi-docs/paginated-reports-report-builder-power-bi.md",
            "redirect_url": "/power-bi/paginated-reports/paginated-reports-report-builder-power-bi",
            "redirect_document_id": false
        },
        {
            "source_path": "powerbi-docs/paginated-reports-report-design-view.md",
            "redirect_url": "/power-bi/paginated-reports/paginated-reports-report-design-view",
            "redirect_document_id": false
        },
        {
            "source_path": "powerbi-docs/paginated-reports-save-to-power-bi-service.md",
            "redirect_url": "/power-bi/paginated-reports/paginated-reports-save-to-power-bi-service",
            "redirect_document_id": false
        },
        {
            "source_path": "powerbi-docs/report-builder-data.md",
            "redirect_url": "/power-bi/paginated-reports/report-builder-data",
            "redirect_document_id": false
        },
        {
            "source_path": "powerbi-docs/report-builder-design-tips.md",
            "redirect_url": "/power-bi/paginated-reports/report-builder-design-tips",
            "redirect_document_id": false
        },
        {
            "source_path": "powerbi-docs/report-builder-expression-examples.md",
            "redirect_url": "/power-bi/paginated-reports/report-builder-expression-examples",
            "redirect_document_id": false
        },
        {
            "source_path": "powerbi-docs/report-builder-expressions.md",
            "redirect_url": "/power-bi/paginated-reports/report-builder-expressions",
            "redirect_document_id": false
        },
        {
            "source_path": "powerbi-docs/report-builder-parameters.md",
            "redirect_url": "/power-bi/paginated-reports/report-builder-parameters",
            "redirect_document_id": false
        },
        {
            "source_path": "powerbi-docs/report-builder-planning-report.md",
            "redirect_url": "/power-bi/paginated-reports/report-builder-planning-report",
            "redirect_document_id": false
        },
        {
            "source_path": "powerbi-docs/report-builder-power-bi.md",
            "redirect_url": "/power-bi/paginated-reports/report-builder-power-bi",
            "redirect_document_id": false
        },
        {
            "source_path": "powerbi-docs/report-builder-previewing-reports.md",
            "redirect_url": "/power-bi/paginated-reports/report-builder-previewing-reports",
            "redirect_document_id": false
        },
        {
            "source_path": "powerbi-docs/report-builder-shared-datasets.md",
            "redirect_url": "/power-bi/paginated-reports/report-builder-shared-datasets",
            "redirect_document_id": false
        },
        {
            "source_path": "powerbi-docs/report-builder-tables-matrices-lists.md",
            "redirect_url": "/power-bi/paginated-reports/report-builder-tables-matrices-lists",
            "redirect_document_id": false
        },
        {
            "source_path": "powerbi-docs/report-builder-url-parameters.md",
            "redirect_url": "/power-bi/paginated-reports/report-builder-url-parameters",
            "redirect_document_id": false
        },
        {
            "source_path": "powerbi-docs/report-builder-url-pass-parameters.md",
            "redirect_url": "/power-bi/paginated-reports/report-builder-url-pass-parameters",
            "redirect_document_id": false
        },
        {
            "source_path": "powerbi-docs/developer/overview-of-power-bi-rest-api.md",
            "redirect_url": "/power-bi/developer/automation/overview-of-power-bi-rest-api",
            "redirect_document_id": false
        },
        {
            "source_path": "powerbi-docs/developer/walkthrough-push-data.md",
            "redirect_url": "/power-bi/developer/automation/walkthrough-push-data",
            "redirect_document_id": false
        },
        {
            "source_path": "powerbi-docs/developer/walkthrough-push-data-get-token.md",
            "redirect_url": "/power-bi/developer/automation/walkthrough-push-data-get-token",
            "redirect_document_id": false
        },
        {
            "source_path": "powerbi-docs/developer/walkthrough-push-data-create-dataset.md",
            "redirect_url": "/power-bi/developer/automation/walkthrough-push-data-create-dataset",
            "redirect_document_id": false
        },
        {
            "source_path": "powerbi-docs/developer/walkthrough-push-data-get-datasets.md",
            "redirect_url": "/power-bi/developer/automation/walkthrough-push-data-get-datasets",
            "redirect_document_id": false
        },
        {
            "source_path": "powerbi-docs/developer/walkthrough-push-data-add-rows.md",
            "redirect_url": "/power-bi/developer/automation/walkthrough-push-data-add-rows",
            "redirect_document_id": false
        },
        {
            "source_path": "powerbi-docs/developer/api-automatic-retention-policy-for-real-time-data.md",
            "redirect_url": "/power-bi/developer/automation/api-automatic-retention-policy-for-real-time-data",
            "redirect_document_id": false
        },
        {
            "source_path": "powerbi-docs/developer/api-rest-api-limitations.md",
            "redirect_url": "/power-bi/developer/automation/api-rest-api-limitations",
            "redirect_document_id": false
        },
        {
            "source_path": "powerbi-docs/developer/api-dataset-properties.md",
            "redirect_url": "/power-bi/developer/automation/api-dataset-properties",
            "redirect_document_id": false
        },
        {
            "source_path": "powerbi-docs/developer/api-data-model-versioning.md",
            "redirect_url": "/power-bi/developer/automation/api-data-model-versioning",
            "redirect_document_id": false
        },
        {
            "source_path": "powerbi-docs/developer/configure-credentials.md",
            "redirect_url": "/power-bi/developer/automation/configure-credentials",
            "redirect_document_id": false
        },
        {
            "source_path": "powerbi-docs/developer/walkthrough-push-data-complete-code.md",
            "redirect_url": "/power-bi/developer/automation/walkthrough-push-data-complete-code",
            "redirect_document_id": false
        },
        {
            "source_path": "powerbi-docs/consumer/power-bi-creator-landing.md",
            "redirect_url": "/power-bi/index",
            "redirect_document_id": false
        },
        {
            "source_path": "powerbi-docs/consumer/power-bi-consumer-landing.md",
            "redirect_url": "/power-bi/consumer/index",
            "redirect_document_id": false
        },
        {
            "source_path": "powerbi-docs/designer/service-data-lineage.md",
            "redirect_url": "/power-bi/collaborate-share/service-data-lineage",
            "redirect_document_id": false
        },
        {
            "source_path": "powerbi-docs/designer/service-service-vs-desktop.md",
            "redirect_url": "/power-bi/fundamentals/service-service-vs-desktop",
            "redirect_document_id": false
        },
        {
            "source_path": "powerbi-docs/developer/visuals/migrate-to-new-tools.md",
            "redirect_url": "/power-bi/developer/power-bi-custom-visuals",
            "redirect_document_id": false
        },
        {
            "source_path": "powerbi-docs/developer/power-bi-custom-visuals.md",
            "redirect_url": "/power-bi/developer/visuals/power-bi-custom-visuals",
            "redirect_document_id": false
        },
        {
            "source_path": "powerbi-docs/developer/power-bi-custom-visuals-organization.md",
            "redirect_url": "/power-bi/developer/visuals/power-bi-custom-visuals-organization",
            "redirect_document_id": false
        },
        {
            "source_path": "powerbi-docs/developer/guidelines-powerbi-visuals.md",
            "redirect_url": "/power-bi/developer/visuals/guidelines-powerbi-visuals",
            "redirect_document_id": false
        },
        {
            "source_path": "powerbi-docs/developer/power-bi-custom-visuals-faq.md",
            "redirect_url": "/power-bi/developer/visuals/power-bi-custom-visuals-faq",
            "redirect_document_id": false
        },
        {
            "source_path": "powerbi-docs/developer/power-bi-custom-visuals-certified.md",
            "redirect_url": "/power-bi/developer/visuals/power-bi-custom-visuals-certified",
            "redirect_document_id": false
        },
        {
            "source_path": "powerbi-docs/developer/office-store.md",
            "redirect_url": "/power-bi/developer/visuals/office-store",
            "redirect_document_id": false
        },
        {
            "source_path": "powerbi-docs/developer/power-bi-custom-visuals-troubleshoot.md",
            "redirect_url": "/power-bi/developer/visuals/power-bi-custom-visuals-troubleshoot",
            "redirect_document_id": false
        },
        {
            "source_path": "powerbi-docs/developer/azure-pbie-create-capacity.md",
            "redirect_url": "/power-bi/developer/embedded/azure-pbie-create-capacity",
            "redirect_document_id": false
        },
        {
            "source_path": "powerbi-docs/developer/azure-pbie-diag-logs.md",
            "redirect_url": "/power-bi/developer/embedded/azure-pbie-diag-logs",
            "redirect_document_id": false
        },
        {
            "source_path": "powerbi-docs/developer/azure-pbie-pause-start.md",
            "redirect_url": "/power-bi/developer/embedded/azure-pbie-pause-start",
            "redirect_document_id": false
        },
        {
            "source_path": "powerbi-docs/developer/azure-pbie-scale-capacity.md",
            "redirect_url": "/power-bi/developer/embedded/azure-pbie-scale-capacity",
            "redirect_document_id": false
        },
        {
            "source_path": "powerbi-docs/developer/azure-pbie-what-is-power-bi-embedded.md",
            "redirect_url": "/power-bi/developer/embedded/embedded-analytics-power-bi",
            "redirect_document_id": false
        },
        {
            "source_path": "powerbi-docs/developer/create-an-azure-active-directory-tenant.md",
            "redirect_url": "/power-bi/developer/embedded/create-an-azure-active-directory-tenant",
            "redirect_document_id": false
        },
        {
            "source_path": "powerbi-docs/developer/embed-auto-install-app.md",
            "redirect_url": "/power-bi/developer/embedded/embed-auto-install-app",
            "redirect_document_id": false
        },
        {
            "source_path": "powerbi-docs/developer/embed-dynamic-binding.md",
            "redirect_url": "/power-bi/developer/embedded/embed-dynamic-binding",
            "redirect_document_id": false
        },
        {
            "source_path": "powerbi-docs/developer/embed-from-apps.md",
            "redirect_url": "/power-bi/developer/embedded/embed-from-apps",
            "redirect_document_id": false
        },
        {
            "source_path": "powerbi-docs/developer/embed-multi-tenancy.md",
            "redirect_url": "/power-bi/developer/embedded/embed-multi-tenancy",
            "redirect_document_id": false
        },
        {
            "source_path": "powerbi-docs/developer/embed-paginated-reports-customers.md",
            "redirect_url": "/power-bi/developer/embedded/embed-paginated-reports-customers",
            "redirect_document_id": false
        },
        {
            "source_path": "powerbi-docs/developer/embed-sample-for-customers.md",
            "redirect_url": "/power-bi/developer/embedded/embed-sample-for-customers",
            "redirect_document_id": false
        },
        {
            "source_path": "powerbi-docs/developer/embed-sample-for-customers-national-clouds.md",
            "redirect_url": "/power-bi/developer/embedded/embed-sample-for-customers-national-clouds",
            "redirect_document_id": false
        },
        {
            "source_path": "powerbi-docs/developer/embed-sample-for-your-organization.md",
            "redirect_url": "/power-bi/developer/embedded/embed-sample-for-your-organization",
            "redirect_document_id": false
        },
        {
            "source_path": "powerbi-docs/developer/embed-service-principal.md",
            "redirect_url": "/power-bi/developer/embedded/embed-service-principal",
            "redirect_document_id": false
        },
        {
            "source_path": "powerbi-docs/developer/embedded-capacity.md",
            "redirect_url": "/power-bi/developer/embedded/embedded-capacity",
            "redirect_document_id": false
        },
        {
            "source_path": "powerbi-docs/developer/embedded-capacity-planning.md",
            "redirect_url": "/power-bi/developer/embedded/embedded-capacity-planning",
            "redirect_document_id": false
        },
        {
            "source_path": "powerbi-docs/developer/embedded-custom-layout.md",
            "redirect_url": "/power-bi/developer/embedded/embedded-custom-layout",
            "redirect_document_id": false
        },
        {
            "source_path": "powerbi-docs/developer/embedded-faq.md",
            "redirect_url": "/power-bi/developer/embedded/embedded-faq",
            "redirect_document_id": false
        },
        {
            "source_path": "powerbi-docs/developer/embedded-multi-geo.md",
            "redirect_url": "/power-bi/developer/embedded/embedded-multi-geo",
            "redirect_document_id": false
        },
        {
            "source_path": "powerbi-docs/developer/embedded-performance-best-practices.md",
            "redirect_url": "/power-bi/developer/embedded/embedded-performance-best-practices",
            "redirect_document_id": false
        },
        {
            "source_path": "powerbi-docs/developer/embedded-row-level-security.md",
            "redirect_url": "/power-bi/developer/embedded/embedded-row-level-security",
            "redirect_document_id": false
        },
        {
            "source_path": "powerbi-docs/developer/embedded-troubleshoot.md",
            "redirect_url": "/power-bi/developer/embedded/embedded-troubleshoot",
            "redirect_document_id": false
        },
        {
            "source_path": "powerbi-docs/developer/embedding.md",
            "redirect_url": "/power-bi/developer/embedded/embedding",
            "redirect_document_id": false
        },
        {
            "source_path": "powerbi-docs/developer/export-to.md",
            "redirect_url": "/power-bi/developer/embedded/export-to",
            "redirect_document_id": false
        },
        {
            "source_path": "powerbi-docs/developer/get-azuread-access-token.md",
            "redirect_url": "/power-bi/developer/embedded/get-azuread-access-token",
            "redirect_document_id": false
        },
        {
            "source_path": "powerbi-docs/developer/migrate-code-snippets.md",
            "redirect_url": "/power-bi/developer/embedded/migrate-code-snippets",
            "redirect_document_id": false
        },
        {
            "source_path": "powerbi-docs/developer/migrate-from-powerbi-embedded.md",
            "redirect_url": "/power-bi/developer/embedded/migrate-from-powerbi-embedded",
            "redirect_document_id": false
        },
        {
            "source_path": "powerbi-docs/developer/migrate-tool.md",
            "redirect_url": "/power-bi/developer/embedded/migrate-tool",
            "redirect_document_id": false
        },
        {
            "source_path": "powerbi-docs/developer/paginated-reports-row-level-security.md",
            "redirect_url": "/power-bi/developer/embedded/paginated-reports-row-level-security",
            "redirect_document_id": false
        },
        {
            "source_path": "powerbi-docs/developer/power-bi-permissions.md",
            "redirect_url": "/power-bi/developer/embedded/power-bi-permissions",
            "redirect_document_id": false
        },
        {
            "source_path": "powerbi-docs/developer/qanda.md",
            "redirect_url": "/power-bi/developer/embedded/qanda",
            "redirect_document_id": false
        },
        {
            "source_path": "powerbi-docs/developer/register-app.md",
            "redirect_url": "/power-bi/developer/embedded/register-app",
            "redirect_document_id": false
        },
        {
            "source_path": "powerbi-docs/consumer/mobile/mobile-ios-native-secure-access.md",
            "redirect_url": "/power-bi/consumer/mobile/mobile-native-secure-access",
            "redirect_document_id": false
        },
        {
            "source_path": "powerbi-docs/whitepaper-azure-b2b-power-bi.md",
            "redirect_url": "/power-bi/guidance/whitepaper-azure-b2b-power-bi",
            "redirect_document_id": false
        },
        {
            "source_path": "powerbi-docs/whitepaper-powerbi-premium-deployment.md",
            "redirect_url": "/power-bi/guidance/whitepaper-powerbi-premium-deployment",
            "redirect_document_id": false
        },
        {
            "source_path": "powerbi-docs/whitepaper-powerbi-security.md",
            "redirect_url": "/power-bi/guidance/whitepaper-powerbi-security",
            "redirect_document_id": false
        },
        {
            "source_path": "powerbi-docs/whitepapers.md",
            "redirect_url": "/power-bi/guidance/whitepapers",
            "redirect_document_id": false
        },
        {
            "source_path": "powerbi-docs/desktop-admin-sign-in-form.md",
            "redirect_url": "/power-bi/admin/desktop-admin-sign-in-form",
            "redirect_document_id": true
        },
        {
            "source_path": "powerbi-docs/desktop-privacy.md",
            "redirect_url": "/power-bi/admin/desktop-privacy",
            "redirect_document_id": true
        },
        {
            "source_path": "powerbi-docs/desktop-privacy-levels.md",
            "redirect_url": "/power-bi/admin/desktop-privacy-levels",
            "redirect_document_id": true
        },
        {
            "source_path": "powerbi-docs/desktop-troubleshooting-analyze-in-excel.md",
            "redirect_url": "/power-bi/collaborate-share/desktop-troubleshooting-analyze-in-excel",
            "redirect_document_id": true
        },
        {
            "source_path": "powerbi-docs/power-bi-cannot-sign-in.md",
            "redirect_url": "/power-bi/admin/power-bi-cannot-sign-in",
            "redirect_document_id": true
        },
        {
            "source_path": "powerbi-docs/power-bi-whitelist-urls.md",
            "redirect_url": "/power-bi/admin/power-bi-whitelist-urls",
            "redirect_document_id": true
        },
        {
            "source_path": "powerbi-docs/service-admin-access-usage.md",
            "redirect_url": "/power-bi/admin/service-admin-access-usage",
            "redirect_document_id": true
        },
        {
            "source_path": "powerbi-docs/service-admin-administering-power-bi-in-your-organization.md",
            "redirect_url": "/power-bi/admin/service-admin-administering-power-bi-in-your-organization",
            "redirect_document_id": true
        },
        {
            "source_path": "powerbi-docs/service-admin-alternate-email-address-for-power-bi.md",
            "redirect_url": "/power-bi/admin/service-admin-alternate-email-address-for-power-bi",
            "redirect_document_id": true
        },
        {
            "source_path": "powerbi-docs/service-admin-auditing.md",
            "redirect_url": "/power-bi/admin/service-admin-auditing",
            "redirect_document_id": true
        },
        {
            "source_path": "powerbi-docs/service-admin-azure-ad-b2b.md",
            "redirect_url": "/power-bi/admin/service-admin-azure-ad-b2b",
            "redirect_document_id": true
        },
        {
            "source_path": "powerbi-docs/service-admin-capturing-additional-diagnostic-information-for-power-bi.md",
            "redirect_url": "/power-bi/admin/service-admin-capturing-additional-diagnostic-information-for-power-bi",
            "redirect_document_id": true
        },
        {
            "source_path": "powerbi-docs/service-admin-closing-your-account.md",
            "redirect_url": "/power-bi/admin/service-admin-closing-your-account",
            "redirect_document_id": true
        },
        {
            "source_path": "powerbi-docs/service-admin-failover.md",
            "redirect_url": "/power-bi/admin/service-admin-failover",
            "redirect_document_id": true
        },
        {
            "source_path": "powerbi-docs/service-admin-faq.md",
            "redirect_url": "/power-bi/admin/service-admin-faq",
            "redirect_document_id": true
        },
        {
            "source_path": "powerbi-docs/service-admin-forgot-your-password.md",
            "redirect_url": "/power-bi/admin/service-admin-forgot-your-password",
            "redirect_document_id": true
        },
        {
            "source_path": "powerbi-docs/service-admin-governance.md",
            "redirect_url": "/power-bi/admin/service-admin-governance",
            "redirect_document_id": true
        },
        {
            "source_path": "powerbi-docs/service-admin-health.md",
            "redirect_url": "/power-bi/admin/service-admin-health",
            "redirect_document_id": true
        },
        {
            "source_path": "powerbi-docs/service-admin-how-to-use-the-same-account-as-azure.md",
            "redirect_url": "/power-bi/admin/service-admin-how-to-use-the-same-account-as-azure",
            "redirect_document_id": true
        },
        {
            "source_path": "powerbi-docs/service-admin-licensing-organization.md",
            "redirect_url": "/power-bi/admin/service-admin-licensing-organization",
            "redirect_document_id": true
        },
        {
            "source_path": "powerbi-docs/service-admin-manage-your-data-storage-in-power-bi.md",
            "redirect_url": "/power-bi/admin/service-admin-manage-your-data-storage-in-power-bi",
            "redirect_document_id": true
        },
        {
            "source_path": "powerbi-docs/service-admin-mobile-intune.md",
            "redirect_url": "/power-bi/admin/service-admin-mobile-intune",
            "redirect_document_id": true
        },
        {
            "source_path": "powerbi-docs/service-admin-office-365-dedicated-known-issues.md",
            "redirect_url": "/power-bi/admin/service-support-options",
            "redirect_document_id": false
        },
        {
            "source_path": "powerbi-docs/service-admin-portal.md",
            "redirect_url": "/power-bi/admin/service-admin-portal",
            "redirect_document_id": true
        },
        {
            "source_path": "powerbi-docs/service-admin-power-bi-security.md",
            "redirect_url": "/power-bi/admin/service-admin-power-bi-security",
            "redirect_document_id": true
        },
        {
            "source_path": "powerbi-docs/service-admin-premium-manage.md",
            "redirect_url": "/power-bi/admin/service-admin-premium-manage",
            "redirect_document_id": true
        },
        {
            "source_path": "powerbi-docs/service-admin-premium-monitor-capacity.md",
            "redirect_url": "/power-bi/admin/service-admin-premium-monitor-capacity",
            "redirect_document_id": true
        },
        {
            "source_path": "powerbi-docs/service-admin-premium-monitor-portal.md",
            "redirect_url": "/power-bi/admin/service-admin-premium-monitor-portal",
            "redirect_document_id": true
        },
        {
            "source_path": "powerbi-docs/service-admin-premium-multi-geo.md",
            "redirect_url": "/power-bi/admin/service-admin-premium-multi-geo",
            "redirect_document_id": true
        },
        {
            "source_path": "powerbi-docs/service-admin-premium-purchase.md",
            "redirect_url": "/power-bi/admin/service-admin-premium-purchase",
            "redirect_document_id": true
        },
        {
            "source_path": "powerbi-docs/service-admin-premium-restart.md",
            "redirect_url": "/power-bi/admin/service-admin-premium-restart",
            "redirect_document_id": true
        },
        {
            "source_path": "powerbi-docs/service-admin-premium-workloads.md",
            "redirect_url": "/power-bi/admin/service-admin-premium-workloads",
            "redirect_document_id": true
        },
        {
            "source_path": "powerbi-docs/service-admin-purchasing-power-bi-pro.md",
            "redirect_url": "/power-bi/admin/service-admin-purchasing-power-bi-pro",
            "redirect_document_id": true
        },
        {
            "source_path": "powerbi-docs/service-admin-reference.md",
            "redirect_url": "/power-bi/admin/service-admin-reference",
            "redirect_document_id": true
        },
        {
            "source_path": "powerbi-docs/service-admin-rls.md",
            "redirect_url": "/power-bi/admin/service-admin-rls",
            "redirect_document_id": true
        },
        {
            "source_path": "powerbi-docs/service-admin-role.md",
            "redirect_url": "/power-bi/admin/service-admin-role",
            "redirect_document_id": true
        },
        {
            "source_path": "powerbi-docs/service-admin-signing-up-for-power-bi-with-a-new-office-365-trial.md",
            "redirect_url": "/power-bi/admin/service-admin-signing-up-for-power-bi-with-a-new-office-365-trial",
            "redirect_document_id": true
        },
        {
            "source_path": "powerbi-docs/service-admin-syndication-partner.md",
            "redirect_url": "/power-bi/admin/service-admin-syndication-partner",
            "redirect_document_id": true
        },
        {
            "source_path": "powerbi-docs/service-admin-where-is-my-tenant-located.md",
            "redirect_url": "/power-bi/admin/service-admin-where-is-my-tenant-located",
            "redirect_document_id": true
        },
        {
            "source_path": "powerbi-docs/service-analyze-in-excel.md",
            "redirect_url": "/power-bi/collaborate-share/service-analyze-in-excel",
            "redirect_document_id": true
        },
        {
            "source_path": "powerbi-docs/collaborate-share/service-tutorial-analyze-in-excel.md",
            "redirect_url": "/power-bi/collaborate-share/service-analyze-in-excel",
            "redirect_document_id": false
        },
        {
            "source_path": "powerbi-docs/service-collaborate-power-bi-workspace.md",
            "redirect_url": "/power-bi/collaborate-share/service-collaborate-power-bi-workspace",
            "redirect_document_id": true
        },
        {
            "source_path": "powerbi-docs/service-create-distribute-apps.md",
            "redirect_url": "/power-bi/collaborate-share/service-create-distribute-apps",
            "redirect_document_id": true
        },
        {
            "source_path": "powerbi-docs/service-create-the-new-workspaces.md",
            "redirect_url": "/power-bi/collaborate-share/service-create-the-new-workspaces",
            "redirect_document_id": true
        },
        {
            "source_path": "powerbi-docs/collaborate-share/service-workspaces-new-look.md",
            "redirect_url": "/power-bi/collaborate-share/service-create-workspaces",
            "redirect_document_id": false
        },
        {
            "source_path": "powerbi-docs/service-embed-report-microsoft-teams.md",
            "redirect_url": "/power-bi/collaborate-share/service-collaborate-microsoft-teams",
            "redirect_document_id": true
        },
        {
            "source_path": "powerbi-docs/service-embed-report-spo.md",
            "redirect_url": "/power-bi/collaborate-share/service-embed-report-spo",
            "redirect_document_id": true
        },
        {
            "source_path": "powerbi-docs/service-embed-secure.md",
            "redirect_url": "/power-bi/collaborate-share/service-embed-secure",
            "redirect_document_id": true
        },
        {
            "source_path": "powerbi-docs/service-encryption-byok.md",
            "redirect_url": "/power-bi/admin/service-encryption-byok",
            "redirect_document_id": true
        },
        {
            "source_path": "powerbi-docs/service-flow-integration.md",
            "redirect_url": "/power-bi/collaborate-share/service-flow-integration",
            "redirect_document_id": true
        },
        {
            "source_path": "powerbi-docs/service-govde-faq.md",
            "redirect_url": "/power-bi/admin/service-govde-faq",
            "redirect_document_id": true
        },
        {
            "source_path": "powerbi-docs/service-govus-overview.md",
            "redirect_url": "/power-bi/admin/service-govus-overview",
            "redirect_document_id": true
        },
        {
            "source_path": "powerbi-docs/service-govus-signup.md",
            "redirect_url": "/power-bi/admin/service-govus-signup",
            "redirect_document_id": true
        },
        {
            "source_path": "powerbi-docs/service-how-to-collaborate-distribute-dashboards-reports.md",
            "redirect_url": "/power-bi/collaborate-share/service-how-to-collaborate-distribute-dashboards-reports",
            "redirect_document_id": true
        },
        {
            "source_path": "powerbi-docs/service-interruption-notifications.md",
            "redirect_url": "/power-bi/admin/service-interruption-notifications",
            "redirect_document_id": true
        },
        {
            "source_path": "powerbi-docs/service-manage-app-workspace-in-power-bi-and-office-365.md",
            "redirect_url": "/power-bi/collaborate-share/service-manage-app-workspace-in-power-bi-and-office-365",
            "redirect_document_id": true
        },
        {
            "source_path": "powerbi-docs/service-modern-usage-metrics.md",
            "redirect_url": "/power-bi/collaborate-share/service-modern-usage-metrics",
            "redirect_document_id": true
        },
        {
            "source_path": "powerbi-docs/service-new-workspaces.md",
            "redirect_url": "/power-bi/collaborate-share/service-new-workspaces",
            "redirect_document_id": true
        },
        {
            "source_path": "powerbi-docs/service-organizational-content-pack-copy-refresh-access.md",
            "redirect_url": "/power-bi/collaborate-share/service-organizational-content-pack-copy-refresh-access",
            "redirect_document_id": true
        },
        {
            "source_path": "powerbi-docs/service-organizational-content-pack-create-and-publish.md",
            "redirect_url": "/power-bi/collaborate-share/service-organizational-content-pack-create-and-publish",
            "redirect_document_id": true
        },
        {
            "source_path": "powerbi-docs/service-organizational-content-pack-disconnect.md",
            "redirect_url": "/power-bi/collaborate-share/service-organizational-content-pack-disconnect",
            "redirect_document_id": true
        },
        {
            "source_path": "powerbi-docs/service-organizational-content-pack-introduction.md",
            "redirect_url": "/power-bi/collaborate-share/service-organizational-content-pack-introduction",
            "redirect_document_id": true
        },
        {
            "source_path": "powerbi-docs/service-organizational-content-pack-manage-update-delete.md",
            "redirect_url": "/power-bi/collaborate-share/service-organizational-content-pack-manage-update-delete",
            "redirect_document_id": true
        },
        {
            "source_path": "powerbi-docs/service-power-bi-get-started-third-party-apps.md",
            "redirect_url": "/power-bi/collaborate-share/service-power-bi-get-started-third-party-apps",
            "redirect_document_id": true
        },
        {
            "source_path": "powerbi-docs/service-premium-capacity-manage.md",
            "redirect_url": "/power-bi/admin/service-premium-capacity-manage",
            "redirect_document_id": true
        },
        {
            "source_path": "powerbi-docs/service-premium-capacity-optimize.md",
            "redirect_url": "/power-bi/admin/service-premium-capacity-optimize",
            "redirect_document_id": true
        },
        {
            "source_path": "powerbi-docs/service-premium-capacity-scenarios.md",
            "redirect_url": "/power-bi/admin/service-premium-capacity-scenarios",
            "redirect_document_id": true
        },
        {
            "source_path": "powerbi-docs/service-premium-connect-tools.md",
            "redirect_url": "/power-bi/admin/service-premium-connect-tools",
            "redirect_document_id": true
        },
        {
            "source_path": "powerbi-docs/service-premium-faq.md",
            "redirect_url": "/power-bi/admin/service-premium-faq",
            "redirect_document_id": true
        },
        {
            "source_path": "powerbi-docs/service-premium-large-models.md",
            "redirect_url": "/power-bi/admin/service-premium-large-models",
            "redirect_document_id": true
        },
        {
            "source_path": "powerbi-docs/service-premium-metrics-app.md",
            "redirect_url": "/power-bi/admin/service-premium-metrics-app",
            "redirect_document_id": true
        },
        {
            "source_path": "powerbi-docs/service-premium-what-is.md",
            "redirect_url": "/power-bi/admin/service-premium-what-is",
            "redirect_document_id": true
        },
        {
            "source_path": "powerbi-docs/service-publish-to-web.md",
            "redirect_url": "/power-bi/collaborate-share/service-publish-to-web",
            "redirect_document_id": true
        },
        {
            "source_path": "powerbi-docs/service-report-subscribe.md",
            "redirect_url": "/power-bi/collaborate-share/service-report-subscribe",
            "redirect_document_id": true
        },
        {
            "source_path": "powerbi-docs/designer/service-security-apply-data-sensitivity-labels.md",
            "redirect_url": "/power-bi/collaborate-share/service-security-apply-data-sensitivity-labels",
            "redirect_document_id": true
        },
        {
            "source_path": "powerbi-docs/service-share-dashboards.md",
            "redirect_url": "/power-bi/collaborate-share/service-share-dashboards",
            "redirect_document_id": true
        },
        {
            "source_path": "powerbi-docs/service-share-dashboard-that-links-to-excel-onedrive.md",
            "redirect_url": "/power-bi/collaborate-share/service-share-dashboard-that-links-to-excel-onedrive",
            "redirect_document_id": true
        },
        {
            "source_path": "powerbi-docs/service-share-reports.md",
            "redirect_url": "/power-bi/collaborate-share/service-share-reports",
            "redirect_document_id": true
        },
        {
            "source_path": "powerbi-docs/service-support-options.md",
            "redirect_url": "/power-bi/admin/service-support-options",
            "redirect_document_id": true
        },
        {
            "source_path": "powerbi-docs/service-tutorial-analyze-in-excel.md",
            "redirect_url": "/power-bi/collaborate-share/service-analyze-in-excel",
            "redirect_document_id": false
        },
        {
            "source_path": "powerbi-docs/designer/service-upgrade-workspaces.md",
            "redirect_url": "/power-bi/collaborate-share/service-upgrade-workspaces",
            "redirect_document_id": true
        },
        {
            "source_path": "powerbi-docs/service-url-filters.md",
            "redirect_url": "/power-bi/collaborate-share/service-url-filters",
            "redirect_document_id": true
        },
        {
            "source_path": "powerbi-docs/service-usage-metrics.md",
            "redirect_url": "/power-bi/collaborate-share/service-usage-metrics",
            "redirect_document_id": true
        },
        {
            "source_path": "powerbi-docs/desktop-access-database-errors.md",
            "redirect_url": "/power-bi/connect-data/desktop-access-database-errors",
            "redirect_document_id": true
        },
        {
            "source_path": "powerbi-docs/desktop-analysis-services-tabular-data.md",
            "redirect_url": "/power-bi/connect-data/desktop-analysis-services-tabular-data",
            "redirect_document_id": true
        },
        {
            "source_path": "powerbi-docs/desktop-assume-referential-integrity.md",
            "redirect_url": "/power-bi/connect-data/desktop-assume-referential-integrity",
            "redirect_document_id": true
        },
        {
            "source_path": "powerbi-docs/desktop-connect-adobe-analytics.md",
            "redirect_url": "/power-bi/connect-data/desktop-connect-adobe-analytics",
            "redirect_document_id": true
        },
        {
            "source_path": "powerbi-docs/desktop-connect-azure-consumption-insights.md",
            "redirect_url": "/power-bi/connect-data/desktop-connect-azure-consumption-insights",
            "redirect_document_id": true
        },
        {
            "source_path": "powerbi-docs/desktop-connect-azure-cost-management.md",
            "redirect_url": "/power-bi/connect-data/desktop-connect-azure-cost-management",
            "redirect_document_id": true
        },
        {
            "source_path": "powerbi-docs/desktop-connect-bigquery.md",
            "redirect_url": "/power-bi/connect-data/desktop-connect-bigquery",
            "redirect_document_id": true
        },
        {
            "source_path": "powerbi-docs/desktop-connect-csv.md",
            "redirect_url": "/power-bi/connect-data/desktop-connect-csv",
            "redirect_document_id": true
        },
        {
            "source_path": "powerbi-docs/desktop-connect-excel.md",
            "redirect_url": "/power-bi/connect-data/desktop-connect-excel",
            "redirect_document_id": true
        },
        {
            "source_path": "powerbi-docs/desktop-connect-graph-security.md",
            "redirect_url": "/power-bi/connect-data/desktop-connect-graph-security",
            "redirect_document_id": true
        },
        {
            "source_path": "powerbi-docs/desktop-connect-impala.md",
            "redirect_url": "/power-bi/connect-data/desktop-connect-impala",
            "redirect_document_id": true
        },
        {
            "source_path": "powerbi-docs/desktop-connect-linkedin-sales-navigator.md",
            "redirect_url": "/power-bi/connect-data/desktop-connect-linkedin-sales-navigator",
            "redirect_document_id": true
        },
        {
            "source_path": "powerbi-docs/desktop-connect-odata.md",
            "redirect_url": "/power-bi/connect-data/desktop-connect-odata",
            "redirect_document_id": true
        },
        {
            "source_path": "powerbi-docs/desktop-connect-oracle-database.md",
            "redirect_url": "/power-bi/connect-data/desktop-connect-oracle-database",
            "redirect_document_id": true
        },
        {
            "source_path": "powerbi-docs/desktop-connector-extensibility.md",
            "redirect_url": "/power-bi/connect-data/desktop-connector-extensibility",
            "redirect_document_id": true
        },
        {
            "source_path": "powerbi-docs/desktop-connect-pdf.md",
            "redirect_url": "/power-bi/connect-data/desktop-connect-pdf",
            "redirect_document_id": true
        },
        {
            "source_path": "powerbi-docs/desktop-connect-redshift.md",
            "redirect_url": "/power-bi/connect-data/desktop-connect-redshift",
            "redirect_document_id": true
        },
        {
            "source_path": "powerbi-docs/desktop-connect-snowflake.md",
            "redirect_url": "/power-bi/connect-data/desktop-connect-snowflake",
            "redirect_document_id": true
        },
        {
            "source_path": "powerbi-docs/desktop-connect-to-data.md",
            "redirect_url": "/power-bi/connect-data/desktop-connect-to-data",
            "redirect_document_id": true
        },
        {
            "source_path": "powerbi-docs/desktop-connect-to-web.md",
            "redirect_url": "/power-bi/connect-data/desktop-connect-to-web",
            "redirect_document_id": true
        },
        {
            "source_path": "powerbi-docs/desktop-connect-to-web-by-example.md",
            "redirect_url": "/power-bi/connect-data/desktop-connect-to-web-by-example",
            "redirect_document_id": true
        },
        {
            "source_path": "powerbi-docs/desktop-connect-using-generic-interfaces.md",
            "redirect_url": "/power-bi/connect-data/desktop-connect-using-generic-interfaces",
            "redirect_document_id": true
        },
        {
            "source_path": "powerbi-docs/desktop-data-source-prerequisites.md",
            "redirect_url": "/power-bi/connect-data/desktop-data-source-prerequisites",
            "redirect_document_id": true
        },
        {
            "source_path": "powerbi-docs/desktop-data-sources.md",
            "redirect_url": "/power-bi/connect-data/desktop-data-sources",
            "redirect_document_id": true
        },
        {
            "source_path": "powerbi-docs/desktop-data-types.md",
            "redirect_url": "/power-bi/connect-data/desktop-data-types",
            "redirect_document_id": true
        },
        {
            "source_path": "powerbi-docs/desktop-data-view.md",
            "redirect_url": "/power-bi/connect-data/desktop-data-view",
            "redirect_document_id": true
        },
        {
            "source_path": "powerbi-docs/desktop-default-member-multidimensional-models.md",
            "redirect_url": "/power-bi/connect-data/desktop-default-member-multidimensional-models",
            "redirect_document_id": true
        },
        {
            "source_path": "powerbi-docs/desktop-directquery-about.md",
            "redirect_url": "/power-bi/connect-data/desktop-directquery-about",
            "redirect_document_id": true
        },
        {
            "source_path": "powerbi-docs/desktop-directquery-sap-bw.md",
            "redirect_url": "/power-bi/connect-data/desktop-directquery-sap-bw",
            "redirect_document_id": true
        },
        {
            "source_path": "powerbi-docs/desktop-directquery-sap-hana.md",
            "redirect_url": "/power-bi/connect-data/desktop-directquery-sap-hana",
            "redirect_document_id": true
        },
        {
            "source_path": "powerbi-docs/desktop-directquery-troubleshoot.md",
            "redirect_url": "/power-bi/connect-data/desktop-directquery-troubleshoot",
            "redirect_document_id": true
        },
        {
            "source_path": "powerbi-docs/desktop-enhanced-dataset-metadata.md",
            "redirect_url": "/power-bi/connect-data/desktop-enhanced-dataset-metadata",
            "redirect_document_id": true
        },
        {
            "source_path": "powerbi-docs/desktop-enter-data-directly-into-desktop.md",
            "redirect_url": "/power-bi/connect-data/desktop-enter-data-directly-into-desktop",
            "redirect_document_id": true
        },
        {
            "source_path": "powerbi-docs/desktop-error-launching-desktop.md",
            "redirect_url": "/power-bi/connect-data/desktop-error-launching-desktop",
            "redirect_document_id": true
        },
        {
            "source_path": "powerbi-docs/desktop-import-excel-workbooks.md",
            "redirect_url": "/power-bi/connect-data/desktop-import-excel-workbooks",
            "redirect_document_id": true
        },
        {
            "source_path": "powerbi-docs/desktop-project-online-connect-to-data.md",
            "redirect_url": "/power-bi/connect-data/desktop-project-online-connect-to-data",
            "redirect_document_id": true
        },
        {
            "source_path": "powerbi-docs/desktop-python-ide.md",
            "redirect_url": "/power-bi/connect-data/desktop-python-ide",
            "redirect_document_id": true
        },
        {
            "source_path": "powerbi-docs/desktop-python-in-query-editor.md",
            "redirect_url": "/power-bi/connect-data/desktop-python-in-query-editor",
            "redirect_document_id": true
        },
        {
            "source_path": "powerbi-docs/desktop-python-scripts.md",
            "redirect_url": "/power-bi/connect-data/desktop-python-scripts",
            "redirect_document_id": true
        },
        {
            "source_path": "powerbi-docs/desktop-python-visuals.md",
            "redirect_url": "/power-bi/connect-data/desktop-python-visuals",
            "redirect_document_id": true
        },
        {
            "source_path": "powerbi-docs/desktop-quickstart-connect-to-data.md",
            "redirect_url": "/power-bi/connect-data/desktop-quickstart-connect-to-data",
            "redirect_document_id": true
        },
        {
            "source_path": "powerbi-docs/desktop-report-lifecycle-datasets.md",
            "redirect_url": "/power-bi/connect-data/desktop-report-lifecycle-datasets",
            "redirect_document_id": true
        },
        {
            "source_path": "powerbi-docs/desktop-r-ide.md",
            "redirect_url": "/power-bi/connect-data/desktop-r-ide",
            "redirect_document_id": true
        },
        {
            "source_path": "powerbi-docs/desktop-r-in-query-editor.md",
            "redirect_url": "/power-bi/connect-data/desktop-r-in-query-editor",
            "redirect_document_id": true
        },
        {
            "source_path": "powerbi-docs/desktop-r-scripts.md",
            "redirect_url": "/power-bi/connect-data/desktop-r-scripts",
            "redirect_document_id": true
        },
        {
            "source_path": "powerbi-docs/desktop-sap-bw-connector.md",
            "redirect_url": "/power-bi/connect-data/desktop-sap-bw-connector",
            "redirect_document_id": true
        },
        {
            "source_path": "powerbi-docs/desktop-sap-hana.md",
            "redirect_url": "/power-bi/connect-data/desktop-sap-hana",
            "redirect_document_id": true
        },
        {
            "source_path": "powerbi-docs/desktop-sap-hana-encryption.md",
            "redirect_url": "/power-bi/connect-data/desktop-sap-hana-encryption",
            "redirect_document_id": true
        },
        {
            "source_path": "powerbi-docs/desktop-shape-and-combine-data.md",
            "redirect_url": "/power-bi/connect-data/desktop-shape-and-combine-data",
            "redirect_document_id": true
        },
        {
            "source_path": "powerbi-docs/desktop-sharepoint-online-list.md",
            "redirect_url": "/power-bi/connect-data/desktop-sharepoint-online-list",
            "redirect_document_id": true
        },
        {
            "source_path": "powerbi-docs/desktop-ssas-multidimensional.md",
            "redirect_url": "/power-bi/connect-data/desktop-ssas-multidimensional",
            "redirect_document_id": true
        },
        {
            "source_path": "powerbi-docs/desktop-troubleshooting-sign-in.md",
            "redirect_url": "/power-bi/connect-data/desktop-troubleshooting-sign-in",
            "redirect_document_id": true
        },
        {
            "source_path": "powerbi-docs/desktop-trusted-third-party-connectors.md",
            "redirect_url": "/power-bi/connect-data/desktop-trusted-third-party-connectors",
            "redirect_document_id": true
        },
        {
            "source_path": "powerbi-docs/desktop-tutorial-analyzing-sales-data-from-excel-and-an-odata-feed.md",
            "redirect_url": "/power-bi/connect-data/desktop-tutorial-analyzing-sales-data-from-excel-and-an-odata-feed",
            "redirect_document_id": true
        },
        {
            "source_path": "powerbi-docs/desktop-tutorial-facebook-analytics.md",
            "redirect_url": "/power-bi/connect-data/desktop-tutorial-facebook-analytics",
            "redirect_document_id": true
        },
        {
            "source_path": "powerbi-docs/desktop-tutorial-importing-and-analyzing-data-from-a-web-page.md",
            "redirect_url": "/power-bi/connect-data/desktop-tutorial-importing-and-analyzing-data-from-a-web-page",
            "redirect_document_id": true
        },
        {
            "source_path": "powerbi-docs/desktop-tutorial-row-level-security-onprem-ssas-tabular.md",
            "redirect_url": "/power-bi/connect-data/desktop-tutorial-row-level-security-onprem-ssas-tabular",
            "redirect_document_id": true
        },
        {
            "source_path": "powerbi-docs/desktop-use-directquery.md",
            "redirect_url": "/power-bi/connect-data/desktop-use-directquery",
            "redirect_document_id": true
        },
        {
            "source_path": "powerbi-docs/desktop-use-onedrive-business-links.md",
            "redirect_url": "/power-bi/connect-data/desktop-use-onedrive-business-links",
            "redirect_document_id": true
        },
        {
            "source_path": "powerbi-docs/powerbi-azure-landing.md",
            "redirect_url": "/power-bi/connect-data/powerbi-azure-landing",
            "redirect_document_id": true
        },
        {
            "source_path": "powerbi-docs/power-bi-data-sources.md",
            "redirect_url": "/power-bi/connect-data/power-bi-data-sources",
            "redirect_document_id": true
        },
        {
            "source_path": "powerbi-docs/power-bi-query-caching.md",
            "redirect_url": "/power-bi/connect-data/power-bi-query-caching",
            "redirect_document_id": true
        },
        {
            "source_path": "powerbi-docs/reduce-the-size-of-an-excel-workbook.md",
            "redirect_url": "/power-bi/connect-data/reduce-the-size-of-an-excel-workbook",
            "redirect_document_id": true
        },
        {
            "source_path": "powerbi-docs/refresh-csv-file-onedrive.md",
            "redirect_url": "/power-bi/connect-data/refresh-csv-file-onedrive",
            "redirect_document_id": true
        },
        {
            "source_path": "powerbi-docs/refresh-data.md",
            "redirect_url": "/power-bi/connect-data/refresh-data",
            "redirect_document_id": true
        },
        {
            "source_path": "powerbi-docs/refresh-desktop-file-local-drive.md",
            "redirect_url": "/power-bi/connect-data/refresh-desktop-file-local-drive",
            "redirect_document_id": true
        },
        {
            "source_path": "powerbi-docs/refresh-desktop-file-onedrive.md",
            "redirect_url": "/power-bi/connect-data/refresh-desktop-file-onedrive",
            "redirect_document_id": true
        },
        {
            "source_path": "powerbi-docs/refresh-excel-file-local-drive.md",
            "redirect_url": "/power-bi/connect-data/refresh-excel-file-local-drive",
            "redirect_document_id": true
        },
        {
            "source_path": "powerbi-docs/refresh-excel-file-onedrive.md",
            "redirect_url": "/power-bi/connect-data/refresh-excel-file-onedrive",
            "redirect_document_id": true
        },
        {
            "source_path": "powerbi-docs/refresh-scheduled-refresh.md",
            "redirect_url": "/power-bi/connect-data/refresh-scheduled-refresh",
            "redirect_document_id": true
        },
        {
            "source_path": "powerbi-docs/refresh-troubleshooting-refresh-scenarios.md",
            "redirect_url": "/power-bi/connect-data/refresh-troubleshooting-refresh-scenarios",
            "redirect_document_id": true
        },
        {
            "source_path": "powerbi-docs/refresh-troubleshooting-tile-errors.md",
            "redirect_url": "/power-bi/connect-data/refresh-troubleshooting-tile-errors",
            "redirect_document_id": true
        },
        {
            "source_path": "powerbi-docs/service-admin-troubleshoot-excel-workbook-data.md",
            "redirect_url": "/power-bi/connect-data/service-admin-troubleshoot-excel-workbook-data",
            "redirect_document_id": true
        },
        {
            "source_path": "powerbi-docs/service-admin-troubleshooting-power-bi-personal-gateway.md",
            "redirect_url": "/power-bi/connect-data/service-admin-troubleshooting-power-bi-personal-gateway",
            "redirect_document_id": true
        },
        {
            "source_path": "powerbi-docs/service-admin-troubleshooting-scheduled-refresh-azure-sql-databases.md",
            "redirect_url": "/power-bi/connect-data/service-admin-troubleshooting-scheduled-refresh-azure-sql-databases",
            "redirect_document_id": true
        },
        {
            "source_path": "powerbi-docs/service-admin-troubleshoot-unsupported-data-source-for-refresh.md",
            "redirect_url": "/power-bi/connect-data/service-admin-troubleshoot-unsupported-data-source-for-refresh",
            "redirect_document_id": true
        },
        {
            "source_path": "powerbi-docs/service-azure-and-power-bi.md",
            "redirect_url": "/power-bi/connect-data/service-azure-and-power-bi",
            "redirect_document_id": true
        },
        {
            "source_path": "powerbi-docs/service-azure-egress-power-bi.md",
            "redirect_url": "/power-bi/connect-data/service-azure-egress-power-bi",
            "redirect_document_id": true
        },
        {
            "source_path": "powerbi-docs/service-azure-sql-database-with-direct-connect.md",
            "redirect_url": "/power-bi/connect-data/service-azure-sql-database-with-direct-connect",
            "redirect_document_id": true
        },
        {
            "source_path": "powerbi-docs/service-azure-sql-data-warehouse-with-direct-connect.md",
            "redirect_url": "/power-bi/connect-data/service-azure-sql-data-warehouse-with-direct-connect",
            "redirect_document_id": true
        },
        {
            "source_path": "powerbi-docs/service-comma-separated-value-files.md",
            "redirect_url": "/power-bi/connect-data/service-comma-separated-value-files",
            "redirect_document_id": true
        },
        {
            "source_path": "powerbi-docs/service-connect-snowflake.md",
            "redirect_url": "/power-bi/connect-data/service-connect-snowflake",
            "redirect_document_id": true
        },
        {
            "source_path": "powerbi-docs/service-connect-to-azure-search.md",
            "redirect_url": "/power-bi/connect-data/service-connect-to-azure-search",
            "redirect_document_id": true
        },
        {
            "source_path": "powerbi-docs/connect-data/service-connect-to-files-in-app-workspace-onedrive-for-business.md",
            "redirect_url": "/power-bi/collaborate-share/service-connect-to-files-in-app-workspace-onedrive-for-business",
            "redirect_document_id": true
        },
        {
            "source_path": "powerbi-docs/service-connect-to-github.md",
            "redirect_url": "/power-bi/connect-data/service-connect-to-github",
            "redirect_document_id": true
        },
        {
            "source_path": "powerbi-docs/service-connect-to-microsoft-sustainability-calculator.md",
            "redirect_url": "/power-bi/connect-data/service-connect-to-microsoft-sustainability-calculator",
            "redirect_document_id": true
        },
        {
            "source_path": "powerbi-docs/service-connect-to-office365mon.md",
            "redirect_url": "/power-bi/connect-data/service-connect-to-office365mon",
            "redirect_document_id": true
        },
        {
            "source_path": "powerbi-docs/service-connect-to-quickbooks-online.md",
            "redirect_url": "/power-bi/connect-data/service-connect-to-services",
            "redirect_document_id": false
        },
        {
            "source_path": "powerbi-docs/connect-data/service-connect-to-quickbooks-online.md",
            "redirect_url": "/power-bi/connect-data/service-connect-to-services",
            "redirect_document_id": false
        },
        {
            "source_path": "powerbi-docs/service-connect-to-salesforce.md",
            "redirect_url": "/power-bi/connect-data/service-connect-to-salesforce",
            "redirect_document_id": true
        },
        {
            "source_path": "powerbi-docs/service-connect-to-services.md",
            "redirect_url": "/power-bi/connect-data/service-connect-to-services",
            "redirect_document_id": false
        },
        {
            "source_path": "powerbi-docs/service-connect-to-smartsheet.md",
            "redirect_url": "/power-bi/connect-data/service-connect-to-smartsheet",
            "redirect_document_id": true
        },
        {
            "source_path": "powerbi-docs/service-connect-to-xero.md",
            "redirect_url": "/power-bi/connect-data/service-connect-to-xero",
            "redirect_document_id": true
        },
        {
            "source_path": "powerbi-docs/service-connect-to-zendesk.md",
            "redirect_url": "/power-bi/connect-data/service-connect-to-zendesk",
            "redirect_document_id": true
        },
        {
            "source_path": "powerbi-docs/service-dataset-modes-understand.md",
            "redirect_url": "/power-bi/connect-data/service-dataset-modes-understand",
            "redirect_document_id": true
        },
        {
            "source_path": "powerbi-docs/service-datasets-across-workspaces.md",
            "redirect_url": "/power-bi/connect-data/service-datasets-across-workspaces",
            "redirect_document_id": true
        },
        {
            "source_path": "powerbi-docs/service-datasets-admin-across-workspaces.md",
            "redirect_url": "/power-bi/connect-data/service-datasets-admin-across-workspaces",
            "redirect_document_id": true
        },
        {
            "source_path": "powerbi-docs/service-datasets-build-permissions.md",
            "redirect_url": "/power-bi/connect-data/service-datasets-build-permissions",
            "redirect_document_id": true
        },
        {
            "source_path": "powerbi-docs/service-datasets-certify.md",
            "redirect_url": "/power-bi/collaborate-share/service-endorse-content",
            "redirect_document_id": false
        },
        {
            "source_path": "powerbi-docs/service-datasets-copy-reports.md",
            "redirect_url": "/power-bi/connect-data/service-datasets-copy-reports",
            "redirect_document_id": true
        },
        {
            "source_path": "powerbi-docs/service-datasets-discover-across-workspaces.md",
            "redirect_url": "/power-bi/connect-data/service-datasets-discover-across-workspaces",
            "redirect_document_id": true
        },
        {
            "source_path": "powerbi-docs/service-datasets-promote.md",
            "redirect_url": "/power-bi/collaborate-share/service-endorse-content",
            "redirect_document_id": false
        },
        {
            "source_path": "powerbi-docs/connect-data/service-datasets-promote.md",
            "redirect_url": "/power-bi/collaborate-share/service-endorse-content",
            "redirect_document_id": false
        },
        {
            "source_path": "powerbi-docs/service-datasets-share.md",
            "redirect_url": "/power-bi/connect-data/service-datasets-share",
            "redirect_document_id": true
        },
        {
            "source_path": "powerbi-docs/service-datasets-understand.md",
            "redirect_url": "/power-bi/connect-data/service-datasets-understand",
            "redirect_document_id": true
        },
        {
            "source_path": "powerbi-docs/service-desktop-files.md",
            "redirect_url": "/power-bi/connect-data/service-desktop-files",
            "redirect_document_id": true
        },
        {
            "source_path": "powerbi-docs/service-edit-sap-variables.md",
            "redirect_url": "/power-bi/connect-data/service-edit-sap-variables",
            "redirect_document_id": true
        },
        {
            "source_path": "powerbi-docs/service-excel-workbook-files.md",
            "redirect_url": "/power-bi/connect-data/service-excel-workbook-files",
            "redirect_document_id": true
        },
        {
            "source_path": "powerbi-docs/service-facebook-connector.md",
            "redirect_url": "/power-bi/connect-data/service-facebook-connector",
            "redirect_document_id": true
        },
        {
            "source_path": "powerbi-docs/service-from-excel-to-stunning-report.md",
            "redirect_url": "/power-bi/create-reports/service-from-excel-to-stunning-report",
            "redirect_document_id": false
        },
        {
            "source_path": "powerbi-docs/connect-data/service-from-excel-to-stunning-report.md",
            "redirect_url": "/power-bi/create-reports/service-from-excel-to-stunning-report",
            "redirect_document_id": true
        },
        {
            "source_path": "powerbi-docs/service-gateway-custom-connectors.md",
            "redirect_url": "/power-bi/connect-data/service-gateway-custom-connectors",
            "redirect_document_id": true
        },
        {
            "source_path": "powerbi-docs/service-gateway-data-sources.md",
            "redirect_url": "/power-bi/connect-data/service-gateway-data-sources",
            "redirect_document_id": true
        },
        {
            "source_path": "powerbi-docs/service-gateway-deployment-guidance.md",
            "redirect_url": "/power-bi/connect-data/service-gateway-deployment-guidance",
            "redirect_document_id": true
        },
        {
            "source_path": "powerbi-docs/service-gateway-enterprise-manage-sap.md",
            "redirect_url": "/power-bi/connect-data/service-gateway-enterprise-manage-sap",
            "redirect_document_id": true
        },
        {
            "source_path": "powerbi-docs/service-gateway-enterprise-manage-scheduled-refresh.md",
            "redirect_url": "/power-bi/connect-data/service-gateway-enterprise-manage-scheduled-refresh",
            "redirect_document_id": true
        },
        {
            "source_path": "powerbi-docs/service-gateway-enterprise-manage-sql.md",
            "redirect_url": "/power-bi/connect-data/service-gateway-enterprise-manage-sql",
            "redirect_document_id": true
        },
        {
            "source_path": "powerbi-docs/service-gateway-enterprise-manage-ssas.md",
            "redirect_url": "/power-bi/connect-data/service-gateway-enterprise-manage-ssas",
            "redirect_document_id": true
        },
        {
            "source_path": "powerbi-docs/service-gateway-mashup-on-premises-cloud.md",
            "redirect_url": "/power-bi/connect-data/service-gateway-mashup-on-premises-cloud",
            "redirect_document_id": true
        },
        {
            "source_path": "powerbi-docs/service-gateway-onprem.md",
            "redirect_url": "/power-bi/connect-data/service-gateway-onprem",
            "redirect_document_id": true
        },
        {
            "source_path": "powerbi-docs/service-gateway-onprem-indepth.md",
            "redirect_url": "/power-bi/connect-data/service-gateway-onprem-indepth",
            "redirect_document_id": true
        },
        {
            "source_path": "powerbi-docs/service-gateway-onprem-manage-oracle.md",
            "redirect_url": "/power-bi/connect-data/service-gateway-onprem-manage-oracle",
            "redirect_document_id": true
        },
        {
            "source_path": "powerbi-docs/service-gateway-onprem-tshoot.md",
            "redirect_url": "/power-bi/connect-data/service-gateway-onprem-tshoot",
            "redirect_document_id": true
        },
        {
            "source_path": "powerbi-docs/service-gateway-personal-mode.md",
            "redirect_url": "/power-bi/connect-data/service-gateway-personal-mode",
            "redirect_document_id": true
        },
        {
            "source_path": "powerbi-docs/service-gateway-power-bi-faq.md",
            "redirect_url": "/power-bi/connect-data/service-gateway-power-bi-faq",
            "redirect_document_id": true
        },
        {
            "source_path": "powerbi-docs/service-gateway-sql-tutorial.md",
            "redirect_url": "/power-bi/connect-data/service-gateway-sql-tutorial",
            "redirect_document_id": true
        },
        {
            "source_path": "powerbi-docs/service-gateway-sso-kerberos.md",
            "redirect_url": "/power-bi/connect-data/service-gateway-sso-kerberos",
            "redirect_document_id": true
        },
        {
            "source_path": "powerbi-docs/service-gateway-sso-kerberos-sap-bw-commoncryptolib.md",
            "redirect_url": "/power-bi/connect-data/service-gateway-sso-kerberos-sap-bw-commoncryptolib",
            "redirect_document_id": true
        },
        {
            "source_path": "powerbi-docs/service-gateway-sso-kerberos-sap-bw-gx64krb.md",
            "redirect_url": "/power-bi/connect-data/service-gateway-sso-kerberos-sap-bw-gx64krb",
            "redirect_document_id": true
        },
        {
            "source_path": "powerbi-docs/service-gateway-sso-kerberos-sap-hana.md",
            "redirect_url": "/power-bi/connect-data/service-gateway-sso-kerberos-sap-hana",
            "redirect_document_id": true
        },
        {
            "source_path": "powerbi-docs/service-gateway-sso-overview.md",
            "redirect_url": "/power-bi/connect-data/service-gateway-sso-overview",
            "redirect_document_id": true
        },
        {
            "source_path": "powerbi-docs/service-gateway-sso-saml.md",
            "redirect_url": "/power-bi/connect-data/service-gateway-sso-saml",
            "redirect_document_id": true
        },
        {
            "source_path": "powerbi-docs/service-get-data.md",
            "redirect_url": "/power-bi/connect-data/service-get-data",
            "redirect_document_id": true
        },
        {
            "source_path": "powerbi-docs/service-get-data-from-files.md",
            "redirect_url": "/power-bi/connect-data/service-get-data-from-files",
            "redirect_document_id": true
        },
        {
            "source_path": "powerbi-docs/service-google-analytics-connector.md",
            "redirect_url": "/power-bi/connect-data/service-google-analytics-connector",
            "redirect_document_id": true
        },
        {
            "source_path": "powerbi-docs/service-parameters.md",
            "redirect_url": "/power-bi/connect-data/service-parameters",
            "redirect_document_id": true
        },
        {
            "source_path": "powerbi-docs/service-publish-from-excel.md",
            "redirect_url": "/power-bi/connect-data/service-publish-from-excel",
            "redirect_document_id": true
        },
        {
            "source_path": "powerbi-docs/service-real-time-streaming.md",
            "redirect_url": "/power-bi/connect-data/service-real-time-streaming",
            "redirect_document_id": true
        },
        {
            "source_path": "powerbi-docs/service-refresh-xero-credentials.md",
            "redirect_url": "/power-bi/connect-data/service-refresh-xero-credentials",
            "redirect_document_id": true
        },
        {
            "source_path": "powerbi-docs/service-r-packages-support.md",
            "redirect_url": "/power-bi/connect-data/service-r-packages-support",
            "redirect_document_id": true
        },
        {
            "source_path": "powerbi-docs/service-template-apps-create.md",
            "redirect_url": "/power-bi/connect-data/service-template-apps-create",
            "redirect_document_id": true
        },
        {
            "source_path": "powerbi-docs/service-template-apps-install-distribute.md",
            "redirect_url": "/power-bi/connect-data/service-template-apps-install-distribute",
            "redirect_document_id": true
        },
        {
            "source_path": "powerbi-docs/service-template-apps-overview.md",
            "redirect_url": "/power-bi/connect-data/service-template-apps-overview",
            "redirect_document_id": true
        },
        {
            "source_path": "powerbi-docs/service-template-apps-samples.md",
            "redirect_url": "/power-bi/connect-data/service-template-apps-samples",
            "redirect_document_id": true
        },
        {
            "source_path": "powerbi-docs/service-template-apps-tips.md",
            "redirect_url": "/power-bi/connect-data/service-template-apps-tips",
            "redirect_document_id": true
        },
        {
            "source_path": "powerbi-docs/service-template-update-delete-extract.md",
            "redirect_url": "/power-bi/connect-data/service-template-update-delete-extract",
            "redirect_document_id": true
        },
        {
            "source_path": "powerbi-docs/service-troubleshooting-nested-values.md",
            "redirect_url": "/power-bi/connect-data/service-troubleshooting-nested-values",
            "redirect_document_id": true
        },
        {
            "source_path": "powerbi-docs/service-tutorial-build-machine-learning-model.md",
            "redirect_url": "/power-bi/connect-data/service-tutorial-build-machine-learning-model",
            "redirect_document_id": true
        },
        {
            "source_path": "powerbi-docs/connect-data/service-tutorial-invoke-machine-learning-model.md",
            "redirect_url": "/power-bi/connect-data/service-aml-integrate",
            "redirect_document_id": true
        },
        {
            "source_path": "powerbi-docs/service-tutorial-connect-to-github.md",
            "redirect_url": "/power-bi/connect-data/service-tutorial-connect-to-github",
            "redirect_document_id": true
        },
        {
            "source_path": "powerbi-docs/service-tutorial-invoke-machine-learning-model.md",
            "redirect_url": "/power-bi/connect-data/service-aml-integrate",
            "redirect_document_id": false
        },
        {
            "source_path": "powerbi-docs/service-tutorial-use-cognitive-services.md",
            "redirect_url": "/power-bi/connect-data/service-tutorial-use-cognitive-services",
            "redirect_document_id": true
        },
        {
            "source_path": "powerbi-docs/sql-server-analysis-services-tabular-data.md",
            "redirect_url": "/power-bi/connect-data/sql-server-analysis-services-tabular-data",
            "redirect_document_id": true
        },
        {
            "source_path": "powerbi-docs/desktop-aggregations.md",
            "redirect_url": "/power-bi/transform-model/desktop-aggregations",
            "redirect_document_id": true
        },
        {
            "source_path": "powerbi-docs/desktop-ai-insights.md",
            "redirect_url": "/power-bi/transform-model/desktop-ai-insights",
            "redirect_document_id": true
        },
        {
            "source_path": "powerbi-docs/desktop-analytics-pane.md",
            "redirect_url": "/power-bi/transform-model/desktop-analytics-pane",
            "redirect_document_id": true
        },
        {
            "source_path": "powerbi-docs/desktop-auto-date-time.md",
            "redirect_url": "/power-bi/transform-model/desktop-auto-date-time",
            "redirect_document_id": true
        },
        {
            "source_path": "powerbi-docs/desktop-bidirectional-filtering.md",
            "redirect_url": "/power-bi/transform-model/desktop-bidirectional-filtering",
            "redirect_document_id": true
        },
        {
            "source_path": "powerbi-docs/desktop-calculated-columns.md",
            "redirect_url": "/power-bi/transform-model/desktop-calculated-columns",
            "redirect_document_id": true
        },
        {
            "source_path": "powerbi-docs/desktop-calculated-tables.md",
            "redirect_url": "/power-bi/transform-model/desktop-calculated-tables",
            "redirect_document_id": true
        },
        {
            "source_path": "powerbi-docs/desktop-combine-binaries.md",
            "redirect_url": "/power-bi/transform-model/desktop-combine-binaries",
            "redirect_document_id": true
        },
        {
            "source_path": "powerbi-docs/desktop-common-query-tasks.md",
            "redirect_url": "/power-bi/transform-model/desktop-common-query-tasks",
            "redirect_document_id": true
        },
        {
            "source_path": "powerbi-docs/desktop-composite-models.md",
            "redirect_url": "/power-bi/transform-model/desktop-composite-models",
            "redirect_document_id": true
        },
        {
            "source_path": "powerbi-docs/desktop-connect-dataflows.md",
            "redirect_url": "/power-bi/transform-model/desktop-connect-dataflows",
            "redirect_document_id": true
        },
        {
            "source_path": "powerbi-docs/desktop-create-and-manage-relationships.md",
            "redirect_url": "/power-bi/transform-model/desktop-create-and-manage-relationships",
            "redirect_document_id": true
        },
        {
            "source_path": "powerbi-docs/desktop-data-categorization.md",
            "redirect_url": "/power-bi/transform-model/desktop-data-categorization",
            "redirect_document_id": true
        },
        {
            "source_path": "powerbi-docs/desktop-date-tables.md",
            "redirect_url": "/power-bi/transform-model/desktop-date-tables",
            "redirect_document_id": true
        },
        {
            "source_path": "powerbi-docs/desktop-formula-editor.md",
            "redirect_url": "/power-bi/transform-model/desktop-formula-editor",
            "redirect_document_id": true
        },
        {
            "source_path": "powerbi-docs/desktop-import-and-display-kpis.md",
            "redirect_url": "/power-bi/transform-model/desktop-import-and-display-kpis",
            "redirect_document_id": true
        },
        {
            "source_path": "powerbi-docs/desktop-many-to-many-relationships.md",
            "redirect_url": "/power-bi/transform-model/desktop-many-to-many-relationships",
            "redirect_document_id": true
        },
        {
            "source_path": "powerbi-docs/desktop-measures.md",
            "redirect_url": "/power-bi/transform-model/desktop-measures",
            "redirect_document_id": true
        },
        {
            "source_path": "powerbi-docs/desktop-mobile-barcodes.md",
            "redirect_url": "/power-bi/transform-model/desktop-mobile-barcodes",
            "redirect_document_id": true
        },
        {
            "source_path": "powerbi-docs/desktop-mobile-geofiltering.md",
            "redirect_url": "/power-bi/transform-model/desktop-mobile-geofiltering",
            "redirect_document_id": true
        },
        {
            "source_path": "powerbi-docs/desktop-modeling-view.md",
            "redirect_url": "/power-bi/transform-model/desktop-modeling-view",
            "redirect_document_id": true
        },
        {
            "source_path": "powerbi-docs/desktop-query-overview.md",
            "redirect_url": "/power-bi/transform-model/desktop-query-overview",
            "redirect_document_id": true
        },
        {
            "source_path": "powerbi-docs/desktop-quick-measures.md",
            "redirect_url": "/power-bi/transform-model/desktop-quick-measures",
            "redirect_document_id": true
        },
        {
            "source_path": "powerbi-docs/desktop-quickstart-learn-dax-basics.md",
            "redirect_url": "/power-bi/transform-model/desktop-quickstart-learn-dax-basics",
            "redirect_document_id": true
        },
        {
            "source_path": "powerbi-docs/desktop-relationships-understand.md",
            "redirect_url": "/power-bi/transform-model/desktop-relationships-understand",
            "redirect_document_id": true
        },
        {
            "source_path": "powerbi-docs/desktop-relationship-view.md",
            "redirect_url": "/power-bi/transform-model/desktop-relationship-view",
            "redirect_document_id": true
        },
        {
            "source_path": "powerbi-docs/desktop-storage-mode.md",
            "redirect_url": "/power-bi/transform-model/desktop-storage-mode",
            "redirect_document_id": true
        },
        {
            "source_path": "powerbi-docs/desktop-tutorial-create-calculated-columns.md",
            "redirect_url": "/power-bi/transform-model/desktop-tutorial-create-calculated-columns",
            "redirect_document_id": true
        },
        {
            "source_path": "powerbi-docs/desktop-tutorial-create-measures.md",
            "redirect_url": "/power-bi/transform-model/desktop-tutorial-create-measures",
            "redirect_document_id": true
        },
        {
            "source_path": "powerbi-docs/desktop-what-if.md",
            "redirect_url": "/power-bi/transform-model/desktop-what-if",
            "redirect_document_id": true
        },
        {
            "source_path": "powerbi-docs/service-cognitive-services.md",
            "redirect_url": "/power-bi/transform-model/service-cognitive-services",
            "redirect_document_id": true
        },
        {
            "source_path": "powerbi-docs/service-dataflows-add-cdm-folder.md",
            "redirect_url": "/power-bi/transform-model/service-dataflows-add-cdm-folder",
            "redirect_document_id": true
        },
        {
            "source_path": "powerbi-docs/service-dataflows-azure-data-lake-integration.md",
            "redirect_url": "/power-bi/transform-model/service-dataflows-azure-data-lake-integration",
            "redirect_document_id": true
        },
        {
            "source_path": "powerbi-docs/service-dataflows-best-practices.md",
            "redirect_url": "/power-bi/transform-model/service-dataflows-best-practices",
            "redirect_document_id": true
        },
        {
            "source_path": "powerbi-docs/service-dataflows-computed-entities-premium.md",
            "redirect_url": "/power-bi/transform-model/service-dataflows-computed-entities-premium",
            "redirect_document_id": true
        },
        {
            "source_path": "powerbi-docs/service-dataflows-configure-workspace-storage-settings.md",
            "redirect_url": "/power-bi/transform-model/service-dataflows-configure-workspace-storage-settings",
            "redirect_document_id": true
        },
        {
            "source_path": "powerbi-docs/service-dataflows-connect-azure-data-lake-storage-gen2.md",
            "redirect_url": "/power-bi/transform-model/service-dataflows-connect-azure-data-lake-storage-gen2",
            "redirect_document_id": true
        },
        {
            "source_path": "powerbi-docs/service-dataflows-create-use.md",
            "redirect_url": "/power-bi/transform-model/service-dataflows-create-use",
            "redirect_document_id": true
        },
        {
            "source_path": "powerbi-docs/service-dataflows-data-sources.md",
            "redirect_url": "/power-bi/transform-model/service-dataflows-data-sources",
            "redirect_document_id": true
        },
        {
            "source_path": "powerbi-docs/service-dataflows-developer-resources.md",
            "redirect_url": "/power-bi/transform-model/service-dataflows-developer-resources",
            "redirect_document_id": true
        },
        {
            "source_path": "powerbi-docs/service-dataflows-enhanced-compute-engine.md",
            "redirect_url": "/power-bi/transform-model/service-dataflows-enhanced-compute-engine",
            "redirect_document_id": true
        },
        {
            "source_path": "powerbi-docs/service-dataflows-incremental-refresh.md",
            "redirect_url": "/power-bi/transform-model/service-dataflows-incremental-refresh",
            "redirect_document_id": true
        },
        {
            "source_path": "powerbi-docs/service-dataflows-linked-entities.md",
            "redirect_url": "/power-bi/transform-model/service-dataflows-linked-entities",
            "redirect_document_id": true
        },
        {
            "source_path": "powerbi-docs/service-dataflows-on-premises-gateways.md",
            "redirect_url": "/power-bi/transform-model/service-dataflows-on-premises-gateways",
            "redirect_document_id": true
        },
        {
            "source_path": "powerbi-docs/service-dataflows-overview.md",
            "redirect_url": "/power-bi/transform-model/service-dataflows-overview",
            "redirect_document_id": true
        },
        {
            "source_path": "powerbi-docs/service-machine-learning-automated.md",
            "redirect_url": "/power-bi/transform-model/service-machine-learning-automated",
            "redirect_document_id": true
        },
        {
            "source_path": "powerbi-docs/service-machine-learning-integration.md",
            "redirect_url": "/power-bi/transform-model/service-machine-learning-integration",
            "redirect_document_id": true
        },
        {
            "source_path": "powerbi-docs/desktop-accessibility-consuming-tools.md",
            "redirect_url": "/power-bi/create-reports/desktop-accessibility-consuming-tools",
            "redirect_document_id": true
        },
        {
            "source_path": "powerbi-docs/desktop-accessibility-creating-reports.md",
            "redirect_url": "/power-bi/create-reports/desktop-accessibility-creating-reports",
            "redirect_document_id": true
        },
        {
            "source_path": "powerbi-docs/desktop-accessibility-creating-tools.md",
            "redirect_url": "/power-bi/create-reports/desktop-accessibility-creating-tools",
            "redirect_document_id": true
        },
        {
            "source_path": "powerbi-docs/desktop-accessibility-keyboard-shortcuts.md",
            "redirect_url": "/power-bi/create-reports/desktop-accessibility-keyboard-shortcuts",
            "redirect_document_id": true
        },
        {
            "source_path": "powerbi-docs/desktop-accessibility-overview.md",
            "redirect_url": "/power-bi/create-reports/desktop-accessibility-overview",
            "redirect_document_id": true
        },
        {
            "source_path": "powerbi-docs/desktop-add-column-from-example.md",
            "redirect_url": "/power-bi/create-reports/desktop-add-column-from-example",
            "redirect_document_id": true
        },
        {
            "source_path": "powerbi-docs/desktop-add-custom-column.md",
            "redirect_url": "/power-bi/create-reports/desktop-add-custom-column",
            "redirect_document_id": true
        },
        {
            "source_path": "powerbi-docs/desktop-automatic-page-refresh.md",
            "redirect_url": "/power-bi/create-reports/desktop-automatic-page-refresh",
            "redirect_document_id": true
        },
        {
            "source_path": "powerbi-docs/desktop-bookmarks.md",
            "redirect_url": "/power-bi/create-reports/desktop-bookmarks",
            "redirect_document_id": true
        },
        {
            "source_path": "powerbi-docs/desktop-buttons.md",
            "redirect_url": "/power-bi/create-reports/desktop-buttons",
            "redirect_document_id": true
        },
        {
            "source_path": "powerbi-docs/desktop-conditional-format-visual-titles.md",
            "redirect_url": "/power-bi/create-reports/desktop-conditional-format-visual-titles",
            "redirect_document_id": true
        },
        {
            "source_path": "powerbi-docs/desktop-conditional-table-formatting.md",
            "redirect_url": "/power-bi/create-reports/desktop-conditional-table-formatting",
            "redirect_document_id": true
        },
        {
            "source_path": "powerbi-docs/desktop-create-phone-report.md",
            "redirect_url": "/power-bi/create-reports/desktop-create-phone-report",
            "redirect_document_id": true
        },
        {
            "source_path": "powerbi-docs/desktop-cross-report-drill-through.md",
            "redirect_url": "/power-bi/create-reports/desktop-cross-report-drill-through",
            "redirect_document_id": true
        },
        {
            "source_path": "powerbi-docs/desktop-custom-format-strings.md",
            "redirect_url": "/power-bi/create-reports/desktop-custom-format-strings",
            "redirect_document_id": true
        },
        {
            "source_path": "powerbi-docs/desktop-custom-tooltips.md",
            "redirect_url": "/power-bi/create-reports/desktop-custom-tooltips",
            "redirect_document_id": true
        },
        {
            "source_path": "powerbi-docs/desktop-drillthrough.md",
            "redirect_url": "/power-bi/create-reports/desktop-drillthrough",
            "redirect_document_id": true
        },
        {
            "source_path": "powerbi-docs/desktop-drill-through-buttons.md",
            "redirect_url": "/power-bi/create-reports/desktop-drill-through-buttons",
            "redirect_document_id": true
        },
        {
            "source_path": "powerbi-docs/desktop-export-to-pdf.md",
            "redirect_url": "/power-bi/create-reports/desktop-export-to-pdf",
            "redirect_document_id": true
        },
        {
            "source_path": "powerbi-docs/desktop-gridlines-snap-to-grid.md",
            "redirect_url": "/power-bi/create-reports/desktop-gridlines-snap-to-grid",
            "redirect_document_id": true
        },
        {
            "source_path": "powerbi-docs/desktop-grouping-and-binning.md",
            "redirect_url": "/power-bi/create-reports/desktop-grouping-and-binning",
            "redirect_document_id": true
        },
        {
            "source_path": "powerbi-docs/desktop-grouping-visuals.md",
            "redirect_url": "/power-bi/create-reports/desktop-grouping-visuals",
            "redirect_document_id": true
        },
        {
            "source_path": "powerbi-docs/desktop-high-density-sampling.md",
            "redirect_url": "/power-bi/create-reports/desktop-high-density-sampling",
            "redirect_document_id": true
        },
        {
            "source_path": "powerbi-docs/desktop-high-density-scatter-charts.md",
            "redirect_url": "/power-bi/create-reports/desktop-high-density-scatter-charts",
            "redirect_document_id": false
        },
        {
            "source_path": "powerbi-docs/visuals/desktop-high-density-scatter-charts.md",
            "redirect_url": "/power-bi/create-reports/desktop-high-density-scatter-charts",
            "redirect_document_id": true
        },
        {
            "source_path": "powerbi-docs/desktop-inline-hierarchy-labels.md",
            "redirect_url": "/power-bi/create-reports/desktop-inline-hierarchy-labels",
            "redirect_document_id": true
        },
        {
            "source_path": "powerbi-docs/desktop-insights.md",
            "redirect_url": "/power-bi/create-reports/desktop-insights",
            "redirect_document_id": true
        },
        {
            "source_path": "powerbi-docs/desktop-insights-find-where-different.md",
            "redirect_url": "/power-bi/create-reports/desktop-insights-find-where-different",
            "redirect_document_id": true
        },
        {
            "source_path": "powerbi-docs/desktop-multi-select.md",
            "redirect_url": "/power-bi/create-reports/desktop-multi-select",
            "redirect_document_id": true
        },
        {
            "source_path": "powerbi-docs/desktop-performance-analyzer.md",
            "redirect_url": "/power-bi/create-reports/desktop-performance-analyzer",
            "redirect_document_id": true
        },
        {
            "source_path": "powerbi-docs/desktop-report-themes.md",
            "redirect_url": "/power-bi/create-reports/desktop-report-themes",
            "redirect_document_id": true
        },
        {
            "source_path": "powerbi-docs/desktop-report-view.md",
            "redirect_url": "/power-bi/create-reports/desktop-report-view",
            "redirect_document_id": true
        },
        {
            "source_path": "powerbi-docs/desktop-ribbon.md",
            "redirect_url": "/power-bi/create-reports/desktop-ribbon",
            "redirect_document_id": true
        },
        {
            "source_path": "powerbi-docs/desktop-rls.md",
            "redirect_url": "/power-bi/create-reports/desktop-rls",
            "redirect_document_id": true
        },
        {
            "source_path": "powerbi-docs/desktop-r-powered-custom-visuals.md",
            "redirect_url": "/power-bi/create-reports/desktop-r-powered-custom-visuals",
            "redirect_document_id": true
        },
        {
            "source_path": "powerbi-docs/desktop-r-visuals.md",
            "redirect_url": "/power-bi/create-reports/desktop-r-visuals",
            "redirect_document_id": true
        },
        {
            "source_path": "powerbi-docs/desktop-see-data-see-records.md",
            "redirect_url": "/power-bi/create-reports/desktop-see-data-see-records",
            "redirect_document_id": true
        },
        {
            "source_path": "powerbi-docs/desktop-show-items-no-data.md",
            "redirect_url": "/power-bi/create-reports/desktop-show-items-no-data",
            "redirect_document_id": true
        },
        {
            "source_path": "powerbi-docs/desktop-slicer-numeric-range.md",
            "redirect_url": "/power-bi/create-reports/desktop-slicer-numeric-range",
            "redirect_document_id": true
        },
        {
            "source_path": "powerbi-docs/desktop-sort-by-column.md",
            "redirect_url": "/power-bi/create-reports/desktop-sort-by-column",
            "redirect_document_id": true
        },
        {
            "source_path": "powerbi-docs/desktop-templates.md",
            "redirect_url": "/power-bi/create-reports/desktop-templates",
            "redirect_document_id": true
        },
        {
            "source_path": "powerbi-docs/desktop-tips-and-tricks-for-creating-reports.md",
            "redirect_url": "/power-bi/create-reports/desktop-tips-and-tricks-for-creating-reports",
            "redirect_document_id": true
        },
        {
            "source_path": "powerbi-docs/desktop-tooltips.md",
            "redirect_url": "/power-bi/create-reports/desktop-tooltips",
            "redirect_document_id": true
        },
        {
            "source_path": "powerbi-docs/desktop-upload-desktop-files.md",
            "redirect_url": "/power-bi/create-reports/desktop-upload-desktop-files",
            "redirect_document_id": true
        },
        {
            "source_path": "powerbi-docs/desktop-visual-elements-for-reports.md",
            "redirect_url": "/power-bi/create-reports/desktop-visual-elements-for-reports",
            "redirect_document_id": true
        },
        {
            "source_path": "powerbi-docs/power-bi-hyperlinks-in-tables.md",
            "redirect_url": "/power-bi/create-reports/power-bi-hyperlinks-in-tables",
            "redirect_document_id": true
        },
        {
            "source_path": "powerbi-docs/power-bi-images-tables.md",
            "redirect_url": "/power-bi/create-reports/power-bi-images-tables",
            "redirect_document_id": true
        },
        {
            "source_path": "powerbi-docs/power-bi-report-add-filter.md",
            "redirect_url": "/power-bi/create-reports/power-bi-report-add-filter",
            "redirect_document_id": true
        },
        {
            "source_path": "powerbi-docs/power-bi-report-display-settings.md",
            "redirect_url": "/power-bi/create-reports/power-bi-report-display-settings",
            "redirect_document_id": true
        },
        {
            "source_path": "powerbi-docs/power-bi-report-filter.md",
            "redirect_url": "/power-bi/create-reports/power-bi-report-filter",
            "redirect_document_id": true
        },
        {
            "source_path": "powerbi-docs/power-bi-report-filter-types.md",
            "redirect_url": "/power-bi/create-reports/power-bi-report-filter-types",
            "redirect_document_id": true
        },
        {
            "source_path": "powerbi-docs/power-bi-reports-add-text-and-shapes.md",
            "redirect_url": "/power-bi/create-reports/power-bi-reports-add-text-and-shapes",
            "redirect_document_id": true
        },
        {
            "source_path": "powerbi-docs/power-bi-reports-filters-and-highlighting.md",
            "redirect_url": "/power-bi/create-reports/power-bi-reports-filters-and-highlighting",
            "redirect_document_id": true
        },
        {
            "source_path": "powerbi-docs/power-bi-reports-tips-and-tricks-for-creating.md",
            "redirect_url": "/power-bi/create-reports/desktop-tips-and-tricks-for-creating-reports",
            "redirect_document_id": false
        },
        {
            "source_path": "powerbi-docs/power-bi-slicer-filter-responsive.md",
            "redirect_url": "/power-bi/create-reports/power-bi-slicer-filter-responsive",
            "redirect_document_id": true
        },
        {
            "source_path": "powerbi-docs/power-bi-tutorial-q-and-a.md",
            "redirect_url": "/power-bi/create-reports/power-bi-tutorial-q-and-a",
            "redirect_document_id": true
        },
        {
            "source_path": "powerbi-docs/power-bi-visualization-introduction-to-q-and-a.md",
            "redirect_url": "/power-bi/create-reports/power-bi-visualization-introduction-to-q-and-a",
            "redirect_document_id": true
        },
        {
            "source_path": "powerbi-docs/sample-customer-profitability.md",
            "redirect_url": "/power-bi/create-reports/sample-customer-profitability",
            "redirect_document_id": true
        },
        {
            "source_path": "powerbi-docs/sample-datasets.md",
            "redirect_url": "/power-bi/create-reports/sample-datasets",
            "redirect_document_id": true
        },
        {
            "source_path": "powerbi-docs/sample-financial-download.md",
            "redirect_url": "/power-bi/create-reports/sample-financial-download",
            "redirect_document_id": true
        },
        {
            "source_path": "powerbi-docs/sample-human-resources.md",
            "redirect_url": "/power-bi/create-reports/sample-human-resources",
            "redirect_document_id": true
        },
        {
            "source_path": "powerbi-docs/sample-it-spend.md",
            "redirect_url": "/power-bi/create-reports/sample-it-spend",
            "redirect_document_id": true
        },
        {
            "source_path": "powerbi-docs/sample-opportunity-analysis.md",
            "redirect_url": "/power-bi/create-reports/sample-opportunity-analysis",
            "redirect_document_id": true
        },
        {
            "source_path": "powerbi-docs/sample-procurement.md",
            "redirect_url": "/power-bi/create-reports/sample-procurement",
            "redirect_document_id": true
        },
        {
            "source_path": "powerbi-docs/sample-retail-analysis.md",
            "redirect_url": "/power-bi/create-reports/sample-retail-analysis",
            "redirect_document_id": true
        },
        {
            "source_path": "powerbi-docs/sample-sales-and-marketing.md",
            "redirect_url": "/power-bi/create-reports/sample-sales-and-marketing",
            "redirect_document_id": true
        },
        {
            "source_path": "powerbi-docs/sample-supplier-quality.md",
            "redirect_url": "/power-bi/create-reports/sample-supplier-quality",
            "redirect_document_id": true
        },
        {
            "source_path": "powerbi-docs/sample-tutorial-connect-to-the-samples.md",
            "redirect_url": "/power-bi/create-reports/sample-tutorial-connect-to-the-samples",
            "redirect_document_id": true
        },
        {
            "source_path": "powerbi-docs/service-add-hyperlink-to-text-box.md",
            "redirect_url": "/power-bi/create-reports/service-add-hyperlink-to-text-box",
            "redirect_document_id": true
        },
        {
            "source_path": "powerbi-docs/service-aggregates.md",
            "redirect_url": "/power-bi/create-reports/service-aggregates",
            "redirect_document_id": true
        },
        {
            "source_path": "powerbi-docs/service-create-dashboard-mobile-phone-view.md",
            "redirect_url": "/power-bi/create-reports/service-create-dashboard-mobile-phone-view",
            "redirect_document_id": true
        },
        {
            "source_path": "powerbi-docs/service-create-qr-code-for-report.md",
            "redirect_url": "/power-bi/create-reports/service-create-qr-code-for-report",
            "redirect_document_id": true
        },
        {
            "source_path": "powerbi-docs/service-create-qr-code-for-tile.md",
            "redirect_url": "/power-bi/create-reports/service-create-qr-code-for-tile",
            "redirect_document_id": true
        },
        {
            "source_path": "powerbi-docs/service-dashboard-add-widget.md",
            "redirect_url": "/power-bi/create-reports/service-dashboard-add-widget",
            "redirect_document_id": true
        },
        {
            "source_path": "powerbi-docs/service-dashboard-copy.md",
            "redirect_url": "/power-bi/create-reports/service-dashboard-copy",
            "redirect_document_id": true
        },
        {
            "source_path": "powerbi-docs/service-dashboard-create.md",
            "redirect_url": "/power-bi/create-reports/service-dashboard-create",
            "redirect_document_id": true
        },
        {
            "source_path": "powerbi-docs/service-dashboard-edit-tile.md",
            "redirect_url": "/power-bi/create-reports/service-dashboard-edit-tile",
            "redirect_document_id": true
        },
        {
            "source_path": "powerbi-docs/service-dashboard-pin-live-tile-from-report.md",
            "redirect_url": "/power-bi/create-reports/service-dashboard-pin-live-tile-from-report",
            "redirect_document_id": true
        },
        {
            "source_path": "powerbi-docs/service-dashboard-pin-tile-from-excel.md",
            "redirect_url": "/power-bi/create-reports/service-dashboard-pin-tile-from-excel",
            "redirect_document_id": true
        },
        {
            "source_path": "powerbi-docs/service-dashboard-pin-tile-from-q-and-a.md",
            "redirect_url": "/power-bi/create-reports/service-dashboard-pin-tile-from-q-and-a",
            "redirect_document_id": true
        },
        {
            "source_path": "powerbi-docs/service-dashboard-pin-tile-from-report.md",
            "redirect_url": "/power-bi/create-reports/service-dashboard-pin-tile-from-report",
            "redirect_document_id": true
        },
        {
            "source_path": "powerbi-docs/service-dashboards.md",
            "redirect_url": "/power-bi/create-reports/service-dashboards",
            "redirect_document_id": true
        },
        {
            "source_path": "powerbi-docs/service-dashboards-design-tips.md",
            "redirect_url": "/power-bi/create-reports/service-dashboards-design-tips",
            "redirect_document_id": true
        },
        {
            "source_path": "powerbi-docs/service-dashboard-themes.md",
            "redirect_url": "/power-bi/create-reports/service-dashboard-themes",
            "redirect_document_id": true
        },
        {
            "source_path": "powerbi-docs/service-dashboard-tiles.md",
            "redirect_url": "/power-bi/create-reports/service-dashboard-tiles",
            "redirect_document_id": true
        },
        {
            "source_path": "powerbi-docs/service-data-classification.md",
            "redirect_url": "/power-bi/create-reports/service-data-classification",
            "redirect_document_id": true
        },
        {
            "source_path": "powerbi-docs/service-delete.md",
            "redirect_url": "/power-bi/create-reports/service-delete",
            "redirect_document_id": true
        },
        {
            "source_path": "powerbi-docs/service-export-to-pbix.md",
            "redirect_url": "/power-bi/create-reports/service-export-to-pbix",
            "redirect_document_id": true
        },
        {
            "source_path": "powerbi-docs/service-insights.md",
            "redirect_url": "/power-bi/create-reports/service-insights",
            "redirect_document_id": true
        },
        {
            "source_path": "powerbi-docs/service-insights-optimize.md",
            "redirect_url": "/power-bi/create-reports/service-insights-optimize",
            "redirect_document_id": true
        },
        {
            "source_path": "powerbi-docs/service-interact-with-a-report-in-editing-view.md",
            "redirect_url": "/power-bi/create-reports/service-interact-with-a-report-in-editing-view",
            "redirect_document_id": true
        },
        {
            "source_path": "powerbi-docs/service-item-contact.md",
            "redirect_url": "/power-bi/create-reports/service-item-contact",
            "redirect_document_id": true
        },
        {
            "source_path": "powerbi-docs/service-pin-tile-to-another-dashboard.md",
            "redirect_url": "/power-bi/create-reports/service-pin-tile-to-another-dashboard",
            "redirect_document_id": true
        },
        {
            "source_path": "powerbi-docs/service-prepare-data-for-q-and-a.md",
            "redirect_url": "/power-bi/create-reports/service-prepare-data-for-q-and-a",
            "redirect_document_id": true
        },
        {
            "source_path": "powerbi-docs/service-q-and-a-create-featured-questions.md",
            "redirect_url": "/power-bi/create-reports/service-q-and-a-create-featured-questions",
            "redirect_document_id": true
        },
        {
            "source_path": "powerbi-docs/service-q-and-a-direct-query.md",
            "redirect_url": "/power-bi/create-reports/service-q-and-a-direct-query",
            "redirect_document_id": true
        },
        {
            "source_path": "powerbi-docs/service-rename.md",
            "redirect_url": "/power-bi/create-reports/service-rename",
            "redirect_document_id": true
        },
        {
            "source_path": "powerbi-docs/service-report-create-new.md",
            "redirect_url": "/power-bi/create-reports/service-report-create-new",
            "redirect_document_id": true
        },
        {
            "source_path": "powerbi-docs/service-report-save.md",
            "redirect_url": "/power-bi/create-reports/service-report-save",
            "redirect_document_id": true
        },
        {
            "source_path": "powerbi-docs/service-reports-visual-interactions.md",
            "redirect_url": "/power-bi/create-reports/service-reports-visual-interactions",
            "redirect_document_id": true
        },
        {
            "source_path": "powerbi-docs/service-set-data-alerts.md",
            "redirect_url": "/power-bi/create-reports/service-set-data-alerts",
            "redirect_document_id": true
        },
        {
            "source_path": "powerbi-docs/service-the-report-editor-take-a-tour.md",
            "redirect_url": "/power-bi/create-reports/service-the-report-editor-take-a-tour",
            "redirect_document_id": true
        },
        {
            "source_path": "powerbi-docs/desktop-what-is-desktop.md",
            "redirect_url": "/power-bi/fundamentals/desktop-what-is-desktop",
            "redirect_document_id": true
        },
        {
            "source_path": "powerbi-docs/desktop-latest-update-archive.md",
            "redirect_url": "/power-bi/fundamentals/desktop-latest-update-archive",
            "redirect_document_id": true
        },
        {
            "source_path": "powerbi-docs/power-bi-browsers.md",
            "redirect_url": "/power-bi/fundamentals/power-bi-browsers",
            "redirect_document_id": true
        },
        {
            "source_path": "powerbi-docs/power-bi-service-overview.md",
            "redirect_url": "/power-bi/fundamentals/power-bi-service-overview",
            "redirect_document_id": true
        },
        {
            "source_path": "powerbi-docs/service-basic-concepts.md",
            "redirect_url": "/power-bi/fundamentals/service-basic-concepts",
            "redirect_document_id": true
        },
        {
            "source_path": "powerbi-docs/service-features-license-type.md",
            "redirect_url": "/power-bi/fundamentals/service-features-license-type",
            "redirect_document_id": true
        },
        {
            "source_path": "powerbi-docs/service-get-started.md",
            "redirect_url": "/power-bi/fundamentals/service-get-started",
            "redirect_document_id": true
        },
        {
            "source_path": "powerbi-docs/desktop-getting-started.md",
            "redirect_url": "/power-bi/fundamentals/desktop-getting-started",
            "redirect_document_id": true
        },
        {
            "source_path": "powerbi-docs/service-new-look.md",
            "redirect_url": "/power-bi/consumer/service-new-look",
            "redirect_document_id": true
        },
        {
            "source_path": "powerbi-docs/service-new-look-where-actions.md",
            "redirect_url": "/power-bi/consumer/end-user-reading-view",
            "redirect_document_id": false
        },
        {
            "source_path": "powerbi-docs/consumer/service-new-look-where-actions.md",
            "redirect_url": "/power-bi/consumer/end-user-reading-view",
            "redirect_document_id": false
        },
        {
            "source_path": "powerbi-docs/service-self-service-signup-for-power-bi.md",
            "redirect_url": "/power-bi/fundamentals/service-self-service-signup-for-power-bi",
            "redirect_document_id": true
        },
        {
            "source_path": "powerbi-docs/service-tips-for-finding-help.md",
            "redirect_url": "/power-bi/fundamentals/service-tips-for-finding-help",
            "redirect_document_id": true
        },
        {
            "source_path": "powerbi-docs/service-whats-new.md",
            "redirect_url": "/power-bi/fundamentals/desktop-latest-update",
            "redirect_document_id": false
        },
        {
            "source_path": "powerbi-docs/supported-languages-countries-regions.md",
            "redirect_url": "/power-bi/fundamentals/supported-languages-countries-regions",
            "redirect_document_id": true
        },
        {
            "source_path": "powerbi-docs/videos.md",
            "redirect_url": "/power-bi/fundamentals/videos",
            "redirect_document_id": true
        },
        {
            "source_path": "powerbi-docs/webinars.md",
            "redirect_url": "/power-bi/fundamentals/webinars",
            "redirect_document_id": true
        },
        {
            "source_path": "powerbi-docs/developer/embedded/power-bi-permissions.md",
            "redirect_url": "/azure/active-directory/develop/v2-permissions-and-consent",
            "redirect_document_id": false
        },
        {
            "source_path": "powerbi-docs/collaborate-share/service-security-apply-data-sensitivity-labels.md",
            "redirect_url": "/power-bi/admin/service-security-apply-data-sensitivity-labels",
            "redirect_document_id": true
        },
        {
            "source_path": "powerbi-docs/visuals/power-bi-visualization-arcgis.md",
            "redirect_url": "/power-bi/visuals/power-bi-visualizations-arcgis",
            "redirect_document_id": false
        },
        {
            "source_path": "powerbi-docs/transform-model/service-cognitive-services.md",
            "redirect_url": "/power-bi/transform-model/dataflows/dataflows-machine-learning-integration",
            "redirect_document_id": true
        },       
        {
            "source_path": "powerbi-docs/transform-model/service-dataflows-add-cdm-folder.md",
            "redirect_url": "/power-bi/transform-model/dataflows/dataflows-machine-learning-integration",
            "redirect_document_id": false
        },                       
        {
            "source_path": "powerbi-docs/transform-model/service-dataflows-azure-data-lake-integration.md",
            "redirect_url": "/power-bi/transform-model/dataflows/dataflows-azure-data-lake-storage-integration",
            "redirect_document_id": true
        },               
        {
            "source_path": "powerbi-docs/transform-model/service-dataflows-best-practices.md",
            "redirect_url": "/power-bi/transform-model/dataflows/dataflows-introduction-self-service",
            "redirect_document_id": true
        },               
        {
            "source_path": "powerbi-docs/transform-model/service-dataflows-computed-entities-premium.md",
            "redirect_url": "/power-bi/transform-model/dataflows/dataflows-premium-features",
            "redirect_document_id": true
        },               
        {
            "source_path": "powerbi-docs/transform-model/service-dataflows-configure-workspace-storage-settings.md",
            "redirect_url": "/power-bi/transform-model/dataflows/dataflows-configure-consume",
            "redirect_document_id": true
        },               
        {
            "source_path": "powerbi-docs/transform-model/service-dataflows-connect-azure-data-lake-storage-gen2.md",
            "redirect_url": "/power-bi/transform-model/dataflows/dataflows-azure-data-lake-storage-integration",
            "redirect_document_id": false
        },               
        {
            "source_path": "powerbi-docs/transform-model/service-dataflows-create-use.md",
            "redirect_url": "/power-bi/transform-model/dataflows/dataflows-create",
            "redirect_document_id": true
        },               
        {
            "source_path": "powerbi-docs/transform-model/service-dataflows-data-sources.md",
            "redirect_url": "/power-bi/transform-model/dataflows/dataflows-configure-consume",
            "redirect_document_id": false
        },               
        {
            "source_path": "powerbi-docs/transform-model/service-dataflows-developer-resources.md",
            "redirect_url": "/power-bi/transform-model/dataflows/dataflows-configure-consume",
            "redirect_document_id": false
        },               
        {
            "source_path": "powerbi-docs/transform-model/service-dataflows-directquery.md",
            "redirect_url": "/power-bi/transform-model/dataflows/dataflows-configure-consume",
            "redirect_document_id": false
        },               
        {
            "source_path": "powerbi-docs/transform-model/service-dataflows-enhanced-compute-engine.md",
            "redirect_url": "/power-bi/transform-model/dataflows/dataflows-premium-features",
            "redirect_document_id": false
        },               
        {
            "source_path": "powerbi-docs/transform-model/service-dataflows-incremental-refresh.md",
            "redirect_url": "/power-bi/transform-model/dataflows/dataflows-premium-features",
            "redirect_document_id": false
        },               
        {
            "source_path": "powerbi-docs/transform-model/service-dataflows-linked-entities.md",
            "redirect_url": "/power-bi/transform-model/dataflows/dataflows-premium-features",
            "redirect_document_id": false
        },               
        {
            "source_path": "powerbi-docs/transform-model/service-dataflows-on-premises-gateways.md",
            "redirect_url": "/power-bi/transform-model/dataflows/dataflows-configure-consume",
            "redirect_document_id": false
        },               
        {
            "source_path": "powerbi-docs/transform-model/service-dataflows-overview.md",
            "redirect_url": "/power-bi/transform-model/dataflows/dataflows-introduction-self-service",
            "redirect_document_id": false
        },               
        {
            "source_path": "powerbi-docs/transform-model/service-machine-learning-automated.md",
            "redirect_url": "/power-bi/transform-model/dataflows/dataflows-machine-learning-integration",
            "redirect_document_id": false
        },               
        {
            "source_path": "powerbi-docs/transform-model/service-machine-learning-integration.md",
            "redirect_url": "/power-bi/transform-model/dataflows/dataflows-machine-learning-integration",
            "redirect_document_id": false
        },
        {
            "source_path": "powerbi-docs/developer/visuals/custom-visual-develop-tutorial.md",
            "redirect_url": "/power-bi/developer/visuals/develop-circle-card",
            "redirect_document_id": false
        },
        {
            "source_path": "powerbi-docs/developer/visuals/embedded-custom-layout.md",
            "redirect_url": "https://github.com/Microsoft/PowerBI-JavaScript/wiki/Custom-Layout",
            "redirect_document_id": false
        },
        {
            "source_path": "powerbi-docs/consumer/mobile/mobile-mixed-reality-app.md",
            "redirect_url": "/power-bi/consumer/mobile/mobile-hololens2-app",
            "redirect_document_id": false
        },
        {
            "source_path": "powerbi-docs/developer/embedded/embed-from-apps.md",
            "redirect_url": "/power-bi/developer/embedded/",
            "redirect_document_id": false
        },
        {
            "source_path": "powerbi-docs/developer/embedded/azure-pbie-diag-logs.md",
            "redirect_url": "/power-bi/developer/embedded/monitor-power-bi-embedded",
            "redirect_document_id": false
        },                                                         
        {
            "source_path": "powerbi-docs/admin/power-bi-whitelist-urls.md",
            "redirect_url": "/power-bi/admin/power-bi-allow-list-urls",
            "redirect_document_id": false
        },
        {
            "source_path": "powerbi-docs/connect-data/desktop-tutorial-facebook-analytics.md",
            "redirect_url": "/power-bi/connect-data/desktop-data-sources",
            "redirect_document_id": false
        },        
        {
            "source_path": "powerbi-docs/connect-data/service-facebook-connector.md",
            "redirect_url": "/power-bi/connect-data/service-get-data",
            "redirect_document_id": false
        },
        {
            "source_path": "powerbi-docs/connect-data/sql-server-analysis-services-tabular-data.md",
            "redirect_url": "/power-bi/connect-data/service-get-data",
            "redirect_document_id": false
        },
        {
            "source_path": "powerbi-docs/desktop-send-smile-privacy-statement.md",
            "redirect_url": "/power-bi/fundamentals/desktop-send-smile-privacy-statement",
            "redirect_document_id": false
        },
        {
            "source_path": "powerbi-docs/service-premium-incremental-refresh.md",
            "redirect_url": "/power-bi/connect-data/incremental-refresh-overview",
            "redirect_document_id": false
        },
        {
            "source_path": "powerbi-docs/admin/service-premium-incremental-refresh.md",
            "redirect_url": "/power-bi/connect-data/incremental-refresh-overview",
            "redirect_document_id": false
        },
        {
            "source_path": "powerbi-docs/create-reports/desktop-external-tools.md",
            "redirect_url": "/power-bi/transform-model/desktop-external-tools",
            "redirect_document_id": false
        },
		{
		    "source_path": "powerbi-docs/fundamentals/security-baselines.md",
		    "redirect_url": "/security/benchmark/azure/baselines/power-bi-security-baseline",
		    "redirect_document_id": false
		},
        {
<<<<<<< HEAD
		    "source_path": "powerbi-docs/transform-model/desktop-aggregations.md",
		    "redirect_url": "/power-bi/transform-model/aggregations-auto",
		    "redirect_document_id": false
		}
=======
            "source_path": "powerbi-docs/developer/embedded/azure-pbie-what-is-power-bi-embedded.md",
            "redirect_url": "/power-bi/developer/embedded/embedded-analytics-power-bi",
            "redirect_document_id": false
        },
        {
            "source_path": "powerbi-docs/developer/embedded/embedding.md",
            "redirect_url": "/power-bi/developer/embedded/embedded-analytics-power-bi",
            "redirect_document_id": false
        }
>>>>>>> ff0ce839
    ]           
}<|MERGE_RESOLUTION|>--- conflicted
+++ resolved
@@ -3896,12 +3896,10 @@
 		    "redirect_document_id": false
 		},
         {
-<<<<<<< HEAD
 		    "source_path": "powerbi-docs/transform-model/desktop-aggregations.md",
 		    "redirect_url": "/power-bi/transform-model/aggregations-auto",
 		    "redirect_document_id": false
 		}
-=======
             "source_path": "powerbi-docs/developer/embedded/azure-pbie-what-is-power-bi-embedded.md",
             "redirect_url": "/power-bi/developer/embedded/embedded-analytics-power-bi",
             "redirect_document_id": false
@@ -3911,6 +3909,5 @@
             "redirect_url": "/power-bi/developer/embedded/embedded-analytics-power-bi",
             "redirect_document_id": false
         }
->>>>>>> ff0ce839
     ]           
 }
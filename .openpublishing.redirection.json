{
    "redirections": [
        {
          "source_path": "powerbi-docs/desktop-directquery-data-sources.md",
          "redirect_url": "/power-bi/power-bi-data-sources/",
          "redirect_document_id": false
        },
        {
          "source_path": "powerbi-docs/service-admin-power-bi-expressroute.md",
          "redirect_url": "https://www.docs.microsoft.com/power-bi",
          "redirect_document_id": false
        },
        {
          "source_path": "powerbi-docs/guided-learning/gettingstarted.yml",
          "redirect_url": "/learn/modules/get-started-with-power-bi/",
          "redirect_document_id": false
        },
        {
          "source_path": "powerbi-docs/guided-learning/gettingdata.yml",
          "redirect_url": "/learn/modules/get-data-power-bi/",
          "redirect_document_id": false
        },
        {
          "source_path": "powerbi-docs/guided-learning/modeling.yml",
          "redirect_url": "/learn/modules/model-data-power-bi/",
          "redirect_document_id": false
        },
        {
          "source_path": "powerbi-docs/guided-learning/visualizations.yml",
          "redirect_url": "/learn/modules/visuals-in-power-bi/",
          "redirect_document_id": false
        },
        {
          "source_path": "powerbi-docs/guided-learning/powerbiandexcel.yml",
          "redirect_url": "/learn/modules/get-data-power-bi/",
          "redirect_document_id": false
        },
        {
          "source_path": "powerbi-docs/guided-learning/exploringdata.yml",
          "redirect_url": "/learn/modules/explore-data-power-bi/",
          "redirect_document_id": false
        },
        {
          "source_path": "powerbi-docs/guided-learning/publishingandsharing.yml",
          "redirect_url": "/learn/modules/publish-share-power-bi/",
          "redirect_document_id": false
        },
        {
            "source_path": "powerbi-docs/service-gateway-sso-kerberos-resource.md",
            "redirect_url": "/power-bi/service-gateway-sso-kerberos",
            "redirect_document_id": false
        } ,
        {
            "source_path": "powerbi-docs/service-gateway-getting-started.md",
            "redirect_url": "/power-bi/service-gateway-onprem",
            "redirect_document_id": false
        },
        {
            "source_path": "powerbi-docs/service-gateway-high-availability-clusters.md",
            "redirect_url": "/data-integration/gateway/service-gateway-high-availability-clusters",
            "redirect_document_id": false
        },
        {
            "source_path": "powerbi-docs/service-gateway-install.md",
            "redirect_url":  "/data-integration/gateway/service-gateway-install",
            "redirect_document_id": false
        },
        {
            "source_path": "powerbi-docs/service-gateway-manage.md",
            "redirect_url":  "/data-integration/gateway/service-gateway-manage",
            "redirect_document_id": false
        },
        {
            "source_path": "powerbi-docs/service-gateway-monthly-updates.md",
            "redirect_url":  "/data-integration/gateway/service-gateway-monthly-updates",
            "redirect_document_id": false
        },
        {
            "source_path": "powerbi-docs/service-gateway-onprem-faq.md",
            "redirect_url":  "/power-bi/service-gateway-power-bi-faq",
            "redirect_document_id": false
        },
        {
            "source_path": "powerbi-docs/service-gateway-performance-monitoring.md",
            "redirect_url":  "/data-integration/gateway/service-gateway-performance",
            "redirect_document_id": false
        },
        {
            "source_path": "powerbi-docs/service-gateway-proxy.md",
            "redirect_url":  "/data-integration/gateway/service-gateway-proxy",
            "redirect_document_id": false
        },
        {
            "source_path": "powerbi-docs/service-extended-pro-trial.md",
            "redirect_url": "/power-bi/service-self-service-signup-for-power-bi",
            "redirect_document_id": false
        },
        {
            "source_path": "powerbi-docs/refresh-enable-fast-combine.md",
            "redirect_url": "/power-bi/service-gateway-personal-mode",
            "redirect_document_id": false
        },
        {
            "source_path": "powerbi-docs/customer-test/consumer/power-bi-consumer-overview.md",
            "redirect_url": "/power-bi/consumer/power-bi-consumer-landing",
            "redirect_document_id": false
        },
        {
            "source_path": "powerbi-docs/customer-test/power-bi-creator-landing.md",
            "redirect_url": "/power-bi/power-bi-creator-landing",
            "redirect_document_id": false
        },
        {
            "source_path": "powerbi-docs/personal-gateway.md",
            "redirect_url": "/power-bi/service-gateway-personal-mode",
            "redirect_document_id": true
        },
        {
            "source_path": "powerbi-docs/service-gateway-enterprise.md",
            "redirect_url": "/power-bi/service-gateway-onprem",
            "redirect_document_id": true
        },
        {
            "source_path": "powerbi-docs/mobile-apps-find-content-mobile-devices.md",
            "redirect_url": "/power-bi/consumer/mobile/mobile-apps-quickstart-view-dashboard-report",
            "redirect_document_id": false
        },
        {
            "source_path": "powerbi-docs/mobile-apps-optimize-dashboard-phone-view.md",
            "redirect_url": "/power-bi/consumer/mobile/mobile-apps-view-phone-report",
            "redirect_document_id": false
        },
        {
            "source_path": "powerbi-docs/mobile-ipad-app-get-started.md",
            "redirect_url": "/power-bi/consumer/mobile/mobile-iphone-app-get-started",
            "redirect_document_id": false
        },
        {
            "source_path": "powerbi-docs/mobile-ios-ipad-iphone-apps.md",
            "redirect_url": "/power-bi/consumer/mobile/mobile-iphone-app-get-started",
            "redirect_document_id": false
        },
        {
            "source_path": "powerbi-docs/mobile-android-tablet-app-get-started.md",
            "redirect_url": "/power-bi/mobile-android-app-get-started",
            "redirect_document_id": true
        },
        {
            "source_path": "powerbi-docs/service-connect-to-visual-studio.md",
            "redirect_url": "/power-bi/service-connect-to-services",
            "redirect_document_id": true
        },
        {
            "source_path": "powerbi-docs/service-connect-to-azure-enterprise.md",
            "redirect_url": "/power-bi/service-connect-to-services",
            "redirect_document_id": false
        },
        {
            "source_path": "powerbi-docs/service-connect-to-azure-carbon-calculator.md",
            "redirect_url": "/power-bi/service-connect-to-microsoft-sustainability-calculator",
            "redirect_document_id": true
        },
        {
            "source_path": "powerbi-docs/service-connect-to-bing.md", 
            "redirect_url": "/power-bi/service-connect-to-services",
            "redirect_document_id": false
        },
        {
            "source_path": "powerbi-docs/quickstart-install-report-server.md", 
            "redirect_url": "/power-bi/report-server/install-report-server",
            "redirect_document_id": false
        },
        {
            "source_path": "powerbi-docs/refresh-tools-for-troubleshooting-issues.md", 
            "redirect_url": "/power-bi/refresh-troubleshooting-refresh-scenarios",
            "redirect_document_id": true
        },
        {
            "source_path": "powerbi-docs/service-content-pack-overview.md", 
            "redirect_url": "/power-bi/service-template-apps-overview",
            "redirect_document_id": true
        },
        {
            "source_path": "powerbi-docs/template-content-pack-authoring.md", 
            "redirect_url": "/power-bi/service-template-apps-create",
            "redirect_document_id": true
        },
        {
            "source_path": "powerbi-docs/template-content-pack-experience.md", 
            "redirect_url": "/power-bi/service-template-apps-install-distribute",
            "redirect_document_id": true
        },
        {
            "source_path": "powerbi-docs/template-content-pack-testing.md", 
            "redirect_url": "/power-bi/service-template-apps-tests",
            "redirect_document_id": false
        },
        {
            "source_path": "powerbi-docs/developer/embed-sample-for-customers-us-govt.md", 
            "redirect_url": "/power-bi/developer/embed-sample-for-customers-sovereign-clouds",
            "redirect_document_id": true
        },
        {
            "source_path": "powerbi-docs/service-connect-to-azure-security-center.md", 
            "redirect_url": "/power-bi/service-connect-to-services",
            "redirect_document_id": false
        }, 
        {
            "source_path": "powerbi-docs/service-connect-to-project-madeira.md", 
            "redirect_url": "/power-bi/service-connect-to-services",
            "redirect_document_id": false
        }, 
        {
            "source_path": "powerbi-docs/service-connect-to-mailchimp.md", 
            "redirect_url": "/power-bi/service-connect-to-services",
            "redirect_document_id": false
        }, 
        {
            "source_path": "powerbi-docs/service-connect-to-adobe-analytics.md", 
            "redirect_url": "/power-bi/service-connect-to-services",
            "redirect_document_id": false
        },
        {
            "source_path": "powerbi-docs/service-analytics-pane.md", 
            "redirect_url": "/power-bi/desktop-analytics-pane",
            "redirect_document_id": true
        }, 
        {
            "source_path": "powerbi-docs/service-connect-to-zuora.md", 
            "redirect_url": "/power-bi/service-connect-to-services",
            "redirect_document_id": false
        }, 
        {
            "source_path": "powerbi-docs/service-connect-to-sparkpost.md", 
            "redirect_url": "/power-bi/service-connect-to-services",
            "redirect_document_id": false
        }, 
        {
            "source_path": "powerbi-docs/service-connect-to-azure-sql-database-auditing.md", 
            "redirect_url": "/power-bi/service-connect-to-services",
            "redirect_document_id": false
        }, 
        {
            "source_path": "powerbi-docs/consumer/end-user-connect-to-services.md", 
            "redirect_url": "/power-bi/service-connect-to-services",
            "redirect_document_id": false
        }, 
        {
            "source_path": "powerbi-docs/service-custom-visuals-review-for-security-and-privacy.md", 
            "redirect_url": "/power-bi/power-bi-custom-visuals",
            "redirect_document_id": true
        },
        {
            "source_path": "powerbi-docs/report-server/release-notes.md", 
            "redirect_url": "/power-bi/report-server/whats-new",
            "redirect_document_id": true
        },
        {
            "source_path": "powerbi-docs/report-server/user-handbook-overview.md", 
            "redirect_url": "/power-bi/report-server/get-started",
            "redirect_document_id": true
        },
        {
            "source_path": "powerbi-docs/mobile-share-tile-windows-10-phone-app.md", 
            "redirect_url": "/power-bi/consumer/mobile/mobile-windows-10-phone-app-get-started",
            "redirect_document_id": true
        },
        {
            "source_path": "power-bi/mobile-windows-10-phone-app-get-started.md", 
            "redirect_url": "/power-bi/consumer/mobile/mobile-windows-10-phone-app-get-started",
            "redirect_document_id": true
        },
        {
            "source_path": "powerbi-docs/developer/integrate-dashboard.md", 
            "redirect_url": "/power-bi/developer/embed-sample-for-your-organization",
            "redirect_document_id": false
        },
        {
            "source_path": "powerbi-docs/developer/integrate-report.md", 
            "redirect_url": "/power-bi/developer/embed-sample-for-your-organization",
            "redirect_document_id": false
        },
        {
            "source_path": "powerbi-docs/developer/integrate-tile.md", 
            "redirect_url": "/power-bi/developer/embed-sample-for-your-organization",
            "redirect_document_id": false
        },
        {
            "source_path": "powerbi-docs/developer/service-content-pack-overview.md", 
            "redirect_url": "/power-bi/service-content-pack-overview",
            "redirect_document_id": true
        },
        {
            "source_path": "powerbi-docs/power-bi-report-filter-preview.md",
            "redirect_url": "/power-bi/power-bi-report-filter",
            "redirect_document_id": true
        },
        {
            "source_path": "powerbi-docs/developer/template-content-pack-authoring.md", 
            "redirect_url": "/power-bi/service-template-apps-create",
            "redirect_document_id": false
        },
        {
            "source_path": "powerbi-docs/consumer/end-user-export-data.md", 
            "redirect_url": "/power-bi/visuals/power-bi-visualization-export-data",
            "redirect_document_id": true
        },
        {
            "source_path": "powerbi-docs/developer/template-content-pack-experience.md", 
            "redirect_url": "/power-bi/template-content-pack-experience",
            "redirect_document_id": true
        },
        {
            "source_path": "powerbi-docs/developer/template-content-pack-testing.md", 
            "redirect_url": "/power-bi/template-content-pack-testing",
            "redirect_document_id": true
        },
        {
            "source_path": "powerbi-docs/developer/embedding-content.md", 
            "redirect_url": "/power-bi/developer/embed-sample-for-customers",
            "redirect_document_id": true
        },
        {
            "source_path": "powerbi-docs/mobile-android-app-error-corporate-ssl-account-is-untrusted.md",
            "redirect_url": "/power-bi/consumer/mobile/mobile-android-app-error-corporate-ssl-account-is-untrusted",
            "redirect_document_id": true
        },
        {
            "source_path": "powerbi-docs/mobile-android-app-get-started.md",
            "redirect_url": "/power-bi/consumer/mobile/mobile-android-app-get-started",
            "redirect_document_id": true
        },
        {
            "source_path": "powerbi-docs/mobile-android-error-update-android-system-webview.md",
            "redirect_url": "/power-bi/consumer/mobile/mobile-android-error-update-android-system-webview",
            "redirect_document_id": true
        },
        {
            "source_path": "powerbi-docs/mobile-annotate-and-share-a-tile-from-the-mobile-apps.md",
            "redirect_url": "/power-bi/consumer/mobile/mobile-annotate-and-share-a-tile-from-the-mobile-apps",
            "redirect_document_id": true
        },
        {
            "source_path": "powerbi-docs/mobile-ipad-kpis-mobile-reports.md",
            "redirect_url": "/power-bi/consumer/mobile/mobile-app-ssrs-kpis-mobile-on-premises-reports",
            "redirect_document_id": false
        },
        {
            "source_path": "powerbi-docs/powerbi-mobile-android-kpis-mobile-reports.md",
            "redirect_url": "/power-bi/consumer/mobile/mobile-app-ssrs-kpis-mobile-on-premises-reports",
            "redirect_document_id": false
        },
        {
            "source_path": "powerbi-docs/mobile-app-ssrs-kpis-mobile-on-premises-reports.md",
            "redirect_url": "/power-bi/consumer/mobile/mobile-app-ssrs-kpis-mobile-on-premises-reports",
            "redirect_document_id": true
        },
        {
            "source_path": "powerbi-docs/mobile-app-windows-10-ssrs-kpis-mobile-reports.md",
            "redirect_url": "/power-bi/consumer/mobile/mobile-app-windows-10-ssrs-kpis-mobile-reports",
            "redirect_document_id": true
        },
        {
            "source_path": "powerbi-docs/mobile-apple-watch.md",
            "redirect_url": "/power-bi/consumer/mobile/mobile-apple-watch",
            "redirect_document_id": true
        },
        {
            "source_path": "powerbi-docs/mobile-apps-data-in-real-world-context.md",
            "redirect_url": "/power-bi/consumer/mobile/mobile-apps-data-in-real-world-context",
            "redirect_document_id": true
        },
        {
            "source_path": "powerbi-docs/mobile-apps-deep-link-specific-location.md",
            "redirect_url": "/power-bi/consumer/mobile/mobile-apps-deep-link-specific-location",
            "redirect_document_id": true
        },
        {
            "source_path": "powerbi-docs/mobile-apps-favorites.md",
            "redirect_url": "/power-bi/consumer/mobile/mobile-apps-favorites",
            "redirect_document_id": true
        },
        {
            "source_path": "powerbi-docs/mobile-apps-for-mobile-devices.md",
            "redirect_url": "/power-bi/consumer/mobile/mobile-apps-for-mobile-devices",
            "redirect_document_id": true
        },
        {
            "source_path": "powerbi-docs/mobile-apps-geographic-filtering.md",
            "redirect_url": "/power-bi/consumer/mobile/mobile-apps-geographic-filtering",
            "redirect_document_id": true
        },
        {
            "source_path": "powerbi-docs/mobile-apps-ios-qna.md",
            "redirect_url": "/power-bi/consumer/mobile/mobile-apps-ios-qna",
            "redirect_document_id": true
        },
        {
            "source_path": "powerbi-docs/mobile-apps-notification-center.md",
            "redirect_url": "/power-bi/consumer/mobile/mobile-apps-notification-center",
            "redirect_document_id": true
        },
        {
            "source_path": "powerbi-docs/mobile-apps-offline-data.md",
            "redirect_url": "/power-bi/consumer/mobile/mobile-apps-offline-data",
            "redirect_document_id": true
        },
        {
            "source_path": "powerbi-docs/mobile-apps-qr-code.md",
            "redirect_url": "/power-bi/consumer/mobile/mobile-apps-qr-code",
            "redirect_document_id": true
        },
        {
            "source_path": "powerbi-docs/mobile-qr-code-for-android.md",
            "redirect_url": "/power-bi/consumer/mobile/mobile-apps-qr-code",
            "redirect_document_id": false
        },
        {
            "source_path": "powerbi-docs/mobile-apps-quickstart-view-dashboard-report.md",
            "redirect_url": "/power-bi/consumer/mobile/mobile-apps-quickstart-view-dashboard-report",
            "redirect_document_id": true
        },
        {
            "source_path": "powerbi-docs/mobile-apps-scan-barcode-iphone.md",
            "redirect_url": "/power-bi/consumer/mobile/mobile-apps-scan-barcode-iphone",
            "redirect_document_id": true
        },
        {
            "source_path": "powerbi-docs/mobile-apps-supported-languages.md",
            "redirect_url": "/power-bi/consumer/mobile/mobile-apps-supported-languages",
            "redirect_document_id": true
        },
        {
            "source_path": "powerbi-docs/mobile-apps-view-dashboard.md",
            "redirect_url": "/power-bi/consumer/mobile/mobile-apps-view-dashboard",
            "redirect_document_id": true
        },
        {
            "source_path": "powerbi-docs/mobile-apps-view-phone-report.md",
            "redirect_url": "/power-bi/consumer/mobile/mobile-apps-view-phone-report",
            "redirect_document_id": true
        },
        {
            "source_path": "powerbi-docs/mobile-iphone-app-get-started.md",
            "redirect_url": "/power-bi/consumer/mobile/mobile-iphone-app-get-started",
            "redirect_document_id": true
        },
        {
            "source_path": "powerbi-docs/mobile-known-issues-with-the-iphone-app.md",
            "redirect_url": "/power-bi/consumer/mobile/mobile-known-issues-with-the-iphone-app",
            "redirect_document_id": true
        },
        {
            "source_path": "powerbi-docs/consumer/end-user-consuming.md",
            "redirect_url": "/power-bi/consumer/end-user-consumer",
            "redirect_document_id": false
        },
        {
            "source_path": "powerbi-docs/service-install-use-apps.md",
            "redirect_url": "/power-bi/consumer/end-user-apps",
            "redirect_document_id": true
        },
        {
            "source_path": "powerbi-docs/mobile-mixed-reality-app.md",
            "redirect_url": "/power-bi/consumer/mobile/mobile-mixed-reality-app",
            "redirect_document_id": true
        },
        {
            "source_path": "powerbi-docs/mobile-oauth-ssrs.md",
            "redirect_url": "/power-bi/consumer/mobile/mobile-oauth-ssrs",
            "redirect_document_id": true
        },
        {
            "source_path": "powerbi-docs/mobile-pin-dashboard-start-screen-windows-10-phone-app.md",
            "redirect_url": "/power-bi/consumer/mobile/mobile-pin-dashboard-start-screen-windows-10-phone-app",
            "redirect_document_id": true
        },
        {
            "source_path": "powerbi-docs/mobile-reports-in-the-mobile-apps.md",
            "redirect_url": "/power-bi/consumer/mobile/mobile-reports-in-the-mobile-apps",
            "redirect_document_id": true
        },
        {
            "source_path": "powerbi-docs/mobile-set-data-alerts-in-the-mobile-apps.md",
            "redirect_url": "/power-bi/consumer/mobile/mobile-set-data-alerts-in-the-mobile-apps",
            "redirect_document_id": true
        },
        {
            "source_path": "powerbi-docs/mobile-share-dashboard-from-the-mobile-apps.md",
            "redirect_url": "/power-bi/consumer/mobile/mobile-share-dashboard-from-the-mobile-apps",
            "redirect_document_id": true
        },
        {
            "source_path": "powerbi-docs/mobile-tiles-in-the-mobile-apps.md",
            "redirect_url": "/power-bi/consumer/mobile/mobile-tiles-in-the-mobile-apps",
            "redirect_document_id": true
        },
        {
            "source_path": "powerbi-docs/mobile-whats-new-in-the-mobile-apps.md",
            "redirect_url": "/power-bi/consumer/mobile/mobile-whats-new-in-the-mobile-apps",
            "redirect_document_id": true
        },
        {
            "source_path": "powerbi-docs/mobile-windows-10-app-presentation-mode.md",
            "redirect_url": "/power-bi/consumer/mobile/mobile-windows-10-app-presentation-mode",
            "redirect_document_id": true
        },
        {
            "source_path": "powerbi-docs/tutorial-mobile-apps-ios-qna.md",
            "redirect_url": "/power-bi/consumer/mobile/tutorial-mobile-apps-ios-qna",
            "redirect_document_id": true
        },
        {
            "source_path": "powerbi-docs/desktop-create-responsive-visuals.md", 
            "redirect_url": "/power-bi/visuals/power-bi-report-visualizations",
            "redirect_document_id": false
        },
		{
            "source_path": "powerbi-docs/visuals/desktop-create-responsive-visuals.md", 
            "redirect_url": "/power-bi/visuals/power-bi-report-visualizations",
            "redirect_document_id": false
        },
        {
            "source_path": "powerbi-docs/desktop-matrix-visual.md", 
            "redirect_url": "/power-bi/visuals/desktop-matrix-visual",
            "redirect_document_id": true
        },
        {
            "source_path": "powerbi-docs/desktop-ribbon-charts.md", 
            "redirect_url": "/power-bi/visuals/desktop-ribbon-charts",
            "redirect_document_id": true
        },
        {
            "source_path": "powerbi-docs/desktop-shape-map.md", 
            "redirect_url": "/power-bi/visuals/desktop-shape-map",
            "redirect_document_id": true
        },
        {
            "source_path": "powerbi-docs/desktop-slicer-filter-date-range.md", 
            "redirect_url": "/power-bi/visuals/desktop-slicer-filter-date-range",
            "redirect_document_id": true
        },
        {
            "source_path": "powerbi-docs/desktop-slicers.md", 
            "redirect_url": "/power-bi/visuals/power-bi-visualization-slicers",
            "redirect_document_id": false
        },
        {
            "source_path": "powerbi-docs/power-bi-map-tips-and-tricks.md", 
            "redirect_url": "/power-bi/visuals/power-bi-map-tips-and-tricks",
            "redirect_document_id": true
        },
        {
            "source_path": "powerbi-docs/power-bi-report-add-visualizations-i.md", 
            "redirect_url": "/power-bi/visuals/power-bi-report-add-visualizations-i",
            "redirect_document_id": true
        },
        {
            "source_path": "powerbi-docs/power-bi-report-add-visualizations-ii.md", 
            "redirect_url": "/power-bi/visuals/power-bi-report-add-visualizations-ii",
            "redirect_document_id": true
        },
        {
            "source_path": "powerbi-docs/power-bi-report-change-visualization-type.md", 
            "redirect_url": "/power-bi/visuals/power-bi-report-change-visualization-type",
            "redirect_document_id": true
        },
        {
            "source_path": "powerbi-docs/power-bi-report-visualizations.md", 
            "redirect_url": "/power-bi/visuals/power-bi-report-visualizations",
            "redirect_document_id": true
        },
        {
            "source_path": "powerbi-docs/power-bi-visualization-basic-area-chart.md", 
            "redirect_url": "/power-bi/visuals/power-bi-visualization-basic-area-chart",
            "redirect_document_id": true
        },
        {
            "source_path": "powerbi-docs/power-bi-visualization-best-practices.md", 
            "redirect_url": "/power-bi/visuals/power-bi-visualization-best-practices",
            "redirect_document_id": true
        },
        {
            "source_path": "powerbi-docs/visuals/power-bi-visualization-best-practices.md", 
            "redirect_url": "/power-bi/visuals/power-bi-report-visualizations",
            "redirect_document_id": false
        },
        {
            "source_path": "powerbi-docs/power-bi-visualization-card.md", 
            "redirect_url": "/power-bi/visuals/power-bi-visualization-card",
            "redirect_document_id": true
        },
        {
            "source_path": "powerbi-docs/power-bi-visualization-combo-chart.md", 
            "redirect_url": "/power-bi/visuals/power-bi-visualization-combo-chart",
            "redirect_document_id": true
        },
        {
            "source_path": "powerbi-docs/power-bi-visualization-copy-paste.md", 
            "redirect_url": "/power-bi/visuals/power-bi-visualization-copy-paste",
            "redirect_document_id": true
        },
        {
            "source_path": "powerbi-docs/power-bi-visualization-customize-title-background-and-legend.md", 
            "redirect_url": "/power-bi/visuals/power-bi-visualization-customize-title-background-and-legend",
            "redirect_document_id": true
        },
        {
            "source_path": "powerbi-docs/power-bi-visualization-customize-x-axis-and-y-axis.md", 
            "redirect_url": "/power-bi/visuals/power-bi-visualization-customize-x-axis-and-y-axis",
            "redirect_document_id": true
        },
        {
            "source_path": "powerbi-docs/power-bi-visualization-doughnut-charts.md", 
            "redirect_url": "/power-bi/visuals/power-bi-visualization-doughnut-charts",
            "redirect_document_id": true
        },
        {
            "source_path": "powerbi-docs/power-bi-visualization-filled-maps-choropleths.md", 
            "redirect_url": "/power-bi/visuals/power-bi-visualization-filled-maps-choropleths",
            "redirect_document_id": true
        },
        {
            "source_path": "powerbi-docs/power-bi-visualization-funnel-charts.md", 
            "redirect_url": "/power-bi/visuals/power-bi-visualization-funnel-charts",
            "redirect_document_id": true
        },
        {
            "source_path": "powerbi-docs/visuals/service-histogram.md", 
            "redirect_url": "/power-bi/desktop-grouping-and-binning",
            "redirect_document_id": true
        },
        {
            "source_path": "powerbi-docs/power-bi-visualization-kpi.md", 
            "redirect_url": "/power-bi/visuals/power-bi-visualization-kpi",
            "redirect_document_id": true
        },
        {
            "source_path": "powerbi-docs/power-bi-visualization-move-and-resize.md", 
            "redirect_url": "/power-bi/visuals/power-bi-visualization-move-and-resize",
            "redirect_document_id": true
        },
        {
            "source_path": "powerbi-docs/power-bi-visualization-radial-gauge-charts.md", 
            "redirect_url": "/power-bi/visuals/power-bi-visualization-radial-gauge-charts",
            "redirect_document_id": true
        },
        {
            "source_path": "powerbi-docs/power-bi-visualizations-arcgis.md", 
            "redirect_url": "/power-bi/visuals/power-bi-visualizations-arcgis",
            "redirect_document_id": false
        },
        {
            "source_path": "powerbi-docs/consumer/power-bi-visualizations-arcgis.md", 
            "redirect_url": "/power-bi/visuals/power-bi-visualizations-arcgis",
            "redirect_document_id": true
        },
        {
            "source_path": "powerbi-docs/power-bi-visualization-scatter.md", 
            "redirect_url": "/power-bi/visuals/power-bi-visualization-scatter",
            "redirect_document_id": true
        },
        {
            "source_path": "powerbi-docs/power-bi-visualization-slicers.md", 
            "redirect_url": "/power-bi/visuals/power-bi-visualization-slicers",
            "redirect_document_id": true
        },
		        {
            "source_path": "powerbi-docs/visuals/desktop-slicers.md", 
            "redirect_url": "/power-bi/visuals/power-bi-visualization-slicers",
            "redirect_document_id": false
        },
        {
            "source_path": "powerbi-docs/power-bi-visualization-tables.md", 
            "redirect_url": "/power-bi/visuals/power-bi-visualization-tables",
            "redirect_document_id": true
        },
        {
            "source_path": "powerbi-docs/power-bi-visualization-treemaps.md", 
            "redirect_url": "/power-bi/visuals/power-bi-visualization-treemaps",
            "redirect_document_id": true
        },
        {
            "source_path": "powerbi-docs/power-bi-visualization-types-for-reports-and-q-and-a.md", 
            "redirect_url": "/power-bi/visuals/power-bi-visualization-types-for-reports-and-q-and-a",
            "redirect_document_id": true
        },
        {
            "source_path": "powerbi-docs/service-getting-started-with-color-formatting-and-axis-properties.md", 
            "redirect_url": "/power-bi/visuals/service-getting-started-with-color-formatting-and-axis-properties",
            "redirect_document_id": true
        },
        {
            "source_path": "powerbi-docs/service-histograms.md", 
            "redirect_url": "/power-bi/visuals/service-histograms",
            "redirect_document_id": false
        },
        {
            "source_path": "powerbi-docs/service-r-visuals.md", 
            "redirect_url": "/power-bi/visuals/service-r-visuals",
            "redirect_document_id": true
        },
        {
            "source_path": "powerbi-docs/service-tips-and-tricks-for-color-formatting.md", 
            "redirect_url": "/power-bi/visuals/service-tips-and-tricks-for-color-formatting",
            "redirect_document_id": true
        },     
        {
            "source_path": "powerbi-docs/paginated-reports-subscriptions.md",
            "redirect_url": "/power-bi/consumer/paginated-reports-subscriptions",
            "redirect_document_id": true
        },
        {
            "source_path": "powerbi-docs/paginated-reports-view-parameters.md",
            "redirect_url": "/power-bi/consumer/paginated-reports-view-parameters",
            "redirect_document_id": true
        },
        {
            "source_path": "powerbi-docs/paginated-reports-view-power-bi-service.md",
            "redirect_url": "/power-bi/consumer/paginated-reports-view-power-bi-service",
            "redirect_document_id": true
        },
        {
            "source_path": "powerbi-docs/power-bi-change-report-display-settings.md",
            "redirect_url": "/power-bi/consumer/end-user-report-view",
            "redirect_document_id": true
        },
        {
            "source_path": "powerbi-docs/power-bi-how-to-report-filter.md",
            "redirect_url": "/power-bi/consumer/end-user-report-filter",
            "redirect_document_id": true
        },
        {
            "source_path": "powerbi-docs/power-bi-q-and-a.md",
            "redirect_url": "/power-bi/consumer/end-user-q-and-a",
            "redirect_document_id": true
        },
        {
            "source_path": "powerbi-docs/power-bi-report-change-sort.md",
            "redirect_url": "/power-bi/consumer/end-user-change-sort",
            "redirect_document_id": true
        },
        {
            "source_path": "powerbi-docs/power-bi-visualization-drill-down.md",
            "redirect_url": "/power-bi/consumer/end-user-drill",
            "redirect_document_id": true
        },
        {
            "source_path": "powerbi-docs/service-browser-support.md",
            "redirect_url": "/power-bi/consumer/end-user-browsers",
            "redirect_document_id": true
        },
        {
            "source_path": "powerbi-docs/service-connect-to-google-analytics.md",
            "redirect_url": "/power-bi/service-connect-to-services",
            "redirect_document_id": false
        },
        {
            "source_path": "powerbi-docs/service-connect-to-microsoft-dynamics-marketing.md",
            "redirect_url": "/power-bi/service-connect-to-services",
            "redirect_document_id": false
        },
        {
            "source_path": "powerbi-docs/service-connect-to-marketo.md",
            "redirect_url": "/power-bi/service-connect-to-services",
            "redirect_document_id": false
        },
        {
            "source_path": "powerbi-docs/service-connect-to-at-internet.md",
            "redirect_url": "/power-bi/service-connect-to-services",
            "redirect_document_id": false
        },
        {
            "source_path": "powerbi-docs/service-connect-to-planview.md",
            "redirect_url": "/power-bi/service-connect-to-services",
            "redirect_document_id": false
        },
        {
            "source_path": "powerbi-docs/service-connect-to-webtrends.md",
            "redirect_url": "/power-bi/service-connect-to-services",
            "redirect_document_id": false
        },
        {
            "source_path": "powerbi-docs/service-connect-to-projectplace.md",
            "redirect_url": "/power-bi/service-connect-to-services",
            "redirect_document_id": false
        },
        {
            "source_path": "powerbi-docs/service-dashboard-add-image.md",
            "redirect_url": "/power-bi/service-dashboard-add-widget",
            "redirect_document_id": true
        },
        {
            "source_path": "powerbi-docs/service-dashboard-favorite.md",
            "redirect_url": "/power-bi/consumer/end-user-favorite",
            "redirect_document_id": true
        },
        {
            "source_path": "powerbi-docs/service-dashboard-featured.md",
            "redirect_url": "/power-bi/consumer/end-user-featured",
            "redirect_document_id": true
        },
        {
            "source_path": "powerbi-docs/consumer/end-user-delete.md",
            "redirect_url": "/power-bi/service-delete",
            "redirect_document_id": false
        },
        {
            "source_path": "powerbi-docs/consumer/end-user-browsers.md",
            "redirect_url": "/power-bi/power-bi-browsers",
            "redirect_document_id": false
        },
        {
            "source_path": "powerbi-docs/service-focus-mode.md",
            "redirect_url": "/power-bi/consumer/end-user-focus",
            "redirect_document_id": true
        },
        {
            "source_path": "powerbi-docs/service-frequently-asked-questions.md",
            "redirect_url": "/power-bi/consumer/end-user-faq",
            "redirect_document_id": true
        },
        {
            "source_path": "powerbi-docs/service-insight-types.md",
            "redirect_url": "/power-bi/consumer/end-user-insight-types",
            "redirect_document_id": true
        },
        {
            "source_path": "powerbi-docs/service-navigation-search-filter-sort.md",
            "redirect_url": "/power-bi/consumer/end-user-search-sort",
            "redirect_document_id": false
        },
        {
            "source_path": "powerbi-docs/end-user-search-filter-sort.md",
            "redirect_url": "/power-bi/consumer/end-user-search-sort",
            "redirect_document_id": false
        },
        {
            "source_path": "powerbi-docs/service-notification-center.md",
            "redirect_url": "/power-bi/consumer/end-user-notification-center",
            "redirect_document_id": true
        },
        {
            "source_path": "powerbi-docs/service-organizational-content-pack-find-and-open.md",
            "redirect_url": "/power-bi/service-content-pack-overview",
            "redirect_document_id": false
        },
        {
            "source_path": "powerbi-docs/consumer/end-user-content-pack.md",
            "redirect_url": "/power-bi/service-content-pack-overview",
            "redirect_document_id": false
        },
        {
            "source_path": "powerbi-docs/service-preview-features.md",
            "redirect_url": "/power-bi/consumer/end-user-preview-features",
            "redirect_document_id": true
        },
        {
            "source_path": "powerbi-docs/service-print.md",
            "redirect_url": "/power-bi/consumer/end-user-print",
            "redirect_document_id": true
        },
        {
            "source_path": "powerbi-docs/service-publish-to-powerpoint.md",
            "redirect_url": "/power-bi/consumer/end-user-powerpoint",
            "redirect_document_id": true
        },
        {
            "source_path": "powerbi-docs/service-q-and-a-tips.md",
            "redirect_url": "/power-bi/consumer/end-user-q-and-a-tips",
            "redirect_document_id": true
        },
        {
            "source_path": "powerbi-docs/service-recent.md",
            "redirect_url": "/power-bi/consumer/end-user-recent",
            "redirect_document_id": true
        },
        {
            "source_path": "powerbi-docs/service-related-content.md",
            "redirect_url": "/power-bi/consumer/end-user-related",
            "redirect_document_id": true
        },
        {
            "source_path": "powerbi-docs/service-report-open.md",
            "redirect_url": "/power-bi/consumer/end-user-report-open",
            "redirect_document_id": true
        },
        {
            "source_path": "powerbi-docs/service-reports.md",
            "redirect_url": "/power-bi/consumer/end-user-reports",
            "redirect_document_id": true
        },
        {
            "source_path": "powerbi-docs/power-bi-report-add-page.md",
            "redirect_url": "/power-bi/service-report-create-new",
            "redirect_document_id": true
        },
        {
            "source_path": "powerbi-docs/power-bi-report-copy-paste-page.md",
            "redirect_url": "/power-bi/service-report-create-new",
            "redirect_document_id": false
        },
        {
            "source_path": "powerbi-docs/service-report-reorder-page.md",
            "redirect_url": "/power-bi/service-report-create-new",
            "redirect_document_id": false
        },
        {
            "source_path": "powerbi-docs/power-bi-report-copy.md",
            "redirect_url": "/power-bi/service-report-create-new",
            "redirect_document_id": false
        },
        {
            "source_path": "powerbi-docs/service-shared-with-me.md",
            "redirect_url": "/power-bi/consumer/end-user-shared-with-me",
            "redirect_document_id": true
        },
        {
            "source_path": "powerbi-docs/service-the-new-power-bi-experience.md",
            "redirect_url": "/power-bi/consumer/end-user-experience",
            "redirect_document_id": true
        },
        {
            "source_path": "powerbi-docs/service-reading-view-and-editing-view.md",
            "redirect_url": "/power-bi/consumer/end-user-reading-view",
            "redirect_document_id": true
        },
        {
            "source_path": "powerbi-docs/service-free-vs-pro.md",
            "redirect_url": "/power-bi/service-features-license-type",
            "redirect_document_id": true
        },
        {
            "source_path": "powerbi-docs/service-admin-power-bi-pro-in-your-organization.md",
            "redirect_url": "/power-bi/service-admin-licensing-organization",
            "redirect_document_id": true
        },
        {
            "source_path": "powerbi-docs/service-admin-service-free-in-your-organization.md",
            "redirect_url": "/power-bi/service-admin-licensing-organization",
            "redirect_document_id": false
        },
        {
            "source_path": "powerbi-docs/service-admin-assigning-power-bi-pro-licenses.md",
            "redirect_url": "/power-bi/service-admin-purchasing-power-bi-pro",
            "redirect_document_id": true
        },
        {
            "source_path": "powerbi-docs/service-admin-assigning-power-bi-pro-licenses-azure.md",
            "redirect_url": "/power-bi/service-admin-purchasing-power-bi-pro",
            "redirect_document_id": false
        },
        {
            "source_path": "powerbi-docs/service-premium-release-notes.md",
            "redirect_url": "/power-bi/service-whats-new",
            "redirect_document_id": true
        },
        {
            "source_path": "powerbi-docs/service-gateway-kerberos-for-sso-pbi-to-on-premises-data.md",
            "redirect_url": "/power-bi/service-gateway-sso-overview",
            "redirect_document_id": false
        },
        {
            "source_path": "powerbi-docs/service-admin-o365portal-retired.md",
            "redirect_url": "/power-bi/service-admin-portal",
            "redirect_document_id": true
        },
        {
            "source_path": "powerbi-docs/service-custom-visuals-getting-started-with-developer-tools.md",
            "redirect_url": "/power-bi/developer/custom-visual-develop-tutorial",
            "redirect_document_id": true
        },
        {
            "source_path": "powerbi-docs/service-fullscreen-mode.md",
            "redirect_url": "/power-bi/consumer/end-user-focus",
            "redirect_document_id": false
        },
        {
            "source_path": "powerbi-docs/service-gateway-enterprise-tshoot.md",
            "redirect_url": "/power-bi/service-gateway-onprem-tshoot",
            "redirect_document_id": false
        },
        {
            "source_path": "powerbi-docs/spark-on-hdinsight-with-direct-connect.md",
            "redirect_url": "/power-bi/desktop-directquery-data-sources",
            "redirect_document_id": false
        },
        {
            "source_path": "powerbi-docs/desktop-qna-in-reports.md",
            "redirect_url": "/power-bi/natural-language/q-and-a-best-practices",
            "redirect_document_id": false
        },
        {
            "source_path": "powerbi-docs/power-bi-q-and-a-linguistic-schema.md",
            "redirect_url": "/power-bi/natural-language/q-and-a-tooling-advanced",
            "redirect_document_id": false
        },
        {
            "source_path": "powerbi-docs/developer/office-store-in-app-purchase-visual-guidelines.md",
            "redirect_url": "/power-bi/developer/guidelines-powerbi-visuals",
            "redirect_document_id": true
        },
        {
            "source_path": "powerbi-docs/developer/embed-sample-for-customers-sovereign-clouds.md",
            "redirect_url": "/power-bi/developer/embed-sample-for-customers-national-clouds",
            "redirect_document_id": true
        },
        {
            "source_path": "powerbi-docs/developer/walkthrough-push-data-register-app-with-azure-ad.md",
            "redirect_url": "/power-bi/developer/register-app",
            "redirect_document_id": false
        },
        {
            "source_path": "powerbi-docs/service-premium.md",
            "redirect_url": "/power-bi/service-premium-what-is",
            "redirect_document_id": false
        },
        {
            "source_path": "powerbi-docs/power-bi-overview.md",
            "redirect_url": "/power-bi/fundamentals/power-bi-overview",
            "redirect_document_id": false
        },
        {
            "source_path": "powerbi-docs/service-service-vs-desktop.md",
            "redirect_url": "/power-bi/designer/service-service-vs-desktop",
            "redirect_document_id": false
        },
        {
            "source_path": "powerbi-docs/service-premium-large-datasets.md",
            "redirect_url": "/power-bi/service-premium-what-is",
            "redirect_document_id": false
        },
        {
            "source_path": "powerbi-docs/service-premium-understand-how-it-works.md",
            "redirect_url": "/power-bi/service-premium-capacity-optimize",
            "redirect_document_id": false
        },
        {
            "source_path": "powerbi-docs/developer/custom-visual-develop-tutorial.md",
            "redirect_url": "/power-bi/developer/visuals/custom-visual-develop-tutorial",
            "redirect_document_id": false
        },
        {
            "source_path": "powerbi-docs/developer/custom-visual-develop-tutorial-format-options.md",
            "redirect_url": "/power-bi/developer/visuals/custom-visual-develop-tutorial-format-options",
            "redirect_document_id": false
        },
        {
            "source_path": "powerbi-docs/desktop-directquery-for-oracle-teradata.md",
            "redirect_url": "/power-bi/desktop-directquery-data-sources",
            "redirect_document_id": false
        },
        {
            "source_path": "powerbi-docs/power-bi-custom-visuals.md",
            "redirect_url": "/power-bi/developer/power-bi-custom-visuals",
            "redirect_document_id": false
        },
        {
            "source_path": "powerbi-docs/power-bi-custom-visuals-faq.md",
            "redirect_url": "/power-bi/developer/power-bi-custom-visuals-faq",
            "redirect_document_id": false
        },
        {
            "source_path": "powerbi-docs/power-bi-custom-visuals-troubleshoot.md",
            "redirect_url": "/power-bi/developer/power-bi-custom-visuals-troubleshoot",
            "redirect_document_id": false
        },
        {
            "source_path": "powerbi-docs/power-bi-custom-visuals-organization.md",
            "redirect_url": "/power-bi/developer/power-bi-custom-visuals-organization",
            "redirect_document_id": false
        },
        {
            "source_path": "powerbi-docs/power-bi-custom-visuals-certified.md",
            "redirect_url": "/power-bi/developer/power-bi-custom-visuals-certified",
            "redirect_document_id": false
        },        
        {
            "source_path": "powerbi-docs/desktop-accessibility.md",
            "redirect_url": "/power-bi/desktop-accessibility-overview",
            "redirect_document_id": false
        },
        {
            "source_path": "powerbi-docs/service-cortana-answer-cards.md",
            "redirect_url": "/power-bi/power-bi-tutorial-q-and-a",
            "redirect_document_id": false
        },
        {
            "source_path": "powerbi-docs/service-cortana-intro.md",
            "redirect_url": "/power-bi/power-bi-tutorial-q-and-a",
            "redirect_document_id": false
        },
        {
            "source_path": "powerbi-docs/service-cortana-enable.md",
            "redirect_url": "/power-bi/power-bi-tutorial-q-and-a",
            "redirect_document_id": false
        },
        {
            "source_path": "powerbi-docs/service-cortana-troubleshoot.md",
            "redirect_url": "/power-bi/power-bi-tutorial-q-and-a",
            "redirect_document_id": false
        },
            
       {
        "source_path": "powerbi-docs/service-connect-to-azure-consumption-insights.md",
        "redirect_url": "/power-bi/service-connect-to-services",
        "redirect_document_id": false
    },
   {
        "source_path": "powerbi-docs/service-connect-to-circuit-id.md",
        "redirect_url": "/power-bi/service-connect-to-services",
        "redirect_document_id": false
    },
   {
        "source_path": "powerbi-docs/service-connect-to-microsoft-dynamics-ax.md",
        "redirect_url": "/power-bi/service-connect-to-services",
        "redirect_document_id": false
    },
   {
        "source_path": "powerbi-docs/service-connect-to-microsoft-dynamics-crm.md",
        "redirect_url": "/power-bi/service-connect-to-services",
        "redirect_document_id": false
    },
   {
        "source_path": "powerbi-docs/service-connect-to-microsoft-dynamics-nav.md",
        "redirect_url": "/power-bi/service-connect-to-services",
        "redirect_document_id": false
    },
   {
        "source_path": "powerbi-docs/service-connect-to-stripe.md",
        "redirect_url": "/power-bi/service-connect-to-services",
        "redirect_document_id": false
    },
   {
        "source_path": "powerbi-docs/service-connect-to-tygraph.md",
        "redirect_url": "/power-bi/service-connect-to-services",
        "redirect_document_id": false
    },
   {
        "source_path": "powerbi-docs/service-connect-to-uservoice.md",
        "redirect_url": "/power-bi/service-connect-to-services",
        "redirect_document_id": false
    },
   {
        "source_path": "powerbi-docs/service-connect-to-ziosk.md",
        "redirect_url": "/power-bi/service-connect-to-services",
        "redirect_document_id": false
    },
    {
        "source_path": "powerbi-docs/service-connect-to-alpine-metrics.md",
        "redirect_url": "/power-bi/service-connect-to-services",
        "redirect_document_id": false
    },
{
        "source_path": "powerbi-docs/service-connect-to-appfigures.md",
        "redirect_url": "/power-bi/service-connect-to-services",
        "redirect_document_id": false
    },
{
        "source_path": "powerbi-docs/service-connect-to-application-insights.md",
        "redirect_url": "/power-bi/service-connect-to-services",
        "redirect_document_id": false
    },
{
        "source_path": "powerbi-docs/service-connect-to-azure-mobile.md",
        "redirect_url": "/power-bi/service-connect-to-services",
        "redirect_document_id": false
    },
{
        "source_path": "powerbi-docs/service-connect-to-clickdimensions.md",
        "redirect_url": "/power-bi/service-connect-to-services",
        "redirect_document_id": false
    },
{
        "source_path": "powerbi-docs/service-connect-to-connect-to.md",
        "redirect_url": "/power-bi/service-connect-to-services",
        "redirect_document_id": false
    },
{
        "source_path": "powerbi-docs/service-connect-to-insightly.md",
        "redirect_url": "/power-bi/service-connect-to-services",
        "redirect_document_id": false
    },
{
        "source_path": "powerbi-docs/service-connect-to-intelliboard.md",
        "redirect_url": "/power-bi/service-connect-to-services",
        "redirect_document_id": false
    },
{
        "source_path": "powerbi-docs/service-connect-to-lithium.md",
        "redirect_url": "/power-bi/service-connect-to-services",
        "redirect_document_id": false
    },
{
        "source_path": "powerbi-docs/service-connect-to-mandrill.md",
        "redirect_url": "/power-bi/service-connect-to-services",
        "redirect_document_id": false
    },
{
        "source_path": "powerbi-docs/service-connect-to-prevedere.md",
        "redirect_url": "/power-bi/service-connect-to-services",
        "redirect_document_id": false
    },
{
        "source_path": "powerbi-docs/service-connect-to-sendgrid.md",
        "redirect_url": "/power-bi/service-connect-to-services",
        "redirect_document_id": false
    },
{
        "source_path": "powerbi-docs/service-connect-to-servicenow.md",
        "redirect_url": "/power-bi/service-connect-to-services",
        "redirect_document_id": false
    },
{
        "source_path": "powerbi-docs/service-connect-to-sql-sentry.md",
        "redirect_url": "/power-bi/service-connect-to-services",
        "redirect_document_id": false
    },
{
        "source_path": "powerbi-docs/service-connect-to-sweetiq.md",
        "redirect_url": "/power-bi/service-connect-to-services",
        "redirect_document_id": false
    },
{
        "source_path": "powerbi-docs/service-connect-to-troux.md",
        "redirect_url": "/power-bi/service-connect-to-services",
        "redirect_document_id": false
    },
{
        "source_path": "powerbi-docs/service-connect-to-twilio.md",
        "redirect_url": "/power-bi/service-connect-to-services",
        "redirect_document_id": false
    },
{
        "source_path": "powerbi-docs/service-connect-to-vmob.md",
        "redirect_url": "/power-bi/service-connect-to-services",
        "redirect_document_id": false
    },
{
        "source_path": "powerbi-docs/service-connect-to-windows-dev-center.md",
        "redirect_url": "/power-bi/service-connect-to-services",
        "redirect_document_id": false
    },
{
        "source_path": "powerbi-docs/service-connect-to-acumatica.md",
        "redirect_url": "/power-bi/service-connect-to-services",
        "redirect_document_id": false
    },
{
        "source_path": "powerbi-docs/service-connect-to-azure-audit-logs.md",
        "redirect_url": "/power-bi/service-connect-to-services",
        "redirect_document_id": false

    },
{
        "source_path": "powerbi-docs/service-admin-power-bi-archived-workspace.md",
        "redirect_url": "https://docs.microsoft.com/power-bi/",
        "redirect_document_id": false
    },
    {
        "source_path": "powerbi-docs/consumer/mobile/mobile-app-single-tap.md",
        "redirect_url": "/power-bi/consumer/mobile/mobile-app-interaction-settings",
        "redirect_document_id": true
    },
    {
<<<<<<< HEAD
        "source_path": "powerbi-docs/developer/encrypt-credentials.md",
        "redirect_url": "powerbi-docs/developer/configure-credentials",
        "redirect_document_id": false
=======
        "source_path": "powerbi-docs/power-bi-reports-performance.md",
        "redirect_url": "/power-bi/guidance/power-bi-optimization",
        "redirect_document_id": true
    },
    {
        "source_path": "powerbi-docs/service-data-lineage.md",
        "redirect_url": "/power-bi/designer/service-data-lineage",
        "redirect_document_id": true
>>>>>>> 1785ee64
    }
]
}<|MERGE_RESOLUTION|>--- conflicted
+++ resolved
@@ -1263,11 +1263,6 @@
         "redirect_document_id": true
     },
     {
-<<<<<<< HEAD
-        "source_path": "powerbi-docs/developer/encrypt-credentials.md",
-        "redirect_url": "powerbi-docs/developer/configure-credentials",
-        "redirect_document_id": false
-=======
         "source_path": "powerbi-docs/power-bi-reports-performance.md",
         "redirect_url": "/power-bi/guidance/power-bi-optimization",
         "redirect_document_id": true
@@ -1276,7 +1271,6 @@
         "source_path": "powerbi-docs/service-data-lineage.md",
         "redirect_url": "/power-bi/designer/service-data-lineage",
         "redirect_document_id": true
->>>>>>> 1785ee64
     }
 ]
 }
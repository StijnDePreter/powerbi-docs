{
    "redirections": [
        {
          "source_path": "powerbi-docs/desktop-directquery-data-sources.md",
          "redirect_url": "/power-bi/power-bi-data-sources/",
          "redirect_document_id": false
        },
        {
          "source_path": "powerbi-docs/service-admin-power-bi-expressroute.md",
          "redirect_url": "https://www.docs.microsoft.com/power-bi",
          "redirect_document_id": false
        },
        {
          "source_path": "powerbi-docs/guided-learning/gettingstarted.yml",
          "redirect_url": "/learn/modules/get-started-with-power-bi/",
          "redirect_document_id": false
        },
        {
          "source_path": "powerbi-docs/guided-learning/gettingdata.yml",
          "redirect_url": "/learn/modules/get-data-power-bi/",
          "redirect_document_id": false
        },
        {
          "source_path": "powerbi-docs/guided-learning/modeling.yml",
          "redirect_url": "/learn/modules/model-data-power-bi/",
          "redirect_document_id": false
        },
        {
          "source_path": "powerbi-docs/guided-learning/visualizations.yml",
          "redirect_url": "/learn/modules/visuals-in-power-bi/",
          "redirect_document_id": false
        },
        {
          "source_path": "powerbi-docs/guided-learning/powerbiandexcel.yml",
          "redirect_url": "/learn/modules/get-data-power-bi/",
          "redirect_document_id": false
        },
        {
          "source_path": "powerbi-docs/guided-learning/exploringdata.yml",
          "redirect_url": "/learn/modules/explore-data-power-bi/",
          "redirect_document_id": false
        },
        {
          "source_path": "powerbi-docs/guided-learning/publishingandsharing.yml",
          "redirect_url": "/learn/modules/publish-share-power-bi/",
          "redirect_document_id": false
        },
        {
            "source_path": "powerbi-docs/service-gateway-sso-kerberos-resource.md",
            "redirect_url": "/power-bi/service-gateway-sso-kerberos",
            "redirect_document_id": false
        } ,
        {
            "source_path": "powerbi-docs/service-gateway-getting-started.md",
            "redirect_url": "/power-bi/service-gateway-onprem",
            "redirect_document_id": false
        },
        {
            "source_path": "powerbi-docs/service-gateway-high-availability-clusters.md",
            "redirect_url": "/data-integration/gateway/service-gateway-high-availability-clusters",
            "redirect_document_id": false
        },
        {
            "source_path": "powerbi-docs/service-gateway-install.md",
            "redirect_url":  "/data-integration/gateway/service-gateway-install",
            "redirect_document_id": false
        },
        {
            "source_path": "powerbi-docs/service-gateway-manage.md",
            "redirect_url":  "/data-integration/gateway/service-gateway-manage",
            "redirect_document_id": false
        },
        {
            "source_path": "powerbi-docs/service-gateway-monthly-updates.md",
            "redirect_url":  "/data-integration/gateway/service-gateway-monthly-updates",
            "redirect_document_id": false
        },
        {
            "source_path": "powerbi-docs/service-gateway-onprem-faq.md",
            "redirect_url":  "/power-bi/service-gateway-power-bi-faq",
            "redirect_document_id": false
        },
        {
            "source_path": "powerbi-docs/service-gateway-performance-monitoring.md",
            "redirect_url":  "/data-integration/gateway/service-gateway-performance",
            "redirect_document_id": false
        },
        {
            "source_path": "powerbi-docs/service-gateway-proxy.md",
            "redirect_url":  "/data-integration/gateway/service-gateway-proxy",
            "redirect_document_id": false
        },
        {
            "source_path": "powerbi-docs/service-extended-pro-trial.md",
            "redirect_url": "/power-bi/service-self-service-signup-for-power-bi",
            "redirect_document_id": false
        },
        {
            "source_path": "powerbi-docs/refresh-enable-fast-combine.md",
            "redirect_url": "/power-bi/service-gateway-personal-mode",
            "redirect_document_id": false
        },
        {
            "source_path": "powerbi-docs/customer-test/consumer/power-bi-consumer-overview.md",
            "redirect_url": "/power-bi/consumer/power-bi-consumer-landing",
            "redirect_document_id": false
        },
        {
            "source_path": "powerbi-docs/customer-test/power-bi-creator-landing.md",
            "redirect_url": "/power-bi/power-bi-creator-landing",
            "redirect_document_id": false
        },
        {
            "source_path": "powerbi-docs/personal-gateway.md",
            "redirect_url": "/power-bi/service-gateway-personal-mode",
            "redirect_document_id": true
        },
        {
            "source_path": "powerbi-docs/service-gateway-enterprise.md",
            "redirect_url": "/power-bi/service-gateway-onprem",
            "redirect_document_id": true
        },
        {
            "source_path": "powerbi-docs/mobile-apps-find-content-mobile-devices.md",
            "redirect_url": "/power-bi/consumer/mobile/mobile-apps-quickstart-view-dashboard-report",
            "redirect_document_id": false
        },
        {
            "source_path": "powerbi-docs/mobile-apps-optimize-dashboard-phone-view.md",
            "redirect_url": "/power-bi/consumer/mobile/mobile-apps-view-phone-report",
            "redirect_document_id": false
        },
        {
            "source_path": "powerbi-docs/mobile-ipad-app-get-started.md",
            "redirect_url": "/power-bi/consumer/mobile/mobile-iphone-app-get-started",
            "redirect_document_id": false
        },
        {
            "source_path": "powerbi-docs/mobile-ios-ipad-iphone-apps.md",
            "redirect_url": "/power-bi/consumer/mobile/mobile-iphone-app-get-started",
            "redirect_document_id": false
        },
        {
            "source_path": "powerbi-docs/mobile-android-tablet-app-get-started.md",
            "redirect_url": "/power-bi/mobile-android-app-get-started",
            "redirect_document_id": true
        },
        {
            "source_path": "powerbi-docs/service-connect-to-visual-studio.md",
            "redirect_url": "/power-bi/service-connect-to-services",
            "redirect_document_id": true
        },
        {
            "source_path": "powerbi-docs/service-connect-to-azure-enterprise.md",
            "redirect_url": "/power-bi/service-connect-to-services",
            "redirect_document_id": false
        },
        {
            "source_path": "powerbi-docs/service-connect-to-azure-carbon-calculator.md",
            "redirect_url": "/power-bi/service-connect-to-microsoft-sustainability-calculator",
            "redirect_document_id": true
        },
        {
            "source_path": "powerbi-docs/service-connect-to-bing.md", 
            "redirect_url": "/power-bi/service-connect-to-services",
            "redirect_document_id": false
        },
        {
            "source_path": "powerbi-docs/quickstart-install-report-server.md", 
            "redirect_url": "/power-bi/report-server/install-report-server",
            "redirect_document_id": false
        },
        {
            "source_path": "powerbi-docs/refresh-tools-for-troubleshooting-issues.md", 
            "redirect_url": "/power-bi/refresh-troubleshooting-refresh-scenarios",
            "redirect_document_id": true
        },
        {
            "source_path": "powerbi-docs/service-content-pack-overview.md", 
            "redirect_url": "/power-bi/service-template-apps-overview",
            "redirect_document_id": true
        },
        {
            "source_path": "powerbi-docs/template-content-pack-authoring.md", 
            "redirect_url": "/power-bi/service-template-apps-create",
            "redirect_document_id": true
        },
        {
            "source_path": "powerbi-docs/template-content-pack-experience.md", 
            "redirect_url": "/power-bi/service-template-apps-install-distribute",
            "redirect_document_id": true
        },
        {
            "source_path": "powerbi-docs/template-content-pack-testing.md", 
            "redirect_url": "/power-bi/service-template-apps-tests",
            "redirect_document_id": false
        },
        {
            "source_path": "powerbi-docs/developer/embed-sample-for-customers-us-govt.md", 
            "redirect_url": "/power-bi/developer/embed-sample-for-customers-sovereign-clouds",
            "redirect_document_id": true
        },
        {
            "source_path": "powerbi-docs/service-connect-to-azure-security-center.md", 
            "redirect_url": "/power-bi/service-connect-to-services",
            "redirect_document_id": false
        }, 
        {
            "source_path": "powerbi-docs/service-connect-to-project-madeira.md", 
            "redirect_url": "/power-bi/service-connect-to-services",
            "redirect_document_id": false
        }, 
        {
            "source_path": "powerbi-docs/service-connect-to-mailchimp.md", 
            "redirect_url": "/power-bi/service-connect-to-services",
            "redirect_document_id": false
        }, 
        {
            "source_path": "powerbi-docs/service-connect-to-adobe-analytics.md", 
            "redirect_url": "/power-bi/service-connect-to-services",
            "redirect_document_id": false
        },
        {
            "source_path": "powerbi-docs/service-analytics-pane.md", 
            "redirect_url": "/power-bi/desktop-analytics-pane",
            "redirect_document_id": true
        }, 
        {
            "source_path": "powerbi-docs/service-connect-to-zuora.md", 
            "redirect_url": "/power-bi/service-connect-to-services",
            "redirect_document_id": false
        }, 
        {
            "source_path": "powerbi-docs/service-connect-to-sparkpost.md", 
            "redirect_url": "/power-bi/service-connect-to-services",
            "redirect_document_id": false
        }, 
        {
            "source_path": "powerbi-docs/service-connect-to-azure-sql-database-auditing.md", 
            "redirect_url": "/power-bi/service-connect-to-services",
            "redirect_document_id": false
        }, 
        {
            "source_path": "powerbi-docs/consumer/end-user-connect-to-services.md", 
            "redirect_url": "/power-bi/service-connect-to-services",
            "redirect_document_id": false
        }, 
        {
            "source_path": "powerbi-docs/service-custom-visuals-review-for-security-and-privacy.md", 
            "redirect_url": "/power-bi/power-bi-custom-visuals",
            "redirect_document_id": true
        },
        {
            "source_path": "powerbi-docs/report-server/release-notes.md", 
            "redirect_url": "/power-bi/report-server/whats-new",
            "redirect_document_id": true
        },
        {
            "source_path": "powerbi-docs/report-server/user-handbook-overview.md", 
            "redirect_url": "/power-bi/report-server/get-started",
            "redirect_document_id": true
        },
        {
            "source_path": "powerbi-docs/mobile-share-tile-windows-10-phone-app.md", 
            "redirect_url": "/power-bi/consumer/mobile/mobile-windows-10-phone-app-get-started",
            "redirect_document_id": true
        },
        {
            "source_path": "power-bi/mobile-windows-10-phone-app-get-started.md", 
            "redirect_url": "/power-bi/consumer/mobile/mobile-windows-10-phone-app-get-started",
            "redirect_document_id": true
        },
        {
            "source_path": "powerbi-docs/developer/integrate-dashboard.md", 
            "redirect_url": "/power-bi/developer/embed-sample-for-your-organization",
            "redirect_document_id": false
        },
        {
            "source_path": "powerbi-docs/developer/integrate-report.md", 
            "redirect_url": "/power-bi/developer/embed-sample-for-your-organization",
            "redirect_document_id": false
        },
        {
            "source_path": "powerbi-docs/developer/integrate-tile.md", 
            "redirect_url": "/power-bi/developer/embed-sample-for-your-organization",
            "redirect_document_id": false
        },
        {
            "source_path": "powerbi-docs/developer/service-content-pack-overview.md", 
            "redirect_url": "/power-bi/service-content-pack-overview",
            "redirect_document_id": true
        },
        {
            "source_path": "powerbi-docs/power-bi-report-filter-preview.md",
            "redirect_url": "/power-bi/power-bi-report-filter",
            "redirect_document_id": true
        },
        {
            "source_path": "powerbi-docs/developer/template-content-pack-authoring.md", 
            "redirect_url": "/power-bi/service-template-apps-create",
            "redirect_document_id": false
        },
        {
            "source_path": "powerbi-docs/consumer/end-user-export-data.md", 
            "redirect_url": "/power-bi/visuals/power-bi-visualization-export-data",
            "redirect_document_id": true
        },
        {
            "source_path": "powerbi-docs/developer/template-content-pack-experience.md", 
            "redirect_url": "/power-bi/template-content-pack-experience",
            "redirect_document_id": true
        },
        {
            "source_path": "powerbi-docs/developer/template-content-pack-testing.md", 
            "redirect_url": "/power-bi/template-content-pack-testing",
            "redirect_document_id": true
        },
        {
            "source_path": "powerbi-docs/developer/embedding-content.md", 
            "redirect_url": "/power-bi/developer/embed-sample-for-customers",
            "redirect_document_id": true
        },
        {
            "source_path": "powerbi-docs/mobile-android-app-error-corporate-ssl-account-is-untrusted.md",
            "redirect_url": "/power-bi/consumer/mobile/mobile-android-app-error-corporate-ssl-account-is-untrusted",
            "redirect_document_id": true
        },
        {
            "source_path": "powerbi-docs/mobile-android-app-get-started.md",
            "redirect_url": "/power-bi/consumer/mobile/mobile-android-app-get-started",
            "redirect_document_id": true
        },
        {
            "source_path": "powerbi-docs/mobile-android-error-update-android-system-webview.md",
            "redirect_url": "/power-bi/consumer/mobile/mobile-android-error-update-android-system-webview",
            "redirect_document_id": true
        },
        {
            "source_path": "powerbi-docs/mobile-annotate-and-share-a-tile-from-the-mobile-apps.md",
            "redirect_url": "/power-bi/consumer/mobile/mobile-annotate-and-share-a-tile-from-the-mobile-apps",
            "redirect_document_id": true
        },
        {
            "source_path": "powerbi-docs/mobile-ipad-kpis-mobile-reports.md",
            "redirect_url": "/power-bi/consumer/mobile/mobile-app-ssrs-kpis-mobile-on-premises-reports",
            "redirect_document_id": false
        },
        {
            "source_path": "powerbi-docs/powerbi-mobile-android-kpis-mobile-reports.md",
            "redirect_url": "/power-bi/consumer/mobile/mobile-app-ssrs-kpis-mobile-on-premises-reports",
            "redirect_document_id": false
        },
        {
            "source_path": "powerbi-docs/mobile-app-ssrs-kpis-mobile-on-premises-reports.md",
            "redirect_url": "/power-bi/consumer/mobile/mobile-app-ssrs-kpis-mobile-on-premises-reports",
            "redirect_document_id": true
        },
        {
            "source_path": "powerbi-docs/mobile-app-windows-10-ssrs-kpis-mobile-reports.md",
            "redirect_url": "/power-bi/consumer/mobile/mobile-app-windows-10-ssrs-kpis-mobile-reports",
            "redirect_document_id": true
        },
        {
            "source_path": "powerbi-docs/mobile-apple-watch.md",
            "redirect_url": "/power-bi/consumer/mobile/mobile-apple-watch",
            "redirect_document_id": true
        },
        {
            "source_path": "powerbi-docs/mobile-apps-data-in-real-world-context.md",
            "redirect_url": "/power-bi/consumer/mobile/mobile-apps-data-in-real-world-context",
            "redirect_document_id": true
        },
        {
            "source_path": "powerbi-docs/mobile-apps-deep-link-specific-location.md",
            "redirect_url": "/power-bi/consumer/mobile/mobile-apps-deep-link-specific-location",
            "redirect_document_id": true
        },
        {
            "source_path": "powerbi-docs/mobile-apps-favorites.md",
            "redirect_url": "/power-bi/consumer/mobile/mobile-apps-favorites",
            "redirect_document_id": true
        },
        {
            "source_path": "powerbi-docs/mobile-apps-for-mobile-devices.md",
            "redirect_url": "/power-bi/consumer/mobile/mobile-apps-for-mobile-devices",
            "redirect_document_id": true
        },
        {
            "source_path": "powerbi-docs/mobile-apps-geographic-filtering.md",
            "redirect_url": "/power-bi/consumer/mobile/mobile-apps-geographic-filtering",
            "redirect_document_id": true
        },
        {
            "source_path": "powerbi-docs/mobile-apps-ios-qna.md",
            "redirect_url": "/power-bi/consumer/mobile/mobile-apps-ios-qna",
            "redirect_document_id": true
        },
        {
            "source_path": "powerbi-docs/mobile-apps-notification-center.md",
            "redirect_url": "/power-bi/consumer/mobile/mobile-apps-notification-center",
            "redirect_document_id": true
        },
        {
            "source_path": "powerbi-docs/mobile-apps-offline-data.md",
            "redirect_url": "/power-bi/consumer/mobile/mobile-apps-offline-data",
            "redirect_document_id": true
        },
        {
            "source_path": "powerbi-docs/mobile-apps-qr-code.md",
            "redirect_url": "/power-bi/consumer/mobile/mobile-apps-qr-code",
            "redirect_document_id": true
        },
        {
            "source_path": "powerbi-docs/mobile-qr-code-for-android.md",
            "redirect_url": "/power-bi/consumer/mobile/mobile-apps-qr-code",
            "redirect_document_id": false
        },
        {
            "source_path": "powerbi-docs/mobile-apps-quickstart-view-dashboard-report.md",
            "redirect_url": "/power-bi/consumer/mobile/mobile-apps-quickstart-view-dashboard-report",
            "redirect_document_id": true
        },
        {
            "source_path": "powerbi-docs/mobile-apps-scan-barcode-iphone.md",
            "redirect_url": "/power-bi/consumer/mobile/mobile-apps-scan-barcode-iphone",
            "redirect_document_id": true
        },
        {
            "source_path": "powerbi-docs/mobile-apps-supported-languages.md",
            "redirect_url": "/power-bi/consumer/mobile/mobile-apps-supported-languages",
            "redirect_document_id": true
        },
        {
            "source_path": "powerbi-docs/mobile-apps-view-dashboard.md",
            "redirect_url": "/power-bi/consumer/mobile/mobile-apps-view-dashboard",
            "redirect_document_id": true
        },
        {
            "source_path": "powerbi-docs/mobile-apps-view-phone-report.md",
            "redirect_url": "/power-bi/consumer/mobile/mobile-apps-view-phone-report",
            "redirect_document_id": true
        },
        {
            "source_path": "powerbi-docs/mobile-iphone-app-get-started.md",
            "redirect_url": "/power-bi/consumer/mobile/mobile-iphone-app-get-started",
            "redirect_document_id": true
        },
        {
            "source_path": "powerbi-docs/mobile-known-issues-with-the-iphone-app.md",
            "redirect_url": "/power-bi/consumer/mobile/mobile-known-issues-with-the-iphone-app",
            "redirect_document_id": true
        },
        {
            "source_path": "powerbi-docs/consumer/end-user-consuming.md",
            "redirect_url": "/power-bi/consumer/end-user-consumer",
            "redirect_document_id": false
        },
        {
            "source_path": "powerbi-docs/service-install-use-apps.md",
            "redirect_url": "/power-bi/consumer/end-user-apps",
            "redirect_document_id": true
        },
        {
            "source_path": "powerbi-docs/mobile-mixed-reality-app.md",
            "redirect_url": "/power-bi/consumer/mobile/mobile-mixed-reality-app",
            "redirect_document_id": true
        },
        {
            "source_path": "powerbi-docs/mobile-oauth-ssrs.md",
            "redirect_url": "/power-bi/consumer/mobile/mobile-oauth-ssrs",
            "redirect_document_id": true
        },
        {
            "source_path": "powerbi-docs/mobile-pin-dashboard-start-screen-windows-10-phone-app.md",
            "redirect_url": "/power-bi/consumer/mobile/mobile-pin-dashboard-start-screen-windows-10-phone-app",
            "redirect_document_id": true
        },
        {
            "source_path": "powerbi-docs/mobile-reports-in-the-mobile-apps.md",
            "redirect_url": "/power-bi/consumer/mobile/mobile-reports-in-the-mobile-apps",
            "redirect_document_id": true
        },
        {
            "source_path": "powerbi-docs/mobile-set-data-alerts-in-the-mobile-apps.md",
            "redirect_url": "/power-bi/consumer/mobile/mobile-set-data-alerts-in-the-mobile-apps",
            "redirect_document_id": true
        },
        {
            "source_path": "powerbi-docs/mobile-share-dashboard-from-the-mobile-apps.md",
            "redirect_url": "/power-bi/consumer/mobile/mobile-share-dashboard-from-the-mobile-apps",
            "redirect_document_id": true
        },
        {
            "source_path": "powerbi-docs/mobile-tiles-in-the-mobile-apps.md",
            "redirect_url": "/power-bi/consumer/mobile/mobile-tiles-in-the-mobile-apps",
            "redirect_document_id": true
        },
        {
            "source_path": "powerbi-docs/mobile-whats-new-in-the-mobile-apps.md",
            "redirect_url": "/power-bi/consumer/mobile/mobile-whats-new-in-the-mobile-apps",
            "redirect_document_id": true
        },
        {
            "source_path": "powerbi-docs/mobile-windows-10-app-presentation-mode.md",
            "redirect_url": "/power-bi/consumer/mobile/mobile-windows-10-app-presentation-mode",
            "redirect_document_id": true
        },
        {
            "source_path": "powerbi-docs/tutorial-mobile-apps-ios-qna.md",
            "redirect_url": "/power-bi/consumer/mobile/tutorial-mobile-apps-ios-qna",
            "redirect_document_id": true
        },
        {
            "source_path": "powerbi-docs/desktop-create-responsive-visuals.md", 
            "redirect_url": "/power-bi/visuals/power-bi-report-visualizations",
            "redirect_document_id": false
        },
		{
            "source_path": "powerbi-docs/visuals/desktop-create-responsive-visuals.md", 
            "redirect_url": "/power-bi/visuals/power-bi-report-visualizations",
            "redirect_document_id": false
        },
        {
            "source_path": "powerbi-docs/desktop-matrix-visual.md", 
            "redirect_url": "/power-bi/visuals/desktop-matrix-visual",
            "redirect_document_id": true
        },
        {
            "source_path": "powerbi-docs/desktop-ribbon-charts.md", 
            "redirect_url": "/power-bi/visuals/desktop-ribbon-charts",
            "redirect_document_id": true
        },
        {
            "source_path": "powerbi-docs/desktop-shape-map.md", 
            "redirect_url": "/power-bi/visuals/desktop-shape-map",
            "redirect_document_id": true
        },
        {
            "source_path": "powerbi-docs/desktop-slicer-filter-date-range.md", 
            "redirect_url": "/power-bi/visuals/desktop-slicer-filter-date-range",
            "redirect_document_id": true
        },
        {
            "source_path": "powerbi-docs/desktop-slicers.md", 
            "redirect_url": "/power-bi/visuals/power-bi-visualization-slicers",
            "redirect_document_id": false
        },
        {
            "source_path": "powerbi-docs/power-bi-map-tips-and-tricks.md", 
            "redirect_url": "/power-bi/visuals/power-bi-map-tips-and-tricks",
            "redirect_document_id": true
        },
        {
            "source_path": "powerbi-docs/power-bi-report-add-visualizations-i.md", 
            "redirect_url": "/power-bi/visuals/power-bi-report-add-visualizations-i",
            "redirect_document_id": true
        },
        {
            "source_path": "powerbi-docs/power-bi-report-add-visualizations-ii.md", 
            "redirect_url": "/power-bi/visuals/power-bi-report-add-visualizations-ii",
            "redirect_document_id": true
        },
        {
            "source_path": "powerbi-docs/power-bi-report-change-visualization-type.md", 
            "redirect_url": "/power-bi/visuals/power-bi-report-change-visualization-type",
            "redirect_document_id": true
        },
        {
            "source_path": "powerbi-docs/power-bi-report-visualizations.md", 
            "redirect_url": "/power-bi/visuals/power-bi-report-visualizations",
            "redirect_document_id": true
        },
        {
            "source_path": "powerbi-docs/power-bi-visualization-basic-area-chart.md", 
            "redirect_url": "/power-bi/visuals/power-bi-visualization-basic-area-chart",
            "redirect_document_id": true
        },
        {
            "source_path": "powerbi-docs/power-bi-visualization-best-practices.md", 
            "redirect_url": "/power-bi/visuals/power-bi-visualization-best-practices",
            "redirect_document_id": true
        },
        {
            "source_path": "powerbi-docs/visuals/power-bi-visualization-best-practices.md", 
            "redirect_url": "/power-bi/visuals/power-bi-report-visualizations",
            "redirect_document_id": false
        },
        {
            "source_path": "powerbi-docs/power-bi-visualization-card.md", 
            "redirect_url": "/power-bi/visuals/power-bi-visualization-card",
            "redirect_document_id": true
        },
        {
            "source_path": "powerbi-docs/power-bi-visualization-combo-chart.md", 
            "redirect_url": "/power-bi/visuals/power-bi-visualization-combo-chart",
            "redirect_document_id": true
        },
        {
            "source_path": "powerbi-docs/power-bi-visualization-copy-paste.md", 
            "redirect_url": "/power-bi/visuals/power-bi-visualization-copy-paste",
            "redirect_document_id": true
        },
        {
            "source_path": "powerbi-docs/power-bi-visualization-customize-title-background-and-legend.md", 
            "redirect_url": "/power-bi/visuals/power-bi-visualization-customize-title-background-and-legend",
            "redirect_document_id": true
        },
        {
            "source_path": "powerbi-docs/power-bi-visualization-customize-x-axis-and-y-axis.md", 
            "redirect_url": "/power-bi/visuals/power-bi-visualization-customize-x-axis-and-y-axis",
            "redirect_document_id": true
        },
        {
            "source_path": "powerbi-docs/power-bi-visualization-doughnut-charts.md", 
            "redirect_url": "/power-bi/visuals/power-bi-visualization-doughnut-charts",
            "redirect_document_id": true
        },
        {
            "source_path": "powerbi-docs/power-bi-visualization-filled-maps-choropleths.md", 
            "redirect_url": "/power-bi/visuals/power-bi-visualization-filled-maps-choropleths",
            "redirect_document_id": true
        },
        {
            "source_path": "powerbi-docs/power-bi-visualization-funnel-charts.md", 
            "redirect_url": "/power-bi/visuals/power-bi-visualization-funnel-charts",
            "redirect_document_id": true
        },
        {
            "source_path": "powerbi-docs/visuals/service-histogram.md", 
            "redirect_url": "/power-bi/desktop-grouping-and-binning",
            "redirect_document_id": true
        },
        {
            "source_path": "powerbi-docs/power-bi-visualization-kpi.md", 
            "redirect_url": "/power-bi/visuals/power-bi-visualization-kpi",
            "redirect_document_id": true
        },
        {
            "source_path": "powerbi-docs/power-bi-visualization-move-and-resize.md", 
            "redirect_url": "/power-bi/visuals/power-bi-visualization-move-and-resize",
            "redirect_document_id": true
        },
        {
            "source_path": "powerbi-docs/power-bi-visualization-radial-gauge-charts.md", 
            "redirect_url": "/power-bi/visuals/power-bi-visualization-radial-gauge-charts",
            "redirect_document_id": true
        },
        {
            "source_path": "powerbi-docs/power-bi-visualizations-arcgis.md", 
            "redirect_url": "/power-bi/visuals/power-bi-visualizations-arcgis",
            "redirect_document_id": false
        },
        {
            "source_path": "powerbi-docs/consumer/power-bi-visualizations-arcgis.md", 
            "redirect_url": "/power-bi/visuals/power-bi-visualizations-arcgis",
            "redirect_document_id": true
        },
        {
            "source_path": "powerbi-docs/power-bi-visualization-scatter.md", 
            "redirect_url": "/power-bi/visuals/power-bi-visualization-scatter",
            "redirect_document_id": true
        },
        {
            "source_path": "powerbi-docs/power-bi-visualization-slicers.md", 
            "redirect_url": "/power-bi/visuals/power-bi-visualization-slicers",
            "redirect_document_id": true
        },
		        {
            "source_path": "powerbi-docs/visuals/desktop-slicers.md", 
            "redirect_url": "/power-bi/visuals/power-bi-visualization-slicers",
            "redirect_document_id": false
        },
        {
            "source_path": "powerbi-docs/power-bi-visualization-tables.md", 
            "redirect_url": "/power-bi/visuals/power-bi-visualization-tables",
            "redirect_document_id": true
        },
        {
            "source_path": "powerbi-docs/power-bi-visualization-treemaps.md", 
            "redirect_url": "/power-bi/visuals/power-bi-visualization-treemaps",
            "redirect_document_id": true
        },
        {
            "source_path": "powerbi-docs/power-bi-visualization-types-for-reports-and-q-and-a.md", 
            "redirect_url": "/power-bi/visuals/power-bi-visualization-types-for-reports-and-q-and-a",
            "redirect_document_id": true
        },
        {
            "source_path": "powerbi-docs/service-getting-started-with-color-formatting-and-axis-properties.md", 
            "redirect_url": "/power-bi/visuals/service-getting-started-with-color-formatting-and-axis-properties",
            "redirect_document_id": true
        },
        {
            "source_path": "powerbi-docs/service-histograms.md", 
            "redirect_url": "/power-bi/visuals/service-histograms",
            "redirect_document_id": false
        },
        {
            "source_path": "powerbi-docs/service-r-visuals.md", 
            "redirect_url": "/power-bi/visuals/service-r-visuals",
            "redirect_document_id": true
        },
        {
            "source_path": "powerbi-docs/service-tips-and-tricks-for-color-formatting.md", 
            "redirect_url": "/power-bi/visuals/service-tips-and-tricks-for-color-formatting",
            "redirect_document_id": true
        },     
        {
            "source_path": "powerbi-docs/paginated-reports-subscriptions.md",
            "redirect_url": "/power-bi/consumer/paginated-reports-subscriptions",
            "redirect_document_id": true
        },
        {
            "source_path": "powerbi-docs/paginated-reports-view-parameters.md",
            "redirect_url": "/power-bi/consumer/paginated-reports-view-parameters",
            "redirect_document_id": true
        },
        {
            "source_path": "powerbi-docs/paginated-reports-view-power-bi-service.md",
            "redirect_url": "/power-bi/consumer/paginated-reports-view-power-bi-service",
            "redirect_document_id": true
        },
        {
            "source_path": "powerbi-docs/power-bi-change-report-display-settings.md",
            "redirect_url": "/power-bi/consumer/end-user-report-view",
            "redirect_document_id": true
        },
        {
            "source_path": "powerbi-docs/power-bi-how-to-report-filter.md",
            "redirect_url": "/power-bi/consumer/end-user-report-filter",
            "redirect_document_id": true
        },
        {
            "source_path": "powerbi-docs/power-bi-q-and-a.md",
            "redirect_url": "/power-bi/consumer/end-user-q-and-a",
            "redirect_document_id": true
        },
        {
            "source_path": "powerbi-docs/power-bi-report-change-sort.md",
            "redirect_url": "/power-bi/consumer/end-user-change-sort",
            "redirect_document_id": true
        },
        {
            "source_path": "powerbi-docs/power-bi-visualization-drill-down.md",
            "redirect_url": "/power-bi/consumer/end-user-drill",
            "redirect_document_id": true
        },
        {
            "source_path": "powerbi-docs/service-browser-support.md",
            "redirect_url": "/power-bi/consumer/end-user-browsers",
            "redirect_document_id": true
        },
        {
            "source_path": "powerbi-docs/service-connect-to-google-analytics.md",
            "redirect_url": "/power-bi/service-connect-to-services",
            "redirect_document_id": false
        },
        {
            "source_path": "powerbi-docs/service-connect-to-microsoft-dynamics-marketing.md",
            "redirect_url": "/power-bi/service-connect-to-services",
            "redirect_document_id": false
        },
        {
            "source_path": "powerbi-docs/service-connect-to-marketo.md",
            "redirect_url": "/power-bi/service-connect-to-services",
            "redirect_document_id": false
        },
        {
            "source_path": "powerbi-docs/service-connect-to-at-internet.md",
            "redirect_url": "/power-bi/service-connect-to-services",
            "redirect_document_id": false
        },
        {
            "source_path": "powerbi-docs/service-connect-to-planview.md",
            "redirect_url": "/power-bi/service-connect-to-services",
            "redirect_document_id": false
        },
        {
            "source_path": "powerbi-docs/service-connect-to-webtrends.md",
            "redirect_url": "/power-bi/service-connect-to-services",
            "redirect_document_id": false
        },
        {
            "source_path": "powerbi-docs/service-connect-to-projectplace.md",
            "redirect_url": "/power-bi/service-connect-to-services",
            "redirect_document_id": false
        },
        {
            "source_path": "powerbi-docs/service-dashboard-add-image.md",
            "redirect_url": "/power-bi/service-dashboard-add-widget",
            "redirect_document_id": true
        },
        {
            "source_path": "powerbi-docs/service-dashboard-favorite.md",
            "redirect_url": "/power-bi/consumer/end-user-favorite",
            "redirect_document_id": true
        },
        {
            "source_path": "powerbi-docs/service-dashboard-featured.md",
            "redirect_url": "/power-bi/consumer/end-user-featured",
            "redirect_document_id": true
        },
        {
            "source_path": "powerbi-docs/consumer/end-user-delete.md",
            "redirect_url": "/power-bi/service-delete",
            "redirect_document_id": false
        },
        {
            "source_path": "powerbi-docs/consumer/end-user-browsers.md",
            "redirect_url": "/power-bi/power-bi-browsers",
            "redirect_document_id": false
        },
        {
            "source_path": "powerbi-docs/service-focus-mode.md",
            "redirect_url": "/power-bi/consumer/end-user-focus",
            "redirect_document_id": true
        },
        {
            "source_path": "powerbi-docs/service-frequently-asked-questions.md",
            "redirect_url": "/power-bi/consumer/end-user-faq",
            "redirect_document_id": true
        },
        {
            "source_path": "powerbi-docs/service-insight-types.md",
            "redirect_url": "/power-bi/consumer/end-user-insight-types",
            "redirect_document_id": true
        },
        {
            "source_path": "powerbi-docs/service-navigation-search-filter-sort.md",
            "redirect_url": "/power-bi/consumer/end-user-search-sort",
            "redirect_document_id": false
        },
        {
            "source_path": "powerbi-docs/end-user-search-filter-sort.md",
            "redirect_url": "/power-bi/consumer/end-user-search-sort",
            "redirect_document_id": false
        },
        {
            "source_path": "powerbi-docs/service-notification-center.md",
            "redirect_url": "/power-bi/consumer/end-user-notification-center",
            "redirect_document_id": true
        },
        {
            "source_path": "powerbi-docs/service-organizational-content-pack-find-and-open.md",
            "redirect_url": "/power-bi/service-content-pack-overview",
            "redirect_document_id": false
        },
        {
            "source_path": "powerbi-docs/consumer/end-user-content-pack.md",
            "redirect_url": "/power-bi/service-content-pack-overview",
            "redirect_document_id": false
        },
        {
            "source_path": "powerbi-docs/service-preview-features.md",
            "redirect_url": "/power-bi/consumer/end-user-preview-features",
            "redirect_document_id": true
        },
        {
            "source_path": "powerbi-docs/service-print.md",
            "redirect_url": "/power-bi/consumer/end-user-print",
            "redirect_document_id": true
        },
        {
            "source_path": "powerbi-docs/service-publish-to-powerpoint.md",
            "redirect_url": "/power-bi/consumer/end-user-powerpoint",
            "redirect_document_id": true
        },
        {
            "source_path": "powerbi-docs/service-q-and-a-tips.md",
            "redirect_url": "/power-bi/consumer/end-user-q-and-a-tips",
            "redirect_document_id": true
        },
        {
            "source_path": "powerbi-docs/service-recent.md",
            "redirect_url": "/power-bi/consumer/end-user-recent",
            "redirect_document_id": true
        },
        {
            "source_path": "powerbi-docs/service-related-content.md",
            "redirect_url": "/power-bi/consumer/end-user-related",
            "redirect_document_id": true
        },
        {
            "source_path": "powerbi-docs/service-report-open.md",
            "redirect_url": "/power-bi/consumer/end-user-report-open",
            "redirect_document_id": true
        },
        {
            "source_path": "powerbi-docs/service-reports.md",
            "redirect_url": "/power-bi/consumer/end-user-reports",
            "redirect_document_id": true
        },
        {
            "source_path": "powerbi-docs/power-bi-report-add-page.md",
            "redirect_url": "/power-bi/service-report-create-new",
            "redirect_document_id": true
        },
        {
            "source_path": "powerbi-docs/power-bi-report-copy-paste-page.md",
            "redirect_url": "/power-bi/service-report-create-new",
            "redirect_document_id": false
        },
        {
            "source_path": "powerbi-docs/service-report-reorder-page.md",
            "redirect_url": "/power-bi/service-report-create-new",
            "redirect_document_id": false
        },
        {
            "source_path": "powerbi-docs/power-bi-report-copy.md",
            "redirect_url": "/power-bi/service-report-create-new",
            "redirect_document_id": false
        },
        {
            "source_path": "powerbi-docs/service-shared-with-me.md",
            "redirect_url": "/power-bi/consumer/end-user-shared-with-me",
            "redirect_document_id": true
        },
        {
            "source_path": "powerbi-docs/service-the-new-power-bi-experience.md",
            "redirect_url": "/power-bi/consumer/end-user-experience",
            "redirect_document_id": true
        },
        {
            "source_path": "powerbi-docs/service-reading-view-and-editing-view.md",
            "redirect_url": "/power-bi/consumer/end-user-reading-view",
            "redirect_document_id": true
        },
        {
            "source_path": "powerbi-docs/service-free-vs-pro.md",
            "redirect_url": "/power-bi/service-features-license-type",
            "redirect_document_id": true
        },
        {
            "source_path": "powerbi-docs/service-admin-power-bi-pro-in-your-organization.md",
            "redirect_url": "/power-bi/service-admin-licensing-organization",
            "redirect_document_id": true
        },
        {
            "source_path": "powerbi-docs/service-admin-service-free-in-your-organization.md",
            "redirect_url": "/power-bi/service-admin-licensing-organization",
            "redirect_document_id": false
        },
        {
            "source_path": "powerbi-docs/service-admin-assigning-power-bi-pro-licenses.md",
            "redirect_url": "/power-bi/service-admin-purchasing-power-bi-pro",
            "redirect_document_id": true
        },
        {
            "source_path": "powerbi-docs/service-admin-assigning-power-bi-pro-licenses-azure.md",
            "redirect_url": "/power-bi/service-admin-purchasing-power-bi-pro",
            "redirect_document_id": false
        },
        {
            "source_path": "powerbi-docs/service-premium-release-notes.md",
            "redirect_url": "/power-bi/service-whats-new",
            "redirect_document_id": true
        },
        {
            "source_path": "powerbi-docs/service-gateway-kerberos-for-sso-pbi-to-on-premises-data.md",
            "redirect_url": "/power-bi/service-gateway-sso-overview",
            "redirect_document_id": false
        },
        {
            "source_path": "powerbi-docs/service-admin-o365portal-retired.md",
            "redirect_url": "/power-bi/service-admin-portal",
            "redirect_document_id": true
        },
        {
            "source_path": "powerbi-docs/service-custom-visuals-getting-started-with-developer-tools.md",
            "redirect_url": "/power-bi/developer/custom-visual-develop-tutorial",
            "redirect_document_id": true
        },
        {
            "source_path": "powerbi-docs/service-fullscreen-mode.md",
            "redirect_url": "/power-bi/consumer/end-user-focus",
            "redirect_document_id": false
        },
        {
            "source_path": "powerbi-docs/service-gateway-enterprise-tshoot.md",
            "redirect_url": "/power-bi/service-gateway-onprem-tshoot",
            "redirect_document_id": false
        },
        {
            "source_path": "powerbi-docs/spark-on-hdinsight-with-direct-connect.md",
            "redirect_url": "/power-bi/desktop-directquery-data-sources",
            "redirect_document_id": false
        },
        {
            "source_path": "powerbi-docs/desktop-qna-in-reports.md",
            "redirect_url": "/power-bi/natural-language/q-and-a-best-practices",
            "redirect_document_id": false
        },
        {
            "source_path": "powerbi-docs/power-bi-q-and-a-linguistic-schema.md",
            "redirect_url": "/power-bi/natural-language/q-and-a-tooling-advanced",
            "redirect_document_id": false
        },
        {
            "source_path": "powerbi-docs/developer/office-store-in-app-purchase-visual-guidelines.md",
            "redirect_url": "/power-bi/developer/guidelines-powerbi-visuals",
            "redirect_document_id": true
        },
        {
            "source_path": "powerbi-docs/developer/embed-sample-for-customers-sovereign-clouds.md",
            "redirect_url": "/power-bi/developer/embed-sample-for-customers-national-clouds",
            "redirect_document_id": true
        },
        {
            "source_path": "powerbi-docs/developer/walkthrough-push-data-register-app-with-azure-ad.md",
            "redirect_url": "/power-bi/developer/register-app",
            "redirect_document_id": false
        },
        {
            "source_path": "powerbi-docs/service-premium.md",
            "redirect_url": "/power-bi/service-premium-what-is",
            "redirect_document_id": false
        },
        {
            "source_path": "powerbi-docs/power-bi-overview.md",
            "redirect_url": "/power-bi/fundamentals/power-bi-overview",
            "redirect_document_id": false
        },
        {
            "source_path": "powerbi-docs/service-service-vs-desktop.md",
            "redirect_url": "/power-bi/designer/service-service-vs-desktop",
            "redirect_document_id": false
        },
        {
            "source_path": "powerbi-docs/service-premium-large-datasets.md",
            "redirect_url": "/power-bi/service-premium-what-is",
            "redirect_document_id": false
        },
        {
            "source_path": "powerbi-docs/service-premium-understand-how-it-works.md",
            "redirect_url": "/power-bi/service-premium-capacity-optimize",
            "redirect_document_id": false
        },
        {
            "source_path": "powerbi-docs/developer/custom-visual-develop-tutorial.md",
            "redirect_url": "/power-bi/developer/visuals/custom-visual-develop-tutorial",
            "redirect_document_id": false
        },
        {
            "source_path": "powerbi-docs/developer/custom-visual-develop-tutorial-format-options.md",
            "redirect_url": "/power-bi/developer/visuals/custom-visual-develop-tutorial-format-options",
            "redirect_document_id": false
        },
        {
            "source_path": "powerbi-docs/desktop-directquery-for-oracle-teradata.md",
            "redirect_url": "/power-bi/desktop-directquery-data-sources",
            "redirect_document_id": false
        },
        {
            "source_path": "powerbi-docs/power-bi-custom-visuals.md",
            "redirect_url": "/power-bi/developer/power-bi-custom-visuals",
            "redirect_document_id": false
        },
        {
            "source_path": "powerbi-docs/power-bi-custom-visuals-faq.md",
            "redirect_url": "/power-bi/developer/power-bi-custom-visuals-faq",
            "redirect_document_id": false
        },
        {
            "source_path": "powerbi-docs/power-bi-custom-visuals-troubleshoot.md",
            "redirect_url": "/power-bi/developer/power-bi-custom-visuals-troubleshoot",
            "redirect_document_id": false
        },
        {
            "source_path": "powerbi-docs/power-bi-custom-visuals-organization.md",
            "redirect_url": "/power-bi/developer/power-bi-custom-visuals-organization",
            "redirect_document_id": false
        },
        {
            "source_path": "powerbi-docs/power-bi-custom-visuals-certified.md",
            "redirect_url": "/power-bi/developer/power-bi-custom-visuals-certified",
            "redirect_document_id": false
        },        
        {
            "source_path": "powerbi-docs/desktop-accessibility.md",
            "redirect_url": "/power-bi/desktop-accessibility-overview",
            "redirect_document_id": false
        },
        {
            "source_path": "powerbi-docs/service-cortana-answer-cards.md",
            "redirect_url": "/power-bi/power-bi-tutorial-q-and-a",
            "redirect_document_id": false
        },
        {
            "source_path": "powerbi-docs/service-cortana-intro.md",
            "redirect_url": "/power-bi/power-bi-tutorial-q-and-a",
            "redirect_document_id": false
        },
        {
            "source_path": "powerbi-docs/service-cortana-enable.md",
            "redirect_url": "/power-bi/power-bi-tutorial-q-and-a",
            "redirect_document_id": false
        },
        {
            "source_path": "powerbi-docs/service-cortana-troubleshoot.md",
            "redirect_url": "/power-bi/power-bi-tutorial-q-and-a",
            "redirect_document_id": false
        },
            
       {
        "source_path": "powerbi-docs/service-connect-to-azure-consumption-insights.md",
        "redirect_url": "/power-bi/service-connect-to-services",
        "redirect_document_id": false
    },
   {
        "source_path": "powerbi-docs/service-connect-to-circuit-id.md",
        "redirect_url": "/power-bi/service-connect-to-services",
        "redirect_document_id": false
    },
   {
        "source_path": "powerbi-docs/service-connect-to-microsoft-dynamics-ax.md",
        "redirect_url": "/power-bi/service-connect-to-services",
        "redirect_document_id": false
    },
   {
        "source_path": "powerbi-docs/service-connect-to-microsoft-dynamics-crm.md",
        "redirect_url": "/power-bi/service-connect-to-services",
        "redirect_document_id": false
    },
   {
        "source_path": "powerbi-docs/service-connect-to-microsoft-dynamics-nav.md",
        "redirect_url": "/power-bi/service-connect-to-services",
        "redirect_document_id": false
    },
   {
        "source_path": "powerbi-docs/service-connect-to-stripe.md",
        "redirect_url": "/power-bi/service-connect-to-services",
        "redirect_document_id": false
    },
   {
        "source_path": "powerbi-docs/service-connect-to-tygraph.md",
        "redirect_url": "/power-bi/service-connect-to-services",
        "redirect_document_id": false
    },
   {
        "source_path": "powerbi-docs/service-connect-to-uservoice.md",
        "redirect_url": "/power-bi/service-connect-to-services",
        "redirect_document_id": false
    },
   {
        "source_path": "powerbi-docs/service-connect-to-ziosk.md",
        "redirect_url": "/power-bi/service-connect-to-services",
        "redirect_document_id": false
    },
    {
        "source_path": "powerbi-docs/service-connect-to-alpine-metrics.md",
        "redirect_url": "/power-bi/service-connect-to-services",
        "redirect_document_id": false
    },
{
        "source_path": "powerbi-docs/service-connect-to-appfigures.md",
        "redirect_url": "/power-bi/service-connect-to-services",
        "redirect_document_id": false
    },
{
        "source_path": "powerbi-docs/service-connect-to-application-insights.md",
        "redirect_url": "/power-bi/service-connect-to-services",
        "redirect_document_id": false
    },
{
        "source_path": "powerbi-docs/service-connect-to-azure-mobile.md",
        "redirect_url": "/power-bi/service-connect-to-services",
        "redirect_document_id": false
    },
{
        "source_path": "powerbi-docs/service-connect-to-clickdimensions.md",
        "redirect_url": "/power-bi/service-connect-to-services",
        "redirect_document_id": false
    },
{
        "source_path": "powerbi-docs/service-connect-to-connect-to.md",
        "redirect_url": "/power-bi/service-connect-to-services",
        "redirect_document_id": false
    },
{
        "source_path": "powerbi-docs/service-connect-to-insightly.md",
        "redirect_url": "/power-bi/service-connect-to-services",
        "redirect_document_id": false
    },
{
        "source_path": "powerbi-docs/service-connect-to-intelliboard.md",
        "redirect_url": "/power-bi/service-connect-to-services",
        "redirect_document_id": false
    },
{
        "source_path": "powerbi-docs/service-connect-to-lithium.md",
        "redirect_url": "/power-bi/service-connect-to-services",
        "redirect_document_id": false
    },
{
        "source_path": "powerbi-docs/service-connect-to-mandrill.md",
        "redirect_url": "/power-bi/service-connect-to-services",
        "redirect_document_id": false
    },
{
        "source_path": "powerbi-docs/service-connect-to-prevedere.md",
        "redirect_url": "/power-bi/service-connect-to-services",
        "redirect_document_id": false
    },
{
        "source_path": "powerbi-docs/service-connect-to-sendgrid.md",
        "redirect_url": "/power-bi/service-connect-to-services",
        "redirect_document_id": false
    },
{
        "source_path": "powerbi-docs/service-connect-to-servicenow.md",
        "redirect_url": "/power-bi/service-connect-to-services",
        "redirect_document_id": false
    },
{
        "source_path": "powerbi-docs/service-connect-to-sql-sentry.md",
        "redirect_url": "/power-bi/service-connect-to-services",
        "redirect_document_id": false
    },
{
        "source_path": "powerbi-docs/service-connect-to-sweetiq.md",
        "redirect_url": "/power-bi/service-connect-to-services",
        "redirect_document_id": false
    },
{
        "source_path": "powerbi-docs/service-connect-to-troux.md",
        "redirect_url": "/power-bi/service-connect-to-services",
        "redirect_document_id": false
    },
{
        "source_path": "powerbi-docs/service-connect-to-twilio.md",
        "redirect_url": "/power-bi/service-connect-to-services",
        "redirect_document_id": false
    },
{
        "source_path": "powerbi-docs/service-connect-to-vmob.md",
        "redirect_url": "/power-bi/service-connect-to-services",
        "redirect_document_id": false
    },
{
        "source_path": "powerbi-docs/service-connect-to-windows-dev-center.md",
        "redirect_url": "/power-bi/service-connect-to-services",
        "redirect_document_id": false
    },
{
        "source_path": "powerbi-docs/service-connect-to-acumatica.md",
        "redirect_url": "/power-bi/service-connect-to-services",
        "redirect_document_id": false
    },
{
        "source_path": "powerbi-docs/service-connect-to-azure-audit-logs.md",
        "redirect_url": "/power-bi/service-connect-to-services",
        "redirect_document_id": false

    },
{
        "source_path": "powerbi-docs/service-admin-power-bi-archived-workspace.md",
        "redirect_url": "https://docs.microsoft.com/power-bi/",
        "redirect_document_id": false
    },
    {
        "source_path": "powerbi-docs/consumer/mobile/mobile-app-single-tap.md",
        "redirect_url": "/power-bi/consumer/mobile/mobile-app-interaction-settings",
        "redirect_document_id": true
    },
    {
        "source_path": "powerbi-docs/power-bi-reports-performance.md",
        "redirect_url": "/power-bi/guidance/power-bi-optimization",
        "redirect_document_id": true
    },
    {
        "source_path": "powerbi-docs/service-data-lineage.md",
        "redirect_url": "/power-bi/designer/service-data-lineage",
        "redirect_document_id": true
    },
    {
        "source_path": "powerbi-docs/developer/encrypt-credentials.md",
        "redirect_url": "/power-bi/developer/automation/configure-credentials",
        "redirect_document_id": false
    },
    {
        "source_path": "powerbi-docs/developer/seller-dashboard.md",
        "redirect_url": "/power-bi/developer/office-store",
        "redirect_document_id": false
    },
    {
        "source_path": "powerbi-docs/paginated-reports-create-embedded-dataset.md",
        "redirect_url": "/power-bi/paginated-reports/paginated-reports-create-embedded-dataset",
        "redirect_document_id": false
    },
    {
        "source_path": "powerbi-docs/paginated-reports-data-sources.md",
        "redirect_url": "/power-bi/paginated-reports/paginated-reports-data-sources",
        "redirect_document_id": false
    },
    {
        "source_path": "powerbi-docs/paginated-reports-pagination.md",
        "redirect_url": "/power-bi/paginated-reports/paginated-reports-pagination",
        "redirect_document_id": false
    },
    {
        "source_path": "powerbi-docs/paginated-reports-parameters.md",
        "redirect_url": "/power-bi/paginated-reports/paginated-reports-parameters",
        "redirect_document_id": false
    },
    {
        "source_path": "powerbi-docs/paginated-reports-report-builder-power-bi.md",
        "redirect_url": "/power-bi/paginated-reports/paginated-reports-report-builder-power-bi",
        "redirect_document_id": false
    },
    {
        "source_path": "powerbi-docs/paginated-reports-report-design-view.md",
        "redirect_url": "/power-bi/paginated-reports/paginated-reports-report-design-view",
        "redirect_document_id": false
    },
    {
        "source_path": "powerbi-docs/paginated-reports-save-to-power-bi-service.md",
        "redirect_url": "/power-bi/paginated-reports/paginated-reports-save-to-power-bi-service",
        "redirect_document_id": false
    },
    {
        "source_path": "powerbi-docs/report-builder-data.md",
        "redirect_url": "/power-bi/paginated-reports/report-builder-data",
        "redirect_document_id": false
    },
    {
        "source_path": "powerbi-docs/report-builder-design-tips.md",
        "redirect_url": "/power-bi/paginated-reports/report-builder-design-tips",
        "redirect_document_id": false
    },
    {
        "source_path": "powerbi-docs/report-builder-expression-examples.md",
        "redirect_url": "/power-bi/paginated-reports/report-builder-expression-examples",
        "redirect_document_id": false
    },
    {
        "source_path": "powerbi-docs/report-builder-expressions.md",
        "redirect_url": "/power-bi/paginated-reports/report-builder-expressions",
        "redirect_document_id": false
    },
    {
        "source_path": "powerbi-docs/report-builder-parameters.md",
        "redirect_url": "/power-bi/paginated-reports/report-builder-parameters",
        "redirect_document_id": false
    },
    {
        "source_path": "powerbi-docs/report-builder-planning-report.md",
        "redirect_url": "/power-bi/paginated-reports/report-builder-planning-report",
        "redirect_document_id": false
    },
    {
        "source_path": "powerbi-docs/report-builder-power-bi.md",
        "redirect_url": "/power-bi/paginated-reports/report-builder-power-bi",
        "redirect_document_id": false
    },
    {
        "source_path": "powerbi-docs/report-builder-previewing-reports.md",
        "redirect_url": "/power-bi/paginated-reports/report-builder-previewing-reports",
        "redirect_document_id": false
    },
    {
        "source_path": "powerbi-docs/report-builder-shared-datasets.md",
        "redirect_url": "/power-bi/paginated-reports/report-builder-shared-datasets",
        "redirect_document_id": false
    },
    {
        "source_path": "powerbi-docs/report-builder-tables-matrices-lists.md",
        "redirect_url": "/power-bi/paginated-reports/report-builder-tables-matrices-lists",
        "redirect_document_id": false
    },
    {
        "source_path": "powerbi-docs/report-builder-url-parameters.md",
        "redirect_url": "/power-bi/paginated-reports/report-builder-url-parameters",
        "redirect_document_id": false
    },
    {
        "source_path": "powerbi-docs/report-builder-url-pass-parameters.md",
        "redirect_url": "/power-bi/paginated-reports/report-builder-url-pass-parameters",
        "redirect_document_id": false
    },
    {
        "source_path": "powerbi-docs/developer/overview-of-power-bi-rest-api.md",
        "redirect_url": "/power-bi/developer/automation/overview-of-power-bi-rest-api",
        "redirect_document_id": false
    },
    {
        "source_path": "powerbi-docs/developer/walkthrough-push-data.md",
        "redirect_url": "/power-bi/developer/automation/walkthrough-push-data",
        "redirect_document_id": false
    },
    {
        "source_path": "powerbi-docs/developer/walkthrough-push-data-get-token.md",
        "redirect_url": "/power-bi/developer/automation/walkthrough-push-data-get-token",
        "redirect_document_id": false
    },
    {
        "source_path": "powerbi-docs/developer/walkthrough-push-data-create-dataset.md",
        "redirect_url": "/power-bi/developer/automation/walkthrough-push-data-create-dataset",
        "redirect_document_id": false
    },
    {
        "source_path": "powerbi-docs/developer/walkthrough-push-data-get-datasets.md",
        "redirect_url": "/power-bi/developer/automation/walkthrough-push-data-get-datasets",
        "redirect_document_id": false
    },
    {
        "source_path": "powerbi-docs/developer/walkthrough-push-data-add-rows.md",
        "redirect_url": "/power-bi/developer/automation/walkthrough-push-data-add-rows",
        "redirect_document_id": false
    },
    {
        "source_path": "powerbi-docs/developer/api-automatic-retention-policy-for-real-time-data.md",
        "redirect_url": "/power-bi/developer/automation/api-automatic-retention-policy-for-real-time-data",
        "redirect_document_id": false
    },
    {
        "source_path": "powerbi-docs/developer/api-rest-api-limitations.md",
        "redirect_url": "/power-bi/developer/automation/api-rest-api-limitations",
        "redirect_document_id": false
    },
    {
        "source_path": "powerbi-docs/developer/api-dataset-properties.md",
        "redirect_url": "/power-bi/developer/automation/api-dataset-properties",
        "redirect_document_id": false
    },
    {
        "source_path": "powerbi-docs/developer/api-data-model-versioning.md",
        "redirect_url": "/power-bi/developer/automation/api-data-model-versioning",
        "redirect_document_id": false
    },
    {
        "source_path": "powerbi-docs/developer/configure-credentials.md",
        "redirect_url": "/power-bi/developer/automation/configure-credentials",
        "redirect_document_id": false
    },
    {
        "source_path": "powerbi-docs/developer/walkthrough-push-data-complete-code.md",
        "redirect_url": "/power-bi/developer/automation/walkthrough-push-data-complete-code",
        "redirect_document_id": false
    },
    {
<<<<<<< HEAD
        "source_path": "powerbi-docs/consumer/power-bi-creator-landing.md",
        "redirect_url": "/power-bi/index.yml",
        "redirect_document_id": false
    },
    {
        "source_path": "powerbi-docs/consumer/power-bi-consumer-landing.md",
        "redirect_url": "/power-bi/consumer/index.yml",
=======
        "source_path": "powerbi-docs/developer/visuals/migrate-to-new-tools.md",
        "redirect_url": "/power-bi/developer/power-bi-custom-visuals",
>>>>>>> 8c806789
        "redirect_document_id": false
    }
]
}<|MERGE_RESOLUTION|>--- conflicted
+++ resolved
@@ -1438,7 +1438,6 @@
         "redirect_document_id": false
     },
     {
-<<<<<<< HEAD
         "source_path": "powerbi-docs/consumer/power-bi-creator-landing.md",
         "redirect_url": "/power-bi/index.yml",
         "redirect_document_id": false
@@ -1446,10 +1445,11 @@
     {
         "source_path": "powerbi-docs/consumer/power-bi-consumer-landing.md",
         "redirect_url": "/power-bi/consumer/index.yml",
-=======
+        "redirect_document_id": false
+    },
+    {
         "source_path": "powerbi-docs/developer/visuals/migrate-to-new-tools.md",
         "redirect_url": "/power-bi/developer/power-bi-custom-visuals",
->>>>>>> 8c806789
         "redirect_document_id": false
     }
 ]

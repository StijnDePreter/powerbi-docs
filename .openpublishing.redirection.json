{
    "redirections": [
        {
            "source_path": "powerbi-docs/desktop-directquery-data-sources.md",
            "redirect_url": "/power-bi/connect-data/power-bi-data-sources/",
            "redirect_document_id": false
        },
        {
            "source_path": "powerbi-docs/connect-data/desktop-disable-directquery-connections-to-dataset.md",
            "redirect_url": "/power-bi/connect-data/desktop-discourage-directquery-connections-to-dataset",
            "redirect_document_id": false
        },
        {
            "source_path": "powerbi-docs/service-admin-power-bi-expressroute.md",
            "redirect_url": "/power-bi",
            "redirect_document_id": false
        },
        {
            "source_path": "powerbi-docs/guided-learning/index.yml",
            "redirect_url": "/learn/powerplatform/power-bi?WT.mc_id=powerbi_landingpage-docs-link",
            "redirect_document_id": false
        },
        {
            "source_path": "powerbi-docs/guided-learning/introductiontodax.yml",
            "redirect_url": "/learn/paths/dax-power-bi/",
            "redirect_document_id": false
        },
        {
            "source_path": "powerbi-docs/guided-learning/gettingstarted.yml",
            "redirect_url": "/learn/modules/get-started-with-power-bi/",
            "redirect_document_id": false
        },
        {
            "source_path": "powerbi-docs/guided-learning/gettingdata.yml",
            "redirect_url": "/learn/modules/get-data-power-bi/",
            "redirect_document_id": false
        },
        {
            "source_path": "powerbi-docs/guided-learning/modeling.yml",
            "redirect_url": "/learn/modules/model-data-power-bi/",
            "redirect_document_id": false
        },
        {
            "source_path": "powerbi-docs/guided-learning/visualizations.yml",
            "redirect_url": "/learn/modules/visuals-in-power-bi/",
            "redirect_document_id": false
        },
        {
            "source_path": "powerbi-docs/guided-learning/powerbiandexcel.yml",
            "redirect_url": "/learn/modules/get-data-power-bi/",
            "redirect_document_id": false
        },
        {
            "source_path": "powerbi-docs/guided-learning/exploringdata.yml",
            "redirect_url": "/learn/modules/explore-data-power-bi/",
            "redirect_document_id": false
        },
        {
            "source_path": "powerbi-docs/guided-learning/publishingandsharing.yml",
            "redirect_url": "/learn/modules/publish-share-power-bi/",
            "redirect_document_id": false
        },
        {
            "source_path": "powerbi-docs/service-gateway-sso-kerberos-resource.md",
            "redirect_url": "/power-bi/connect-data/service-gateway-sso-kerberos",
            "redirect_document_id": false
        },
        {
            "source_path": "powerbi-docs/service-gateway-getting-started.md",
            "redirect_url": "/power-bi/connect-data/service-gateway-onprem",
            "redirect_document_id": false
        },
        {
            "source_path": "powerbi-docs/service-gateway-high-availability-clusters.md",
            "redirect_url": "/data-integration/gateway/service-gateway-high-availability-clusters",
            "redirect_document_id": false
        },
        {
            "source_path": "powerbi-docs/service-gateway-install.md",
            "redirect_url": "/data-integration/gateway/service-gateway-install",
            "redirect_document_id": false
        },
        {
            "source_path": "powerbi-docs/service-gateway-manage.md",
            "redirect_url": "/data-integration/gateway/service-gateway-manage",
            "redirect_document_id": false
        },
        {
            "source_path": "powerbi-docs/service-gateway-monthly-updates.md",
            "redirect_url": "/data-integration/gateway/service-gateway-monthly-updates",
            "redirect_document_id": false
        },
        {
            "source_path": "powerbi-docs/service-gateway-onprem-faq.md",
            "redirect_url": "/power-bi/connect-data/service-gateway-power-bi-faq",
            "redirect_document_id": false
        },
        {
            "source_path": "powerbi-docs/service-gateway-performance-monitoring.md",
            "redirect_url": "/data-integration/gateway/service-gateway-performance",
            "redirect_document_id": false
        },
        {
            "source_path": "powerbi-docs/service-gateway-proxy.md",
            "redirect_url": "/data-integration/gateway/service-gateway-proxy",
            "redirect_document_id": false
        },
        {
            "source_path": "powerbi-docs/service-extended-pro-trial.md",
            "redirect_url": "/power-bi/fundamentals/service-self-service-signup-for-power-bi",
            "redirect_document_id": false
        },
        {
            "source_path": "powerbi-docs/refresh-enable-fast-combine.md",
            "redirect_url": "/power-bi/connect-data/service-gateway-personal-mode",
            "redirect_document_id": false
        },
        {
            "source_path": "powerbi-docs/customer-test/consumer/power-bi-consumer-overview.md",
            "redirect_url": "/power-bi/consumer/power-bi-consumer-landing",
            "redirect_document_id": false
        },
        {
            "source_path": "powerbi-docs/customer-test/power-bi-creator-landing.md",
            "redirect_url": "/power-bi/index",
            "redirect_document_id": false
        },
        {
            "source_path": "powerbi-docs/personal-gateway.md",
            "redirect_url": "/power-bi/connect-data/service-gateway-personal-mode",
            "redirect_document_id": false
        },
        {
            "source_path": "powerbi-docs/service-gateway-enterprise.md",
            "redirect_url": "/power-bi/connect-data/service-gateway-onprem",
            "redirect_document_id": false
        },
        {
            "source_path": "powerbi-docs/mobile-apps-find-content-mobile-devices.md",
            "redirect_url": "/power-bi/consumer/mobile/mobile-apps-quickstart-view-dashboard-report",
            "redirect_document_id": false
        },
        {
            "source_path": "powerbi-docs/mobile-apps-optimize-dashboard-phone-view.md",
            "redirect_url": "/power-bi/consumer/mobile/mobile-apps-view-phone-report",
            "redirect_document_id": false
        },
        {
            "source_path": "powerbi-docs/mobile-ipad-app-get-started.md",
            "redirect_url": "/power-bi/consumer/mobile/mobile-iphone-app-get-started",
            "redirect_document_id": false
        },
        {
            "source_path": "powerbi-docs/mobile-ios-ipad-iphone-apps.md",
            "redirect_url": "/power-bi/consumer/mobile/mobile-iphone-app-get-started",
            "redirect_document_id": false
        },
        {
            "source_path": "powerbi-docs/mobile-android-tablet-app-get-started.md",
            "redirect_url": "/power-bi/consumer/mobile/mobile-android-app-get-started",
            "redirect_document_id": false
        },
        {
            "source_path": "powerbi-docs/service-connect-to-visual-studio.md",
            "redirect_url": "/power-bi/connect-data/service-connect-to-services",
            "redirect_document_id": true
        },
        {
            "source_path": "powerbi-docs/service-connect-to-azure-enterprise.md",
            "redirect_url": "/power-bi/connect-data/service-connect-to-services",
            "redirect_document_id": false
        },
        {
            "source_path": "powerbi-docs/service-connect-to-bing.md",
            "redirect_url": "/power-bi/connect-data/service-connect-to-services",
            "redirect_document_id": false
        },
        {
            "source_path": "powerbi-docs/quickstart-install-report-server.md",
            "redirect_url": "/power-bi/report-server/install-report-server",
            "redirect_document_id": false
        },
        {
            "source_path": "powerbi-docs/refresh-tools-for-troubleshooting-issues.md",
            "redirect_url": "/power-bi/connect-data/refresh-troubleshooting-refresh-scenarios",
            "redirect_document_id": false
        },
        {
            "source_path": "powerbi-docs/service-content-pack-overview.md",
            "redirect_url": "/power-bi/connect-data/service-template-apps-overview",
            "redirect_document_id": false
        },
        {
            "source_path": "powerbi-docs/template-content-pack-authoring.md",
            "redirect_url": "/power-bi/connect-data/service-template-apps-create",
            "redirect_document_id": false
        },
        {
            "source_path": "powerbi-docs/template-content-pack-experience.md",
            "redirect_url": "/power-bi/connect-data/service-template-apps-install-distribute",
            "redirect_document_id": false
        },
        {
            "source_path": "powerbi-docs/template-content-pack-testing.md",
            "redirect_url": "/power-bi/connect-data/service-template-apps-overview",
            "redirect_document_id": false
        },
        {
            "source_path": "powerbi-docs/developer/embed-sample-for-customers-us-govt.md",
            "redirect_url": "/power-bi/developer/embed-sample-for-customers-sovereign-clouds",
            "redirect_document_id": true
        },
        {
            "source_path": "powerbi-docs/service-connect-to-azure-security-center.md",
            "redirect_url": "/power-bi/connect-data/service-connect-to-services",
            "redirect_document_id": false
        },
        {
            "source_path": "powerbi-docs/service-connect-to-project-madeira.md",
            "redirect_url": "/power-bi/connect-data/service-connect-to-services",
            "redirect_document_id": false
        },
        {
            "source_path": "powerbi-docs/service-connect-to-mailchimp.md",
            "redirect_url": "/power-bi/connect-data/service-connect-to-services",
            "redirect_document_id": false
        },
        {
            "source_path": "powerbi-docs/service-connect-to-adobe-analytics.md",
            "redirect_url": "/power-bi/connect-data/service-connect-to-services",
            "redirect_document_id": false
        },
        {
            "source_path": "powerbi-docs/service-analytics-pane.md",
            "redirect_url": "/power-bi/transform-model/desktop-analytics-pane",
            "redirect_document_id": false
        },
        {
            "source_path": "powerbi-docs/service-connect-to-zuora.md",
            "redirect_url": "/power-bi/connect-data/service-connect-to-services",
            "redirect_document_id": false
        },
        {
            "source_path": "powerbi-docs/service-connect-to-sparkpost.md",
            "redirect_url": "/power-bi/connect-data/service-connect-to-services",
            "redirect_document_id": false
        },
        {
            "source_path": "powerbi-docs/service-connect-to-azure-sql-database-auditing.md",
            "redirect_url": "/power-bi/connect-data/service-connect-to-services",
            "redirect_document_id": false
        },
        {
            "source_path": "powerbi-docs/consumer/end-user-connect-to-services.md",
            "redirect_url": "/power-bi/connect-data/service-connect-to-services",
            "redirect_document_id": false
        },
        {
            "source_path": "powerbi-docs/service-custom-visuals-review-for-security-and-privacy.md",
            "redirect_url": "/power-bi/developer/visuals/power-bi-custom-visuals",
            "redirect_document_id": true
        },
        {
            "source_path": "powerbi-docs/report-server/release-notes.md",
            "redirect_url": "/power-bi/report-server/whats-new",
            "redirect_document_id": true
        },
        {
            "source_path": "powerbi-docs/report-server/user-handbook-overview.md",
            "redirect_url": "/power-bi/report-server/get-started",
            "redirect_document_id": true
        },
        {
            "source_path": "powerbi-docs/mobile-share-tile-windows-10-phone-app.md",
            "redirect_url": "/power-bi/consumer/mobile/mobile-windows-10-phone-app-get-started",
            "redirect_document_id": true
        },
        {
            "source_path": "power-bi/mobile-windows-10-phone-app-get-started.md",
            "redirect_url": "/power-bi/consumer/mobile/mobile-windows-10-phone-app-get-started",
            "redirect_document_id": true
        },
        {
            "source_path": "powerbi-docs/developer/integrate-dashboard.md",
            "redirect_url": "/power-bi/developer/embed-sample-for-your-organization",
            "redirect_document_id": false
        },
        {
            "source_path": "powerbi-docs/developer/integrate-report.md",
            "redirect_url": "/power-bi/developer/embed-sample-for-your-organization",
            "redirect_document_id": false
        },
        {
            "source_path": "powerbi-docs/developer/integrate-tile.md",
            "redirect_url": "/power-bi/developer/embed-sample-for-your-organization",
            "redirect_document_id": false
        },
        {
            "source_path": "powerbi-docs/developer/service-content-pack-overview.md",
            "redirect_url": "/power-bi/connect-data/service-template-apps-overview",
            "redirect_document_id": false
        },
        {
            "source_path": "powerbi-docs/power-bi-report-filter-preview.md",
            "redirect_url": "/power-bi/create-reports/power-bi-report-filter",
            "redirect_document_id": false
        },
        {
            "source_path": "powerbi-docs/developer/template-content-pack-authoring.md",
            "redirect_url": "/power-bi/connect-data/service-template-apps-create",
            "redirect_document_id": false
        },
        {
            "source_path": "powerbi-docs/consumer/end-user-export-data.md",
            "redirect_url": "/power-bi/visuals/power-bi-visualization-export-data",
            "redirect_document_id": true
        },
        {
            "source_path": "powerbi-docs/developer/template-content-pack-experience.md",
            "redirect_url": "/power-bi/connect-data/service-template-apps-install-distribute",
            "redirect_document_id": false
        },
        {
            "source_path": "powerbi-docs/developer/template-content-pack-testing.md",
            "redirect_url": "/power-bi/template-content-pack-testing",
            "redirect_document_id": true
        },
        {
            "source_path": "powerbi-docs/developer/embedding-content.md",
            "redirect_url": "/power-bi/developer/embed-sample-for-customers",
            "redirect_document_id": true
        },
        {
            "source_path": "powerbi-docs/mobile-android-app-error-corporate-ssl-account-is-untrusted.md",
            "redirect_url": "/power-bi/consumer/mobile/mobile-android-app-error-corporate-ssl-account-is-untrusted",
            "redirect_document_id": true
        },
        {
            "source_path": "powerbi-docs/mobile-android-app-get-started.md",
            "redirect_url": "/power-bi/consumer/mobile/mobile-android-app-get-started",
            "redirect_document_id": true
        },
        {
            "source_path": "powerbi-docs/mobile-android-error-update-android-system-webview.md",
            "redirect_url": "/power-bi/consumer/mobile/mobile-android-error-update-android-system-webview",
            "redirect_document_id": true
        },
        {
            "source_path": "powerbi-docs/mobile-annotate-and-share-a-tile-from-the-mobile-apps.md",
            "redirect_url": "/power-bi/consumer/mobile/mobile-annotate-and-share-a-tile-from-the-mobile-apps",
            "redirect_document_id": true
        },
        {
            "source_path": "powerbi-docs/mobile-ipad-kpis-mobile-reports.md",
            "redirect_url": "/power-bi/consumer/mobile/mobile-app-ssrs-kpis-mobile-on-premises-reports",
            "redirect_document_id": false
        },
        {
            "source_path": "powerbi-docs/powerbi-mobile-android-kpis-mobile-reports.md",
            "redirect_url": "/power-bi/consumer/mobile/mobile-app-ssrs-kpis-mobile-on-premises-reports",
            "redirect_document_id": false
        },
        {
            "source_path": "powerbi-docs/mobile-app-ssrs-kpis-mobile-on-premises-reports.md",
            "redirect_url": "/power-bi/consumer/mobile/mobile-app-ssrs-kpis-mobile-on-premises-reports",
            "redirect_document_id": true
        },
        {
            "source_path": "powerbi-docs/mobile-app-windows-10-ssrs-kpis-mobile-reports.md",
            "redirect_url": "/power-bi/consumer/mobile/mobile-app-windows-10-ssrs-kpis-mobile-reports",
            "redirect_document_id": true
        },
        {
            "source_path": "powerbi-docs/mobile-apple-watch.md",
            "redirect_url": "/power-bi/consumer/mobile/mobile-apple-watch",
            "redirect_document_id": true
        },
        {
            "source_path": "powerbi-docs/mobile-apps-data-in-real-world-context.md",
            "redirect_url": "/power-bi/consumer/mobile/mobile-apps-data-in-real-world-context",
            "redirect_document_id": true
        },
        {
            "source_path": "powerbi-docs/mobile-apps-deep-link-specific-location.md",
            "redirect_url": "/power-bi/consumer/mobile/mobile-apps-deep-link-specific-location",
            "redirect_document_id": true
        },
        {
            "source_path": "powerbi-docs/mobile-apps-favorites.md",
            "redirect_url": "/power-bi/consumer/mobile/mobile-apps-favorites",
            "redirect_document_id": true
        },
        {
            "source_path": "powerbi-docs/mobile-apps-for-mobile-devices.md",
            "redirect_url": "/power-bi/consumer/mobile/mobile-apps-for-mobile-devices",
            "redirect_document_id": true
        },
        {
            "source_path": "powerbi-docs/mobile-apps-geographic-filtering.md",
            "redirect_url": "/power-bi/consumer/mobile/mobile-apps-geographic-filtering",
            "redirect_document_id": true
        },
        {
            "source_path": "powerbi-docs/mobile-apps-ios-qna.md",
            "redirect_url": "/power-bi/consumer/mobile/mobile-apps-ios-qna",
            "redirect_document_id": true
        },
        {
            "source_path": "powerbi-docs/mobile-apps-notification-center.md",
            "redirect_url": "/power-bi/consumer/mobile/mobile-apps-notification-center",
            "redirect_document_id": true
        },
        {
            "source_path": "powerbi-docs/mobile-apps-offline-data.md",
            "redirect_url": "/power-bi/consumer/mobile/mobile-apps-offline-data",
            "redirect_document_id": true
        },
        {
            "source_path": "powerbi-docs/mobile-apps-qr-code.md",
            "redirect_url": "/power-bi/consumer/mobile/mobile-apps-qr-code",
            "redirect_document_id": true
        },
        {
            "source_path": "powerbi-docs/mobile-qr-code-for-android.md",
            "redirect_url": "/power-bi/consumer/mobile/mobile-apps-qr-code",
            "redirect_document_id": false
        },
        {
            "source_path": "powerbi-docs/mobile-apps-quickstart-view-dashboard-report.md",
            "redirect_url": "/power-bi/consumer/mobile/mobile-apps-quickstart-view-dashboard-report",
            "redirect_document_id": true
        },
        {
            "source_path": "powerbi-docs/mobile-apps-scan-barcode-iphone.md",
            "redirect_url": "/power-bi/consumer/mobile/mobile-apps-scan-barcode-iphone",
            "redirect_document_id": true
        },
        {
            "source_path": "powerbi-docs/mobile-apps-supported-languages.md",
            "redirect_url": "/power-bi/consumer/mobile/mobile-apps-supported-languages",
            "redirect_document_id": true
        },
        {
            "source_path": "powerbi-docs/mobile-apps-view-dashboard.md",
            "redirect_url": "/power-bi/consumer/mobile/mobile-apps-view-dashboard",
            "redirect_document_id": true
        },
        {
            "source_path": "powerbi-docs/mobile-apps-view-phone-report.md",
            "redirect_url": "/power-bi/consumer/mobile/mobile-apps-view-phone-report",
            "redirect_document_id": true
        },
        {
            "source_path": "powerbi-docs/mobile-iphone-app-get-started.md",
            "redirect_url": "/power-bi/consumer/mobile/mobile-iphone-app-get-started",
            "redirect_document_id": true
        },
        {
            "source_path": "powerbi-docs/mobile-known-issues-with-the-iphone-app.md",
            "redirect_url": "/power-bi/consumer/mobile/mobile-known-issues-with-the-iphone-app",
            "redirect_document_id": true
        },
        {
            "source_path": "powerbi-docs/consumer/end-user-consuming.md",
            "redirect_url": "/power-bi/consumer/end-user-consumer",
            "redirect_document_id": false
        },
        {
            "source_path": "powerbi-docs/service-install-use-apps.md",
            "redirect_url": "/power-bi/consumer/end-user-apps",
            "redirect_document_id": true
        },
        {
            "source_path": "powerbi-docs/mobile-mixed-reality-app.md",
            "redirect_url": "/power-bi/consumer/mobile/mobile-mixed-reality-app",
            "redirect_document_id": true
        },
        {
            "source_path": "powerbi-docs/mobile-oauth-ssrs.md",
            "redirect_url": "/power-bi/consumer/mobile/mobile-oauth-ssrs",
            "redirect_document_id": true
        },
        {
            "source_path": "powerbi-docs/mobile-pin-dashboard-start-screen-windows-10-phone-app.md",
            "redirect_url": "/power-bi/consumer/mobile/mobile-pin-dashboard-start-screen-windows-10-phone-app",
            "redirect_document_id": true
        },
        {
            "source_path": "powerbi-docs/mobile-reports-in-the-mobile-apps.md",
            "redirect_url": "/power-bi/consumer/mobile/mobile-reports-in-the-mobile-apps",
            "redirect_document_id": true
        },
        {
            "source_path": "powerbi-docs/mobile-set-data-alerts-in-the-mobile-apps.md",
            "redirect_url": "/power-bi/consumer/mobile/mobile-set-data-alerts-in-the-mobile-apps",
            "redirect_document_id": true
        },
        {
            "source_path": "powerbi-docs/mobile-share-dashboard-from-the-mobile-apps.md",
            "redirect_url": "/power-bi/consumer/mobile/mobile-share-dashboard-from-the-mobile-apps",
            "redirect_document_id": true
        },
        {
            "source_path": "powerbi-docs/mobile-tiles-in-the-mobile-apps.md",
            "redirect_url": "/power-bi/consumer/mobile/mobile-tiles-in-the-mobile-apps",
            "redirect_document_id": true
        },
        {
            "source_path": "powerbi-docs/mobile-whats-new-in-the-mobile-apps.md",
            "redirect_url": "/power-bi/consumer/mobile/mobile-whats-new-in-the-mobile-apps",
            "redirect_document_id": true
        },
        {
            "source_path": "powerbi-docs/mobile-windows-10-app-presentation-mode.md",
            "redirect_url": "/power-bi/consumer/mobile/mobile-windows-10-app-presentation-mode",
            "redirect_document_id": true
        },
        {
            "source_path": "powerbi-docs/tutorial-mobile-apps-ios-qna.md",
            "redirect_url": "/power-bi/consumer/mobile/tutorial-mobile-apps-ios-qna",
            "redirect_document_id": true
        },
        {
            "source_path": "powerbi-docs/desktop-create-responsive-visuals.md",
            "redirect_url": "/power-bi/visuals/power-bi-report-visualizations",
            "redirect_document_id": false
        },
        {
            "source_path": "powerbi-docs/visuals/desktop-create-responsive-visuals.md",
            "redirect_url": "/power-bi/visuals/power-bi-report-visualizations",
            "redirect_document_id": false
        },
        {
            "source_path": "powerbi-docs/desktop-matrix-visual.md",
            "redirect_url": "/power-bi/visuals/desktop-matrix-visual",
            "redirect_document_id": true
        },
        {
            "source_path": "powerbi-docs/desktop-ribbon-charts.md",
            "redirect_url": "/power-bi/visuals/desktop-ribbon-charts",
            "redirect_document_id": true
        },
        {
            "source_path": "powerbi-docs/desktop-shape-map.md",
            "redirect_url": "/power-bi/visuals/desktop-shape-map",
            "redirect_document_id": true
        },
        {
            "source_path": "powerbi-docs/desktop-slicer-filter-date-range.md",
            "redirect_url": "/power-bi/visuals/desktop-slicer-filter-date-range",
            "redirect_document_id": true
        },
        {
            "source_path": "powerbi-docs/desktop-slicers.md",
            "redirect_url": "/power-bi/visuals/power-bi-visualization-slicers",
            "redirect_document_id": false
        },
        {
            "source_path": "powerbi-docs/publisher-for-excel.md",
            "redirect_url": "/power-bi/collaborate-share/service-analyze-in-excel",
            "redirect_document_id": false
        },
        {
            "source_path": "powerbi-docs/power-bi-map-tips-and-tricks.md",
            "redirect_url": "/power-bi/visuals/power-bi-map-tips-and-tricks",
            "redirect_document_id": true
        },
        {
            "source_path": "powerbi-docs/power-bi-report-add-visualizations-i.md",
            "redirect_url": "/power-bi/visuals/power-bi-report-add-visualizations-i",
            "redirect_document_id": true
        },
        {
            "source_path": "powerbi-docs/power-bi-report-add-visualizations-ii.md",
            "redirect_url": "/power-bi/visuals/power-bi-report-add-visualizations-ii",
            "redirect_document_id": true
        },
        {
            "source_path": "powerbi-docs/power-bi-report-change-visualization-type.md",
            "redirect_url": "/power-bi/visuals/power-bi-report-change-visualization-type",
            "redirect_document_id": true
        },
        {
            "source_path": "powerbi-docs/power-bi-report-visualizations.md",
            "redirect_url": "/power-bi/visuals/power-bi-report-visualizations",
            "redirect_document_id": true
        },
        {
            "source_path": "powerbi-docs/power-bi-visualization-basic-area-chart.md",
            "redirect_url": "/power-bi/visuals/power-bi-visualization-basic-area-chart",
            "redirect_document_id": true
        },
        {
            "source_path": "powerbi-docs/power-bi-visualization-best-practices.md",
            "redirect_url": "/power-bi/visuals/power-bi-visualization-best-practices",
            "redirect_document_id": true
        },
        {
            "source_path": "powerbi-docs/visuals/power-bi-visualization-best-practices.md",
            "redirect_url": "/power-bi/visuals/power-bi-report-visualizations",
            "redirect_document_id": false
        },
        {
            "source_path": "powerbi-docs/power-bi-visualization-card.md",
            "redirect_url": "/power-bi/visuals/power-bi-visualization-card",
            "redirect_document_id": true
        },
        {
            "source_path": "powerbi-docs/power-bi-visualization-combo-chart.md",
            "redirect_url": "/power-bi/visuals/power-bi-visualization-combo-chart",
            "redirect_document_id": true
        },
        {
            "source_path": "powerbi-docs/power-bi-visualization-copy-paste.md",
            "redirect_url": "/power-bi/visuals/power-bi-visualization-copy-paste",
            "redirect_document_id": true
        },
        {
            "source_path": "powerbi-docs/power-bi-visualization-customize-title-background-and-legend.md",
            "redirect_url": "/power-bi/visuals/power-bi-visualization-customize-title-background-and-legend",
            "redirect_document_id": true
        },
        {
            "source_path": "powerbi-docs/power-bi-visualization-customize-x-axis-and-y-axis.md",
            "redirect_url": "/power-bi/visuals/power-bi-visualization-customize-x-axis-and-y-axis",
            "redirect_document_id": true
        },
        {
            "source_path": "powerbi-docs/power-bi-visualization-doughnut-charts.md",
            "redirect_url": "/power-bi/visuals/power-bi-visualization-doughnut-charts",
            "redirect_document_id": true
        },
        {
            "source_path": "powerbi-docs/power-bi-visualization-filled-maps-choropleths.md",
            "redirect_url": "/power-bi/visuals/power-bi-visualization-filled-maps-choropleths",
            "redirect_document_id": true
        },
        {
            "source_path": "powerbi-docs/power-bi-visualization-funnel-charts.md",
            "redirect_url": "/power-bi/visuals/power-bi-visualization-funnel-charts",
            "redirect_document_id": true
        },
        {
            "source_path": "powerbi-docs/visuals/service-histogram.md",
            "redirect_url": "/power-bi/create-reports/desktop-grouping-and-binning",
            "redirect_document_id": false
        },
        {
            "source_path": "powerbi-docs/power-bi-visualization-kpi.md",
            "redirect_url": "/power-bi/visuals/power-bi-visualization-kpi",
            "redirect_document_id": true
        },
        {
            "source_path": "powerbi-docs/power-bi-visualization-move-and-resize.md",
            "redirect_url": "/power-bi/visuals/power-bi-visualization-move-and-resize",
            "redirect_document_id": true
        },
        {
            "source_path": "powerbi-docs/power-bi-visualization-radial-gauge-charts.md",
            "redirect_url": "/power-bi/visuals/power-bi-visualization-radial-gauge-charts",
            "redirect_document_id": true
        },
        {
            "source_path": "powerbi-docs/power-bi-visualizations-arcgis.md",
            "redirect_url": "/power-bi/visuals/power-bi-visualizations-arcgis",
            "redirect_document_id": false
        },
        {
            "source_path": "powerbi-docs/consumer/power-bi-visualizations-arcgis.md",
            "redirect_url": "/power-bi/visuals/power-bi-visualizations-arcgis",
            "redirect_document_id": true
        },
        {
            "source_path": "powerbi-docs/power-bi-visualization-scatter.md",
            "redirect_url": "/power-bi/visuals/power-bi-visualization-scatter",
            "redirect_document_id": true
        },
        {
            "source_path": "powerbi-docs/power-bi-visualization-slicers.md",
            "redirect_url": "/power-bi/visuals/power-bi-visualization-slicers",
            "redirect_document_id": true
        },
        {
            "source_path": "powerbi-docs/visuals/desktop-slicers.md",
            "redirect_url": "/power-bi/visuals/power-bi-visualization-slicers",
            "redirect_document_id": false
        },
        {
            "source_path": "powerbi-docs/power-bi-visualization-tables.md",
            "redirect_url": "/power-bi/visuals/power-bi-visualization-tables",
            "redirect_document_id": true
        },
        {
            "source_path": "powerbi-docs/power-bi-visualization-treemaps.md",
            "redirect_url": "/power-bi/visuals/power-bi-visualization-treemaps",
            "redirect_document_id": true
        },
        {
            "source_path": "powerbi-docs/power-bi-visualization-types-for-reports-and-q-and-a.md",
            "redirect_url": "/power-bi/visuals/power-bi-visualization-types-for-reports-and-q-and-a",
            "redirect_document_id": true
        },
        {
            "source_path": "powerbi-docs/service-getting-started-with-color-formatting-and-axis-properties.md",
            "redirect_url": "/power-bi/visuals/service-getting-started-with-color-formatting-and-axis-properties",
            "redirect_document_id": true
        },
        {
            "source_path": "powerbi-docs/service-histograms.md",
            "redirect_url": "/power-bi/visuals/service-histograms",
            "redirect_document_id": false
        },
        {
            "source_path": "powerbi-docs/service-r-visuals.md",
            "redirect_url": "/power-bi/visuals/service-r-visuals",
            "redirect_document_id": true
        },
        {
            "source_path": "powerbi-docs/service-tips-and-tricks-for-color-formatting.md",
            "redirect_url": "/power-bi/visuals/service-tips-and-tricks-for-color-formatting",
            "redirect_document_id": true
        },
        {
            "source_path": "powerbi-docs/paginated-reports-subscriptions.md",
            "redirect_url": "/power-bi/consumer/paginated-reports-subscriptions",
            "redirect_document_id": true
        },
        {
            "source_path": "powerbi-docs/paginated-reports-view-parameters.md",
            "redirect_url": "/power-bi/consumer/paginated-reports-view-parameters",
            "redirect_document_id": true
        },
        {
            "source_path": "powerbi-docs/paginated-reports-view-power-bi-service.md",
            "redirect_url": "/power-bi/consumer/paginated-reports-view-power-bi-service",
            "redirect_document_id": true
        },
        {
            "source_path": "powerbi-docs/paginated-reports/paginated-reports-online-course.md",
            "redirect_url": "/power-bi/learning-catalog/paginated-reports-online-course",
            "redirect_document_id": true
        },
        {
            "source_path": "powerbi-docs/power-bi-change-report-display-settings.md",
            "redirect_url": "/power-bi/consumer/end-user-report-view",
            "redirect_document_id": true
        },
        {
            "source_path": "powerbi-docs/power-bi-how-to-report-filter.md",
            "redirect_url": "/power-bi/consumer/end-user-report-filter",
            "redirect_document_id": true
        },
        {
            "source_path": "powerbi-docs/power-bi-q-and-a.md",
            "redirect_url": "/power-bi/consumer/end-user-q-and-a",
            "redirect_document_id": true
        },
        {
            "source_path": "powerbi-docs/power-bi-report-change-sort.md",
            "redirect_url": "/power-bi/consumer/end-user-change-sort",
            "redirect_document_id": true
        },
        {
            "source_path": "powerbi-docs/power-bi-visualization-drill-down.md",
            "redirect_url": "/power-bi/consumer/end-user-drill",
            "redirect_document_id": true
        },
        {
            "source_path": "powerbi-docs/service-browser-support.md",
            "redirect_url": "/power-bi/consumer/end-user-browsers",
            "redirect_document_id": true
        },
        {
            "source_path": "powerbi-docs/service-connect-to-google-analytics.md",
            "redirect_url": "/power-bi/connect-data/service-connect-to-services",
            "redirect_document_id": false
        },
        {
            "source_path": "powerbi-docs/service-connect-to-microsoft-dynamics-marketing.md",
            "redirect_url": "/power-bi/connect-data/service-connect-to-services",
            "redirect_document_id": false
        },
        {
            "source_path": "powerbi-docs/service-connect-to-marketo.md",
            "redirect_url": "/power-bi/connect-data/service-connect-to-services",
            "redirect_document_id": false
        },
        {
            "source_path": "powerbi-docs/service-connect-to-at-internet.md",
            "redirect_url": "/power-bi/connect-data/service-connect-to-services",
            "redirect_document_id": false
        },
        {
            "source_path": "powerbi-docs/service-connect-to-planview.md",
            "redirect_url": "/power-bi/connect-data/service-connect-to-services",
            "redirect_document_id": false
        },
        {
            "source_path": "powerbi-docs/service-connect-to-webtrends.md",
            "redirect_url": "/power-bi/connect-data/service-connect-to-services",
            "redirect_document_id": false
        },
        {
            "source_path": "powerbi-docs/service-connect-to-projectplace.md",
            "redirect_url": "/power-bi/connect-data/service-connect-to-services",
            "redirect_document_id": false
        },
        {
            "source_path": "powerbi-docs/service-dashboard-add-image.md",
            "redirect_url": "/power-bi/create-reports/service-dashboard-add-widget",
            "redirect_document_id": false
        },
        {
            "source_path": "powerbi-docs/service-dashboard-favorite.md",
            "redirect_url": "/power-bi/consumer/end-user-favorite",
            "redirect_document_id": true
        },
        {
            "source_path": "powerbi-docs/service-dashboard-featured.md",
            "redirect_url": "/power-bi/consumer/end-user-featured",
            "redirect_document_id": true
        },
        {
            "source_path": "powerbi-docs/consumer/end-user-delete.md",
            "redirect_url": "/power-bi/create-reports/service-delete",
            "redirect_document_id": false
        },
        {
            "source_path": "powerbi-docs/consumer/end-user-browsers.md",
            "redirect_url": "/power-bi/fundamentals/power-bi-browsers",
            "redirect_document_id": false
        },
        {
            "source_path": "powerbi-docs/service-focus-mode.md",
            "redirect_url": "/power-bi/consumer/end-user-focus",
            "redirect_document_id": true
        },
        {
            "source_path": "powerbi-docs/service-frequently-asked-questions.md",
            "redirect_url": "/power-bi/consumer/end-user-faq",
            "redirect_document_id": true
        },
        {
            "source_path": "powerbi-docs/service-insight-types.md",
            "redirect_url": "/power-bi/consumer/end-user-insight-types",
            "redirect_document_id": true
        },
        {
            "source_path": "powerbi-docs/service-navigation-search-filter-sort.md",
            "redirect_url": "/power-bi/consumer/end-user-search-sort",
            "redirect_document_id": false
        },
        {
            "source_path": "powerbi-docs/end-user-search-filter-sort.md",
            "redirect_url": "/power-bi/consumer/end-user-search-sort",
            "redirect_document_id": false
        },
        {
            "source_path": "powerbi-docs/service-notification-center.md",
            "redirect_url": "/power-bi/consumer/end-user-notification-center",
            "redirect_document_id": true
        },
        {
            "source_path": "powerbi-docs/service-organizational-content-pack-find-and-open.md",
            "redirect_url": "/power-bi//connect-data/service-template-apps-overview",
            "redirect_document_id": false
        },
        {
            "source_path": "powerbi-docs/consumer/end-user-content-pack.md",
            "redirect_url": "/power-bi/connect-data/service-template-apps-overview",
            "redirect_document_id": false
        },
        {
            "source_path": "powerbi-docs/consumer/end-user-visual-type.md",
            "redirect_url": "/power-bi/visuals/power-bi-visualization-types-for-reports-and-q-and-a",
            "redirect_document_id": false
        },
        {
            "source_path": "powerbi-docs/service-preview-features.md",
            "redirect_url": "/power-bi/consumer/end-user-preview-features",
            "redirect_document_id": true
        },
        {
            "source_path": "powerbi-docs/service-print.md",
            "redirect_url": "/power-bi/consumer/end-user-print",
            "redirect_document_id": true
        },
        {
            "source_path": "powerbi-docs/service-publish-to-powerpoint.md",
            "redirect_url": "/power-bi/consumer/end-user-powerpoint",
            "redirect_document_id": true
        },
        {
            "source_path": "powerbi-docs/service-q-and-a-tips.md",
            "redirect_url": "/power-bi/consumer/end-user-q-and-a-tips",
            "redirect_document_id": true
        },
        {
            "source_path": "powerbi-docs/service-recent.md",
            "redirect_url": "/power-bi/consumer/end-user-recent",
            "redirect_document_id": true
        },
        {
            "source_path": "powerbi-docs/service-related-content.md",
            "redirect_url": "/power-bi/consumer/end-user-related",
            "redirect_document_id": true
        },
        {
            "source_path": "powerbi-docs/service-report-open.md",
            "redirect_url": "/power-bi/consumer/end-user-report-open",
            "redirect_document_id": true
        },
        {
            "source_path": "powerbi-docs/service-reports.md",
            "redirect_url": "/power-bi/consumer/end-user-reports",
            "redirect_document_id": true
        },
        {
            "source_path": "powerbi-docs/power-bi-report-add-page.md",
            "redirect_url": "/power-bi/create-reports/service-report-create-new",
            "redirect_document_id": false
        },
        {
            "source_path": "powerbi-docs/power-bi-report-copy-paste-page.md",
            "redirect_url": "/power-bi/create-reports/service-report-create-new",
            "redirect_document_id": false
        },
        {
            "source_path": "powerbi-docs/service-report-reorder-page.md",
            "redirect_url": "/power-bi/create-reports/service-report-create-new",
            "redirect_document_id": false
        },
        {
            "source_path": "powerbi-docs/power-bi-report-copy.md",
            "redirect_url": "/power-bi/create-reports/service-report-create-new",
            "redirect_document_id": false
        },
        {
            "source_path": "powerbi-docs/service-shared-with-me.md",
            "redirect_url": "/power-bi/consumer/end-user-shared-with-me",
            "redirect_document_id": true
        },
        {
            "source_path": "powerbi-docs/service-the-new-power-bi-experience.md",
            "redirect_url": "/power-bi/consumer/end-user-experience",
            "redirect_document_id": true
        },
        {
            "source_path": "powerbi-docs/service-reading-view-and-editing-view.md",
            "redirect_url": "/power-bi/consumer/end-user-reading-view",
            "redirect_document_id": false
        },
        {
            "source_path": "powerbi-docs/service-free-vs-pro.md",
            "redirect_url": "/power-bi/fundamentals/service-features-license-type",
            "redirect_document_id": false
        },
        {
            "source_path": "powerbi-docs/service-admin-power-bi-pro-in-your-organization.md",
            "redirect_url": "/power-bi/admin/service-admin-licensing-organization",
            "redirect_document_id": false
        },
        {
            "source_path": "powerbi-docs/service-admin-service-free-in-your-organization.md",
            "redirect_url": "/power-bi/admin/service-admin-licensing-organization",
            "redirect_document_id": false
        },
        {
            "source_path": "powerbi-docs/service-admin-assigning-power-bi-pro-licenses.md",
            "redirect_url": "/power-bi/admin/service-admin-purchasing-power-bi-pro",
            "redirect_document_id": false
        },
        {
            "source_path": "powerbi-docs/service-admin-assigning-power-bi-pro-licenses-azure.md",
            "redirect_url": "/power-bi/admin/service-admin-purchasing-power-bi-pro",
            "redirect_document_id": false
        },
        {
            "source_path": "powerbi-docs/fundamentals/service-whats-new.md",
            "redirect_url": "/power-bi/fundamentals/desktop-latest-update",
            "redirect_document_id": false
        },
        {
            "source_path": "powerbi-docs/service-premium-release-notes.md",
            "redirect_url": "/power-bi/fundamentals/desktop-latest-update",
            "redirect_document_id": false
        },
        {
            "source_path": "powerbi-docs/service-gateway-kerberos-for-sso-pbi-to-on-premises-data.md",
            "redirect_url": "/power-bi/connect-data/service-gateway-sso-overview",
            "redirect_document_id": false
        },
        {
            "source_path": "powerbi-docs/service-admin-o365portal-retired.md",
            "redirect_url": "/power-bi/admin/service-admin-portal",
            "redirect_document_id": false
        },
        {
            "source_path": "powerbi-docs/service-custom-visuals-getting-started-with-developer-tools.md",
            "redirect_url": "/power-bi/developer/custom-visual-develop-tutorial",
            "redirect_document_id": true
        },
        {
            "source_path": "powerbi-docs/service-fullscreen-mode.md",
            "redirect_url": "/power-bi/consumer/end-user-focus",
            "redirect_document_id": false
        },
        {
            "source_path": "powerbi-docs/service-gateway-enterprise-tshoot.md",
            "redirect_url": "/power-bi/connect-data/service-gateway-onprem-tshoot",
            "redirect_document_id": false
        },
        {
            "source_path": "powerbi-docs/spark-on-hdinsight-with-direct-connect.md",
            "redirect_url": "/power-bi/connect-data/power-bi-data-sources",
            "redirect_document_id": false
        },
        {
            "source_path": "powerbi-docs/desktop-qna-in-reports.md",
            "redirect_url": "/power-bi/natural-language/q-and-a-best-practices",
            "redirect_document_id": false
        },
        {
            "source_path": "powerbi-docs/power-bi-q-and-a-linguistic-schema.md",
            "redirect_url": "/power-bi/natural-language/q-and-a-tooling-advanced",
            "redirect_document_id": false
        },
        {
            "source_path": "powerbi-docs/developer/office-store-in-app-purchase-visual-guidelines.md",
            "redirect_url": "/power-bi/developer/guidelines-powerbi-visuals",
            "redirect_document_id": true
        },
        {
            "source_path": "powerbi-docs/developer/embed-sample-for-customers-sovereign-clouds.md",
            "redirect_url": "/power-bi/developer/embed-sample-for-customers-national-clouds",
            "redirect_document_id": true
        },
        {
            "source_path": "powerbi-docs/developer/walkthrough-push-data-register-app-with-azure-ad.md",
            "redirect_url": "/power-bi/developer/register-app",
            "redirect_document_id": false
        },
        {
            "source_path": "powerbi-docs/service-premium.md",
            "redirect_url": "/power-bi/admin/service-premium-what-is",
            "redirect_document_id": false
        },
        {
            "source_path": "powerbi-docs/power-bi-overview.md",
            "redirect_url": "/power-bi/fundamentals/power-bi-overview",
            "redirect_document_id": false
        },
        {
            "source_path": "powerbi-docs/service-service-vs-desktop.md",
            "redirect_url": "/power-bi/designer/service-service-vs-desktop",
            "redirect_document_id": false
        },
        {
            "source_path": "powerbi-docs/service-premium-large-datasets.md",
            "redirect_url": "/power-bi/admin/service-premium-what-is",
            "redirect_document_id": false
        },
        {
            "source_path": "powerbi-docs/service-premium-understand-how-it-works.md",
            "redirect_url": "/power-bi/admin/service-premium-capacity-optimize",
            "redirect_document_id": false
        },
        {
            "source_path": "powerbi-docs/developer/custom-visual-develop-tutorial.md",
            "redirect_url": "/power-bi/developer/visuals/custom-visual-develop-tutorial",
            "redirect_document_id": false
        },
        {
            "source_path": "powerbi-docs/developer/custom-visual-develop-tutorial-format-options.md",
            "redirect_url": "/power-bi/developer/visuals/custom-visual-develop-tutorial-format-options",
            "redirect_document_id": false
        },
        {
            "source_path": "powerbi-docs/desktop-directquery-for-oracle-teradata.md",
            "redirect_url": "/power-bi/connect-data/power-bi-data-sources",
            "redirect_document_id": false
        },
        {
            "source_path": "powerbi-docs/power-bi-custom-visuals.md",
            "redirect_url": "/power-bi/developer/power-bi-custom-visuals",
            "redirect_document_id": false
        },
        {
            "source_path": "powerbi-docs/power-bi-custom-visuals-faq.md",
            "redirect_url": "/power-bi/developer/power-bi-custom-visuals-faq",
            "redirect_document_id": false
        },
        {
            "source_path": "powerbi-docs/power-bi-custom-visuals-troubleshoot.md",
            "redirect_url": "/power-bi/developer/power-bi-custom-visuals-troubleshoot",
            "redirect_document_id": false
        },
        {
            "source_path": "powerbi-docs/power-bi-custom-visuals-organization.md",
            "redirect_url": "/power-bi/developer/power-bi-custom-visuals-organization",
            "redirect_document_id": false
        },
        {
            "source_path": "powerbi-docs/power-bi-custom-visuals-certified.md",
            "redirect_url": "/power-bi/developer/power-bi-custom-visuals-certified",
            "redirect_document_id": false
        },
        {
            "source_path": "powerbi-docs/desktop-accessibility.md",
            "redirect_url": "/power-bi/create-reports/desktop-accessibility-overview",
            "redirect_document_id": false
        },
        {
            "source_path": "powerbi-docs/service-cortana-answer-cards.md",
            "redirect_url": "/power-bi/create-reports/power-bi-tutorial-q-and-a",
            "redirect_document_id": false
        },
        {
            "source_path": "powerbi-docs/service-cortana-intro.md",
            "redirect_url": "/power-bi/create-reports/power-bi-tutorial-q-and-a",
            "redirect_document_id": false
        },
        {
            "source_path": "powerbi-docs/service-cortana-enable.md",
            "redirect_url": "/power-bi/create-reports/power-bi-tutorial-q-and-a",
            "redirect_document_id": false
        },
        {
            "source_path": "powerbi-docs/service-cortana-troubleshoot.md",
            "redirect_url": "/power-bi/create-reports/power-bi-tutorial-q-and-a",
            "redirect_document_id": false
        },
        {
            "source_path": "powerbi-docs/service-connect-to-azure-consumption-insights.md",
            "redirect_url": "/power-bi/connect-data/service-connect-to-services",
            "redirect_document_id": false
        },
        {
            "source_path": "powerbi-docs/service-connect-to-circuit-id.md",
            "redirect_url": "/power-bi/connect-data/service-connect-to-services",
            "redirect_document_id": false
        },
        {
            "source_path": "powerbi-docs/service-connect-to-microsoft-dynamics-ax.md",
            "redirect_url": "/power-bi/connect-data/service-connect-to-services",
            "redirect_document_id": false
        },
        {
            "source_path": "powerbi-docs/service-connect-to-microsoft-dynamics-crm.md",
            "redirect_url": "/power-bi/connect-data/service-connect-to-services",
            "redirect_document_id": false
        },
        {
            "source_path": "powerbi-docs/service-connect-to-microsoft-dynamics-nav.md",
            "redirect_url": "/power-bi/connect-data/service-connect-to-services",
            "redirect_document_id": false
        },
        {
            "source_path": "powerbi-docs/service-connect-to-stripe.md",
            "redirect_url": "/power-bi/connect-data/service-connect-to-services",
            "redirect_document_id": false
        },
        {
            "source_path": "powerbi-docs/service-connect-to-tygraph.md",
            "redirect_url": "/power-bi/connect-data/service-connect-to-services",
            "redirect_document_id": false
        },
        {
            "source_path": "powerbi-docs/service-connect-to-uservoice.md",
            "redirect_url": "/power-bi/connect-data/service-connect-to-services",
            "redirect_document_id": false
        },
        {
            "source_path": "powerbi-docs/service-connect-to-ziosk.md",
            "redirect_url": "/power-bi/connect-data/service-connect-to-services",
            "redirect_document_id": false
        },
        {
            "source_path": "powerbi-docs/service-connect-to-alpine-metrics.md",
            "redirect_url": "/power-bi/connect-data/service-connect-to-services",
            "redirect_document_id": false
        },
        {
            "source_path": "powerbi-docs/service-connect-to-appfigures.md",
            "redirect_url": "/power-bi/connect-data/service-connect-to-services",
            "redirect_document_id": false
        },
        {
            "source_path": "powerbi-docs/service-connect-to-application-insights.md",
            "redirect_url": "/power-bi/connect-data/service-connect-to-services",
            "redirect_document_id": false
        },
        {
            "source_path": "powerbi-docs/service-connect-to-azure-mobile.md",
            "redirect_url": "/power-bi/connect-data/service-connect-to-services",
            "redirect_document_id": false
        },
        {
            "source_path": "powerbi-docs/service-connect-to-clickdimensions.md",
            "redirect_url": "/power-bi/connect-data/service-connect-to-services",
            "redirect_document_id": false
        },
        {
            "source_path": "powerbi-docs/service-connect-to-connect-to.md",
            "redirect_url": "/power-bi/connect-data/service-connect-to-services",
            "redirect_document_id": false
        },
        {
            "source_path": "powerbi-docs/service-connect-to-insightly.md",
            "redirect_url": "/power-bi/connect-data/service-connect-to-services",
            "redirect_document_id": false
        },
        {
            "source_path": "powerbi-docs/service-connect-to-intelliboard.md",
            "redirect_url": "/power-bi/connect-data/service-connect-to-services",
            "redirect_document_id": false
        },
        {
            "source_path": "powerbi-docs/service-connect-to-lithium.md",
            "redirect_url": "/power-bi/connect-data/service-connect-to-services",
            "redirect_document_id": false
        },
        {
            "source_path": "powerbi-docs/service-connect-to-mandrill.md",
            "redirect_url": "/power-bi/connect-data/service-connect-to-services",
            "redirect_document_id": false
        },
        {
            "source_path": "powerbi-docs/service-connect-to-prevedere.md",
            "redirect_url": "/power-bi/connect-data/service-connect-to-services",
            "redirect_document_id": false
        },
        {
            "source_path": "powerbi-docs/service-connect-to-sendgrid.md",
            "redirect_url": "/power-bi/connect-data/service-connect-to-services",
            "redirect_document_id": false
        },
        {
            "source_path": "powerbi-docs/service-connect-to-servicenow.md",
            "redirect_url": "/power-bi/connect-data/service-connect-to-services",
            "redirect_document_id": false
        },
        {
            "source_path": "powerbi-docs/service-connect-to-sql-sentry.md",
            "redirect_url": "/power-bi/connect-data/service-connect-to-services",
            "redirect_document_id": false
        },
        {
            "source_path": "powerbi-docs/service-connect-to-sweetiq.md",
            "redirect_url": "/power-bi/connect-data/service-connect-to-services",
            "redirect_document_id": false
        },
        {
            "source_path": "powerbi-docs/service-connect-to-troux.md",
            "redirect_url": "/power-bi/connect-data/service-connect-to-services",
            "redirect_document_id": false
        },
        {
            "source_path": "powerbi-docs/service-connect-to-twilio.md",
            "redirect_url": "/power-bi/connect-data/service-connect-to-services",
            "redirect_document_id": false
        },
        {
            "source_path": "powerbi-docs/service-connect-to-vmob.md",
            "redirect_url": "/power-bi/connect-data/service-connect-to-services",
            "redirect_document_id": false
        },
        {
            "source_path": "powerbi-docs/service-connect-to-windows-dev-center.md",
            "redirect_url": "/power-bi/connect-data/service-connect-to-services",
            "redirect_document_id": false
        },
        {
            "source_path": "powerbi-docs/service-connect-to-acumatica.md",
            "redirect_url": "/power-bi/connect-data/service-connect-to-services",
            "redirect_document_id": false
        },
        {
            "source_path": "powerbi-docs/service-connect-to-azure-audit-logs.md",
            "redirect_url": "/power-bi/connect-data/service-connect-to-services",
            "redirect_document_id": false
        },
        {
            "source_path": "powerbi-docs/service-admin-power-bi-archived-workspace.md",
            "redirect_url": "/power-bi/",
            "redirect_document_id": false
        },
        {
            "source_path": "powerbi-docs/consumer/mobile/mobile-app-single-tap.md",
            "redirect_url": "/power-bi/consumer/mobile/mobile-app-interaction-settings",
            "redirect_document_id": true
        },
        {
            "source_path": "powerbi-docs/power-bi-reports-performance.md",
            "redirect_url": "/power-bi/guidance/power-bi-optimization",
            "redirect_document_id": true
        },
        {
            "source_path": "powerbi-docs/service-data-lineage.md",
            "redirect_url": "/power-bi/designer/service-data-lineage",
            "redirect_document_id": true
        },
        {
            "source_path": "powerbi-docs/developer/encrypt-credentials.md",
            "redirect_url": "/power-bi/developer/automation/configure-credentials",
            "redirect_document_id": false
        },
        {
            "source_path": "powerbi-docs/developer/seller-dashboard.md",
            "redirect_url": "/power-bi/developer/office-store",
            "redirect_document_id": false
        },
        {
            "source_path": "powerbi-docs/paginated-reports-create-embedded-dataset.md",
            "redirect_url": "/power-bi/paginated-reports/paginated-reports-create-embedded-dataset",
            "redirect_document_id": false
        },
        {
            "source_path": "powerbi-docs/paginated-reports-data-sources.md",
            "redirect_url": "/power-bi/paginated-reports/paginated-reports-data-sources",
            "redirect_document_id": false
        },
        {
            "source_path": "powerbi-docs/paginated-reports-pagination.md",
            "redirect_url": "/power-bi/paginated-reports/paginated-reports-pagination",
            "redirect_document_id": false
        },
        {
            "source_path": "powerbi-docs/paginated-reports-parameters.md",
            "redirect_url": "/power-bi/paginated-reports/paginated-reports-parameters",
            "redirect_document_id": false
        },
        {
            "source_path": "powerbi-docs/paginated-reports-report-builder-power-bi.md",
            "redirect_url": "/power-bi/paginated-reports/paginated-reports-report-builder-power-bi",
            "redirect_document_id": false
        },
        {
            "source_path": "powerbi-docs/paginated-reports-report-design-view.md",
            "redirect_url": "/power-bi/paginated-reports/paginated-reports-report-design-view",
            "redirect_document_id": false
        },
        {
            "source_path": "powerbi-docs/paginated-reports-save-to-power-bi-service.md",
            "redirect_url": "/power-bi/paginated-reports/paginated-reports-save-to-power-bi-service",
            "redirect_document_id": false
        },
        {
            "source_path": "powerbi-docs/report-builder-data.md",
            "redirect_url": "/power-bi/paginated-reports/report-builder-data",
            "redirect_document_id": false
        },
        {
            "source_path": "powerbi-docs/report-builder-design-tips.md",
            "redirect_url": "/power-bi/paginated-reports/report-builder-design-tips",
            "redirect_document_id": false
        },
        {
            "source_path": "powerbi-docs/report-builder-expression-examples.md",
            "redirect_url": "/power-bi/paginated-reports/report-builder-expression-examples",
            "redirect_document_id": false
        },
        {
            "source_path": "powerbi-docs/report-builder-expressions.md",
            "redirect_url": "/power-bi/paginated-reports/report-builder-expressions",
            "redirect_document_id": false
        },
        {
            "source_path": "powerbi-docs/report-builder-parameters.md",
            "redirect_url": "/power-bi/paginated-reports/report-builder-parameters",
            "redirect_document_id": false
        },
        {
            "source_path": "powerbi-docs/report-builder-planning-report.md",
            "redirect_url": "/power-bi/paginated-reports/report-builder-planning-report",
            "redirect_document_id": false
        },
        {
            "source_path": "powerbi-docs/report-builder-power-bi.md",
            "redirect_url": "/power-bi/paginated-reports/report-builder-power-bi",
            "redirect_document_id": false
        },
        {
            "source_path": "powerbi-docs/report-builder-previewing-reports.md",
            "redirect_url": "/power-bi/paginated-reports/report-builder-previewing-reports",
            "redirect_document_id": false
        },
        {
            "source_path": "powerbi-docs/report-builder-shared-datasets.md",
            "redirect_url": "/power-bi/paginated-reports/report-builder-shared-datasets",
            "redirect_document_id": false
        },
        {
            "source_path": "powerbi-docs/report-builder-tables-matrices-lists.md",
            "redirect_url": "/power-bi/paginated-reports/report-builder-tables-matrices-lists",
            "redirect_document_id": false
        },
        {
            "source_path": "powerbi-docs/report-builder-url-parameters.md",
            "redirect_url": "/power-bi/paginated-reports/report-builder-url-parameters",
            "redirect_document_id": false
        },
        {
            "source_path": "powerbi-docs/report-builder-url-pass-parameters.md",
            "redirect_url": "/power-bi/paginated-reports/report-builder-url-pass-parameters",
            "redirect_document_id": false
        },
        {
            "source_path": "powerbi-docs/developer/overview-of-power-bi-rest-api.md",
            "redirect_url": "/power-bi/developer/automation/overview-of-power-bi-rest-api",
            "redirect_document_id": false
        },
        {
            "source_path": "powerbi-docs/developer/walkthrough-push-data.md",
            "redirect_url": "/power-bi/developer/automation/walkthrough-push-data",
            "redirect_document_id": false
        },
        {
            "source_path": "powerbi-docs/developer/walkthrough-push-data-get-token.md",
            "redirect_url": "/power-bi/developer/automation/walkthrough-push-data-get-token",
            "redirect_document_id": false
        },
        {
            "source_path": "powerbi-docs/developer/walkthrough-push-data-create-dataset.md",
            "redirect_url": "/power-bi/developer/automation/walkthrough-push-data-create-dataset",
            "redirect_document_id": false
        },
        {
            "source_path": "powerbi-docs/developer/walkthrough-push-data-get-datasets.md",
            "redirect_url": "/power-bi/developer/automation/walkthrough-push-data-get-datasets",
            "redirect_document_id": false
        },
        {
            "source_path": "powerbi-docs/developer/walkthrough-push-data-add-rows.md",
            "redirect_url": "/power-bi/developer/automation/walkthrough-push-data-add-rows",
            "redirect_document_id": false
        },
        {
            "source_path": "powerbi-docs/developer/api-automatic-retention-policy-for-real-time-data.md",
            "redirect_url": "/power-bi/developer/automation/api-automatic-retention-policy-for-real-time-data",
            "redirect_document_id": false
        },
        {
            "source_path": "powerbi-docs/developer/api-rest-api-limitations.md",
            "redirect_url": "/power-bi/developer/automation/api-rest-api-limitations",
            "redirect_document_id": false
        },
        {
            "source_path": "powerbi-docs/developer/api-dataset-properties.md",
            "redirect_url": "/power-bi/developer/automation/api-dataset-properties",
            "redirect_document_id": false
        },
        {
            "source_path": "powerbi-docs/developer/api-data-model-versioning.md",
            "redirect_url": "/power-bi/developer/automation/api-data-model-versioning",
            "redirect_document_id": false
        },
        {
            "source_path": "powerbi-docs/developer/configure-credentials.md",
            "redirect_url": "/power-bi/developer/automation/configure-credentials",
            "redirect_document_id": false
        },
        {
            "source_path": "powerbi-docs/developer/walkthrough-push-data-complete-code.md",
            "redirect_url": "/power-bi/developer/automation/walkthrough-push-data-complete-code",
            "redirect_document_id": false
        },
        {
            "source_path": "powerbi-docs/consumer/power-bi-creator-landing.md",
            "redirect_url": "/power-bi/index",
            "redirect_document_id": false
        },
        {
            "source_path": "powerbi-docs/consumer/power-bi-consumer-landing.md",
            "redirect_url": "/power-bi/consumer/index",
            "redirect_document_id": false
        },
        {
            "source_path": "powerbi-docs/designer/service-data-lineage.md",
            "redirect_url": "/power-bi/collaborate-share/service-data-lineage",
            "redirect_document_id": false
        },
        {
            "source_path": "powerbi-docs/designer/service-service-vs-desktop.md",
            "redirect_url": "/power-bi/fundamentals/service-service-vs-desktop",
            "redirect_document_id": false
        },
        {
            "source_path": "powerbi-docs/developer/visuals/migrate-to-new-tools.md",
            "redirect_url": "/power-bi/developer/power-bi-custom-visuals",
            "redirect_document_id": false
        },
        {
            "source_path": "powerbi-docs/developer/power-bi-custom-visuals.md",
            "redirect_url": "/power-bi/developer/visuals/power-bi-custom-visuals",
            "redirect_document_id": false
        },
        {
            "source_path": "powerbi-docs/developer/power-bi-custom-visuals-organization.md",
            "redirect_url": "/power-bi/developer/visuals/power-bi-custom-visuals-organization",
            "redirect_document_id": false
        },
        {
            "source_path": "powerbi-docs/developer/guidelines-powerbi-visuals.md",
            "redirect_url": "/power-bi/developer/visuals/guidelines-powerbi-visuals",
            "redirect_document_id": false
        },
        {
            "source_path": "powerbi-docs/developer/power-bi-custom-visuals-faq.md",
            "redirect_url": "/power-bi/developer/visuals/power-bi-custom-visuals-faq",
            "redirect_document_id": false
        },
        {
            "source_path": "powerbi-docs/developer/power-bi-custom-visuals-certified.md",
            "redirect_url": "/power-bi/developer/visuals/power-bi-custom-visuals-certified",
            "redirect_document_id": false
        },
        {
            "source_path": "powerbi-docs/developer/office-store.md",
            "redirect_url": "/power-bi/developer/visuals/office-store",
            "redirect_document_id": false
        },
        {
            "source_path": "powerbi-docs/developer/power-bi-custom-visuals-troubleshoot.md",
            "redirect_url": "/power-bi/developer/visuals/power-bi-custom-visuals-troubleshoot",
            "redirect_document_id": false
        },
        {
            "source_path": "powerbi-docs/developer/azure-pbie-create-capacity.md",
            "redirect_url": "/power-bi/developer/embedded/azure-pbie-create-capacity",
            "redirect_document_id": false
        },
        {
            "source_path": "powerbi-docs/developer/azure-pbie-diag-logs.md",
            "redirect_url": "/power-bi/developer/embedded/azure-pbie-diag-logs",
            "redirect_document_id": false
        },
        {
            "source_path": "powerbi-docs/developer/azure-pbie-pause-start.md",
            "redirect_url": "/power-bi/developer/embedded/azure-pbie-pause-start",
            "redirect_document_id": false
        },
        {
            "source_path": "powerbi-docs/developer/azure-pbie-scale-capacity.md",
            "redirect_url": "/power-bi/developer/embedded/azure-pbie-scale-capacity",
            "redirect_document_id": false
        },
        {
            "source_path": "powerbi-docs/developer/azure-pbie-what-is-power-bi-embedded.md",
            "redirect_url": "/power-bi/developer/embedded/embedded-analytics-power-bi",
            "redirect_document_id": false
        },
        {
            "source_path": "powerbi-docs/developer/create-an-azure-active-directory-tenant.md",
            "redirect_url": "/power-bi/developer/embedded/create-an-azure-active-directory-tenant",
            "redirect_document_id": false
        },
        {
            "source_path": "powerbi-docs/developer/embed-auto-install-app.md",
            "redirect_url": "/power-bi/developer/embedded/embed-auto-install-app",
            "redirect_document_id": false
        },
        {
            "source_path": "powerbi-docs/developer/embed-dynamic-binding.md",
            "redirect_url": "/power-bi/developer/embedded/embed-dynamic-binding",
            "redirect_document_id": false
        },
        {
            "source_path": "powerbi-docs/developer/embed-from-apps.md",
            "redirect_url": "/power-bi/developer/embedded/embed-from-apps",
            "redirect_document_id": false
        },
        {
            "source_path": "powerbi-docs/developer/embed-multi-tenancy.md",
            "redirect_url": "/power-bi/developer/embedded/embed-multi-tenancy",
            "redirect_document_id": false
        },
        {
            "source_path": "powerbi-docs/developer/embed-paginated-reports-customers.md",
            "redirect_url": "/power-bi/developer/embedded/embed-paginated-reports",
            "redirect_document_id": false
        },
        {
            "source_path": "powerbi-docs/developer/embed-sample-for-customers.md",
            "redirect_url": "/power-bi/developer/embedded/embed-sample-for-customers",
            "redirect_document_id": false
        },
        {
            "source_path": "powerbi-docs/developer/embed-sample-for-customers-national-clouds.md",
            "redirect_url": "/power-bi/developer/embedded/embed-sample-for-customers-national-clouds",
            "redirect_document_id": false
        },
        {
            "source_path": "powerbi-docs/developer/embed-sample-for-your-organization.md",
            "redirect_url": "/power-bi/developer/embedded/embed-sample-for-your-organization",
            "redirect_document_id": false
        },
        {
            "source_path": "powerbi-docs/developer/embed-service-principal.md",
            "redirect_url": "/power-bi/developer/embedded/embed-service-principal",
            "redirect_document_id": false
        },
        {
            "source_path": "powerbi-docs/developer/embedded-capacity.md",
            "redirect_url": "/power-bi/developer/embedded/embedded-capacity",
            "redirect_document_id": false
        },
        {
            "source_path": "powerbi-docs/developer/embedded-capacity-planning.md",
            "redirect_url": "/power-bi/developer/embedded/embedded-capacity-planning",
            "redirect_document_id": false
        },
        {
            "source_path": "powerbi-docs/developer/embedded-custom-layout.md",
            "redirect_url": "/power-bi/developer/embedded/embedded-custom-layout",
            "redirect_document_id": false
        },
        {
            "source_path": "powerbi-docs/developer/embedded-faq.md",
            "redirect_url": "/power-bi/developer/embedded/embedded-faq",
            "redirect_document_id": false
        },
        {
            "source_path": "powerbi-docs/developer/embedded-multi-geo.md",
            "redirect_url": "/power-bi/developer/embedded/embedded-multi-geo",
            "redirect_document_id": false
        },
        {
            "source_path": "powerbi-docs/developer/embedded-performance-best-practices.md",
            "redirect_url": "/power-bi/developer/embedded/embedded-performance-best-practices",
            "redirect_document_id": false
        },
        {
            "source_path": "powerbi-docs/developer/embedded-row-level-security.md",
            "redirect_url": "/power-bi/developer/embedded/embedded-row-level-security",
            "redirect_document_id": false
        },
        {
            "source_path": "powerbi-docs/developer/embedded-troubleshoot.md",
            "redirect_url": "/power-bi/developer/embedded/embedded-troubleshoot",
            "redirect_document_id": false
        },
        {
            "source_path": "powerbi-docs/developer/embedding.md",
            "redirect_url": "/power-bi/developer/embedded/embedding",
            "redirect_document_id": false
        },
        {
            "source_path": "powerbi-docs/developer/export-to.md",
            "redirect_url": "/power-bi/developer/embedded/export-to",
            "redirect_document_id": false
        },
        {
            "source_path": "powerbi-docs/developer/get-azuread-access-token.md",
            "redirect_url": "/power-bi/developer/embedded/generate-embed-token",
            "redirect_document_id": false
        },
        {
            "source_path": "powerbi-docs/developer/migrate-code-snippets.md",
            "redirect_url": "/power-bi/developer/embedded/embedded-analytics-power-bi",
            "redirect_document_id": false
        },
        {
            "source_path": "powerbi-docs/developer/migrate-from-powerbi-embedded.md",
            "redirect_url": "/power-bi/developer/embedded/embedded-analytics-power-bi",
            "redirect_document_id": false
        },
        {
            "source_path": "powerbi-docs/developer/migrate-tool.md",
            "redirect_url": "/power-bi/developer/embedded/embedded-analytics-power-bi",
            "redirect_document_id": false
        },
        {
            "source_path": "powerbi-docs/developer/paginated-reports-row-level-security.md",
            "redirect_url": "/power-bi/developer/embedded/paginated-reports-row-level-security",
            "redirect_document_id": false
        },
        {
            "source_path": "powerbi-docs/developer/power-bi-permissions.md",
            "redirect_url": "/power-bi/developer/embedded/power-bi-permissions",
            "redirect_document_id": false
        },
        {
            "source_path": "powerbi-docs/developer/qanda.md",
            "redirect_url": "/power-bi/developer/embedded/qanda",
            "redirect_document_id": false
        },
        {
            "source_path": "powerbi-docs/developer/register-app.md",
            "redirect_url": "/power-bi/developer/embedded/register-app",
            "redirect_document_id": false
        },
        {
            "source_path": "powerbi-docs/consumer/mobile/mobile-ios-native-secure-access.md",
            "redirect_url": "/power-bi/consumer/mobile/mobile-native-secure-access",
            "redirect_document_id": false
        },
        {
            "source_path": "powerbi-docs/whitepaper-azure-b2b-power-bi.md",
            "redirect_url": "/power-bi/guidance/whitepaper-azure-b2b-power-bi",
            "redirect_document_id": false
        },
        {
            "source_path": "powerbi-docs/whitepaper-powerbi-premium-deployment.md",
            "redirect_url": "/power-bi/guidance/whitepaper-powerbi-premium-deployment",
            "redirect_document_id": false
        },
        {
            "source_path": "powerbi-docs/whitepaper-powerbi-security.md",
            "redirect_url": "/power-bi/guidance/whitepaper-powerbi-security",
            "redirect_document_id": false
        },
        {
            "source_path": "powerbi-docs/whitepapers.md",
            "redirect_url": "/power-bi/guidance/whitepapers",
            "redirect_document_id": false
        },
        {
            "source_path": "powerbi-docs/desktop-admin-sign-in-form.md",
            "redirect_url": "/power-bi/admin/desktop-admin-sign-in-form",
            "redirect_document_id": true
        },
        {
            "source_path": "powerbi-docs/desktop-privacy.md",
            "redirect_url": "/power-bi/admin/desktop-privacy",
            "redirect_document_id": true
        },
        {
            "source_path": "powerbi-docs/desktop-privacy-levels.md",
            "redirect_url": "/power-bi/admin/desktop-privacy-levels",
            "redirect_document_id": true
        },
        {
            "source_path": "powerbi-docs/desktop-troubleshooting-analyze-in-excel.md",
            "redirect_url": "/power-bi/collaborate-share/desktop-troubleshooting-analyze-in-excel",
            "redirect_document_id": true
        },
        {
            "source_path": "powerbi-docs/power-bi-cannot-sign-in.md",
            "redirect_url": "/power-bi/admin/power-bi-cannot-sign-in",
            "redirect_document_id": true
        },
        {
            "source_path": "powerbi-docs/power-bi-whitelist-urls.md",
            "redirect_url": "/power-bi/admin/power-bi-whitelist-urls",
            "redirect_document_id": true
        },
        {
            "source_path": "powerbi-docs/service-admin-access-usage.md",
            "redirect_url": "/power-bi/admin/service-admin-access-usage",
            "redirect_document_id": true
        },
        {
            "source_path": "powerbi-docs/service-admin-administering-power-bi-in-your-organization.md",
            "redirect_url": "/power-bi/admin/service-admin-administering-power-bi-in-your-organization",
            "redirect_document_id": true
        },
        {
            "source_path": "powerbi-docs/service-admin-alternate-email-address-for-power-bi.md",
            "redirect_url": "/power-bi/admin/service-admin-alternate-email-address-for-power-bi",
            "redirect_document_id": true
        },
        {
            "source_path": "powerbi-docs/service-admin-auditing.md",
            "redirect_url": "/power-bi/admin/service-admin-auditing",
            "redirect_document_id": true
        },
        {
            "source_path": "powerbi-docs/service-admin-azure-ad-b2b.md",
            "redirect_url": "/power-bi/admin/service-admin-azure-ad-b2b",
            "redirect_document_id": true
        },
        {
            "source_path": "powerbi-docs/service-admin-capturing-additional-diagnostic-information-for-power-bi.md",
            "redirect_url": "/power-bi/admin/service-admin-capturing-additional-diagnostic-information-for-power-bi",
            "redirect_document_id": true
        },
        {
            "source_path": "powerbi-docs/service-admin-closing-your-account.md",
            "redirect_url": "/power-bi/admin/service-admin-closing-your-account",
            "redirect_document_id": true
        },
        {
            "source_path": "powerbi-docs/service-admin-failover.md",
            "redirect_url": "/power-bi/admin/service-admin-failover",
            "redirect_document_id": true
        },
        {
            "source_path": "powerbi-docs/service-admin-faq.md",
            "redirect_url": "/power-bi/admin/service-admin-faq",
            "redirect_document_id": true
        },
        {
            "source_path": "powerbi-docs/service-admin-forgot-your-password.md",
            "redirect_url": "/power-bi/admin/service-admin-forgot-your-password",
            "redirect_document_id": true
        },
        {
            "source_path": "powerbi-docs/service-admin-governance.md",
            "redirect_url": "/power-bi/admin/service-admin-governance",
            "redirect_document_id": true
        },
        {
            "source_path": "powerbi-docs/service-admin-health.md",
            "redirect_url": "/power-bi/admin/service-admin-health",
            "redirect_document_id": true
        },
        {
            "source_path": "powerbi-docs/service-admin-how-to-use-the-same-account-as-azure.md",
            "redirect_url": "/power-bi/admin/service-admin-how-to-use-the-same-account-as-azure",
            "redirect_document_id": true
        },
        {
            "source_path": "powerbi-docs/service-admin-licensing-organization.md",
            "redirect_url": "/power-bi/admin/service-admin-licensing-organization",
            "redirect_document_id": true
        },
        {
            "source_path": "powerbi-docs/service-admin-manage-your-data-storage-in-power-bi.md",
            "redirect_url": "/power-bi/admin/service-admin-manage-your-data-storage-in-power-bi",
            "redirect_document_id": true
        },
        {
            "source_path": "powerbi-docs/service-admin-mobile-intune.md",
            "redirect_url": "/power-bi/admin/service-admin-mobile-intune",
            "redirect_document_id": true
        },
        {
            "source_path": "powerbi-docs/service-admin-office-365-dedicated-known-issues.md",
            "redirect_url": "/power-bi/admin/service-support-options",
            "redirect_document_id": false
        },
        {
            "source_path": "powerbi-docs/service-admin-portal.md",
            "redirect_url": "/power-bi/admin/service-admin-portal",
            "redirect_document_id": true
        },
        {
            "source_path": "powerbi-docs/service-admin-power-bi-security.md",
            "redirect_url": "/power-bi/admin/service-admin-power-bi-security",
            "redirect_document_id": true
        },
        {
            "source_path": "powerbi-docs/service-admin-premium-manage.md",
            "redirect_url": "/power-bi/admin/service-admin-premium-manage",
            "redirect_document_id": true
        },
        {
            "source_path": "powerbi-docs/service-admin-premium-monitor-capacity.md",
            "redirect_url": "/power-bi/admin/service-admin-premium-monitor-capacity",
            "redirect_document_id": true
        },
        {
            "source_path": "powerbi-docs/service-admin-premium-monitor-portal.md",
            "redirect_url": "/power-bi/admin/service-admin-premium-monitor-portal",
            "redirect_document_id": true
        },
        {
            "source_path": "powerbi-docs/service-admin-premium-multi-geo.md",
            "redirect_url": "/power-bi/admin/service-admin-premium-multi-geo",
            "redirect_document_id": true
        },
        {
            "source_path": "powerbi-docs/service-admin-premium-purchase.md",
            "redirect_url": "/power-bi/admin/service-admin-premium-purchase",
            "redirect_document_id": true
        },
        {
            "source_path": "powerbi-docs/service-admin-premium-restart.md",
            "redirect_url": "/power-bi/admin/service-admin-premium-restart",
            "redirect_document_id": true
        },
        {
            "source_path": "powerbi-docs/service-admin-premium-workloads.md",
            "redirect_url": "/power-bi/admin/service-admin-premium-workloads",
            "redirect_document_id": true
        },
        {
            "source_path": "powerbi-docs/service-admin-purchasing-power-bi-pro.md",
            "redirect_url": "/power-bi/admin/service-admin-purchasing-power-bi-pro",
            "redirect_document_id": true
        },
        {
            "source_path": "powerbi-docs/service-admin-reference.md",
            "redirect_url": "/power-bi/admin/service-admin-reference",
            "redirect_document_id": true
        },
        {
            "source_path": "powerbi-docs/service-admin-rls.md",
            "redirect_url": "/power-bi/admin/service-admin-rls",
            "redirect_document_id": true
        },
        {
            "source_path": "powerbi-docs/service-admin-role.md",
            "redirect_url": "/power-bi/admin/service-admin-role",
            "redirect_document_id": true
        },
        {
            "source_path": "powerbi-docs/service-admin-signing-up-for-power-bi-with-a-new-office-365-trial.md",
            "redirect_url": "/power-bi/admin/service-admin-signing-up-for-power-bi-with-a-new-office-365-trial",
            "redirect_document_id": true
        },
        {
            "source_path": "powerbi-docs/service-admin-syndication-partner.md",
            "redirect_url": "/power-bi/admin/service-admin-syndication-partner",
            "redirect_document_id": true
        },
        {
            "source_path": "powerbi-docs/service-admin-where-is-my-tenant-located.md",
            "redirect_url": "/power-bi/admin/service-admin-where-is-my-tenant-located",
            "redirect_document_id": true
        },
        {
            "source_path": "powerbi-docs/service-analyze-in-excel.md",
            "redirect_url": "/power-bi/collaborate-share/service-analyze-in-excel",
            "redirect_document_id": true
        },
        {
            "source_path": "powerbi-docs/collaborate-share/service-tutorial-analyze-in-excel.md",
            "redirect_url": "/power-bi/collaborate-share/service-analyze-in-excel",
            "redirect_document_id": false
        },
        {
            "source_path": "powerbi-docs/service-collaborate-power-bi-workspace.md",
            "redirect_url": "/power-bi/collaborate-share/service-collaborate-power-bi-workspace",
            "redirect_document_id": true
        },
        {
            "source_path": "powerbi-docs/service-create-distribute-apps.md",
            "redirect_url": "/power-bi/collaborate-share/service-create-distribute-apps",
            "redirect_document_id": true
        },
        {
            "source_path": "powerbi-docs/service-create-the-new-workspaces.md",
            "redirect_url": "/power-bi/collaborate-share/service-create-the-new-workspaces",
            "redirect_document_id": true
        },
        {
            "source_path": "powerbi-docs/collaborate-share/service-workspaces-new-look.md",
            "redirect_url": "/power-bi/collaborate-share/service-create-workspaces",
            "redirect_document_id": false
        },
        {
            "source_path": "powerbi-docs/service-embed-report-microsoft-teams.md",
            "redirect_url": "/power-bi/collaborate-share/service-collaborate-microsoft-teams",
            "redirect_document_id": true
        },
        {
            "source_path": "powerbi-docs/service-embed-report-spo.md",
            "redirect_url": "/power-bi/collaborate-share/service-embed-report-spo",
            "redirect_document_id": true
        },
        {
            "source_path": "powerbi-docs/service-embed-secure.md",
            "redirect_url": "/power-bi/collaborate-share/service-embed-secure",
            "redirect_document_id": true
        },
        {
            "source_path": "powerbi-docs/service-encryption-byok.md",
            "redirect_url": "/power-bi/admin/service-encryption-byok",
            "redirect_document_id": true
        },
        {
            "source_path": "powerbi-docs/service-flow-integration.md",
            "redirect_url": "/power-bi/collaborate-share/service-flow-integration",
            "redirect_document_id": true
        },
        {
            "source_path": "powerbi-docs/service-govde-faq.md",
            "redirect_url": "https://www.microsoft.com/cloud-platform/germany-cloud-regions",
            "redirect_document_id": false
        },
        {
            "source_path": "powerbi-docs/service-govus-overview.md",
            "redirect_url": "/power-bi/admin/service-govus-overview",
            "redirect_document_id": true
        },
        {
            "source_path": "powerbi-docs/service-govus-signup.md",
            "redirect_url": "/power-bi/admin/service-govus-signup",
            "redirect_document_id": true
        },
        {
            "source_path": "powerbi-docs/service-how-to-collaborate-distribute-dashboards-reports.md",
            "redirect_url": "/power-bi/collaborate-share/service-how-to-collaborate-distribute-dashboards-reports",
            "redirect_document_id": true
        },
        {
            "source_path": "powerbi-docs/service-interruption-notifications.md",
            "redirect_url": "/power-bi/admin/service-interruption-notifications",
            "redirect_document_id": true
        },
        {
            "source_path": "powerbi-docs/service-manage-app-workspace-in-power-bi-and-office-365.md",
            "redirect_url": "/power-bi/collaborate-share/service-manage-app-workspace-in-power-bi-and-office-365",
            "redirect_document_id": true
        },
        {
            "source_path": "powerbi-docs/service-modern-usage-metrics.md",
            "redirect_url": "/power-bi/collaborate-share/service-modern-usage-metrics",
            "redirect_document_id": true
        },
        {
            "source_path": "powerbi-docs/service-new-workspaces.md",
            "redirect_url": "/power-bi/collaborate-share/service-new-workspaces",
            "redirect_document_id": true
        },
        {
            "source_path": "powerbi-docs/service-organizational-content-pack-copy-refresh-access.md",
            "redirect_url": "/power-bi/collaborate-share/service-how-to-collaborate-distribute-dashboards-reports",
            "redirect_document_id": false
        },
        {
            "source_path": "powerbi-docs/collaborate-share/service-organizational-content-pack-copy-refresh-access.md",
            "redirect_url": "/power-bi/collaborate-share/service-how-to-collaborate-distribute-dashboards-reports",
            "redirect_document_id": false
        },
        {
            "source_path": "powerbi-docs/service-organizational-content-pack-create-and-publish.md",
            "redirect_url": "/power-bi/collaborate-share/service-organizational-content-pack-create-and-publish",
            "redirect_document_id": false
        },
        {
            "source_path": "powerbi-docs/collaborate-share/service-organizational-content-pack-create-and-publish.md",
            "redirect_url": "/power-bi/collaborate-share/service-how-to-collaborate-distribute-dashboards-reports",
            "redirect_document_id": false
        },
        {
            "source_path": "powerbi-docs/service-organizational-content-pack-disconnect.md",
            "redirect_url": "/power-bi/collaborate-share/service-organizational-content-pack-disconnect",
            "redirect_document_id": true
        },
        {
            "source_path": "powerbi-docs/service-organizational-content-pack-introduction.md",
            "redirect_url": "/power-bi/collaborate-share/service-how-to-collaborate-distribute-dashboards-reports",
            "redirect_document_id": false
        },
        {
            "source_path": "powerbi-docs/collaborate-share/service-organizational-content-pack-introduction.md",
            "redirect_url": "/power-bi/collaborate-share/service-how-to-collaborate-distribute-dashboards-reports",
            "redirect_document_id": false
        },
        {
            "source_path": "powerbi-docs/service-organizational-content-pack-manage-update-delete.md",
            "redirect_url": "/power-bi/collaborate-share/service-organizational-content-pack-manage-update-delete",
            "redirect_document_id": true
        },
        {
            "source_path": "powerbi-docs/service-power-bi-get-started-third-party-apps.md",
            "redirect_url": "/power-bi/collaborate-share/service-power-bi-get-started-third-party-apps",
            "redirect_document_id": true
        },
        {
            "source_path": "powerbi-docs/service-premium-capacity-manage.md",
            "redirect_url": "/power-bi/admin/service-premium-capacity-manage",
            "redirect_document_id": true
        },
        {
            "source_path": "powerbi-docs/service-premium-capacity-optimize.md",
            "redirect_url": "/power-bi/admin/service-premium-capacity-optimize",
            "redirect_document_id": true
        },
        {
            "source_path": "powerbi-docs/service-premium-capacity-scenarios.md",
            "redirect_url": "/power-bi/admin/service-premium-capacity-scenarios",
            "redirect_document_id": true
        },
        {
            "source_path": "powerbi-docs/service-premium-connect-tools.md",
            "redirect_url": "/power-bi/admin/service-premium-connect-tools",
            "redirect_document_id": true
        },
        {
            "source_path": "powerbi-docs/service-premium-faq.md",
            "redirect_url": "/power-bi/admin/service-premium-faq",
            "redirect_document_id": true
        },
        {
            "source_path": "powerbi-docs/service-premium-large-models.md",
            "redirect_url": "/power-bi/admin/service-premium-large-models",
            "redirect_document_id": true
        },
        {
            "source_path": "powerbi-docs/service-premium-metrics-app.md",
            "redirect_url": "/power-bi/admin/service-premium-metrics-app",
            "redirect_document_id": true
        },
        {
            "source_path": "powerbi-docs/service-premium-what-is.md",
            "redirect_url": "/power-bi/admin/service-premium-what-is",
            "redirect_document_id": true
        },
        {
            "source_path": "powerbi-docs/service-publish-to-web.md",
            "redirect_url": "/power-bi/collaborate-share/service-publish-to-web",
            "redirect_document_id": true
        },
        {
            "source_path": "powerbi-docs/service-report-subscribe.md",
            "redirect_url": "/power-bi/collaborate-share/service-report-subscribe",
            "redirect_document_id": true
        },
        {
            "source_path": "powerbi-docs/designer/service-security-apply-data-sensitivity-labels.md",
            "redirect_url": "/power-bi/collaborate-share/service-security-apply-data-sensitivity-labels",
            "redirect_document_id": true
        },
        {
            "source_path": "powerbi-docs/service-share-dashboards.md",
            "redirect_url": "/power-bi/collaborate-share/service-share-dashboards",
            "redirect_document_id": true
        },
        {
            "source_path": "powerbi-docs/service-share-dashboard-that-links-to-excel-onedrive.md",
            "redirect_url": "/power-bi/collaborate-share/service-share-dashboard-that-links-to-excel-onedrive",
            "redirect_document_id": true
        },
        {
            "source_path": "powerbi-docs/service-share-reports.md",
            "redirect_url": "/power-bi/collaborate-share/service-share-reports",
            "redirect_document_id": true
        },
        {
            "source_path": "powerbi-docs/service-support-options.md",
            "redirect_url": "/power-bi/admin/service-support-options",
            "redirect_document_id": true
        },
        {
            "source_path": "powerbi-docs/service-tutorial-analyze-in-excel.md",
            "redirect_url": "/power-bi/collaborate-share/service-analyze-in-excel",
            "redirect_document_id": false
        },
        {
            "source_path": "powerbi-docs/designer/service-upgrade-workspaces.md",
            "redirect_url": "/power-bi/collaborate-share/service-upgrade-workspaces",
            "redirect_document_id": true
        },
        {
            "source_path": "powerbi-docs/service-url-filters.md",
            "redirect_url": "/power-bi/collaborate-share/service-url-filters",
            "redirect_document_id": true
        },
        {
            "source_path": "powerbi-docs/service-usage-metrics.md",
            "redirect_url": "/power-bi/collaborate-share/service-usage-metrics",
            "redirect_document_id": true
        },
        {
            "source_path": "powerbi-docs/desktop-access-database-errors.md",
            "redirect_url": "/power-bi/connect-data/desktop-access-database-errors",
            "redirect_document_id": true
        },
        {
            "source_path": "powerbi-docs/desktop-analysis-services-tabular-data.md",
            "redirect_url": "/power-bi/connect-data/desktop-analysis-services-tabular-data",
            "redirect_document_id": true
        },
        {
            "source_path": "powerbi-docs/desktop-assume-referential-integrity.md",
            "redirect_url": "/power-bi/connect-data/desktop-assume-referential-integrity",
            "redirect_document_id": true
        },
        {
            "source_path": "powerbi-docs/desktop-connect-adobe-analytics.md",
            "redirect_url": "/power-bi/connect-data/desktop-connect-adobe-analytics",
            "redirect_document_id": true
        },
        {
            "source_path": "powerbi-docs/desktop-connect-azure-consumption-insights.md",
            "redirect_url": "/power-bi/connect-data/desktop-connect-azure-consumption-insights",
            "redirect_document_id": true
        },
        {
            "source_path": "powerbi-docs/desktop-connect-azure-cost-management.md",
            "redirect_url": "/power-bi/connect-data/desktop-connect-azure-cost-management",
            "redirect_document_id": true
        },
        {
            "source_path": "powerbi-docs/desktop-connect-bigquery.md",
            "redirect_url": "/power-bi/connect-data/desktop-connect-bigquery",
            "redirect_document_id": true
        },
        {
            "source_path": "powerbi-docs/desktop-connect-csv.md",
            "redirect_url": "/power-bi/connect-data/desktop-connect-csv",
            "redirect_document_id": true
        },
        {
            "source_path": "powerbi-docs/desktop-connect-excel.md",
            "redirect_url": "/power-bi/connect-data/desktop-connect-excel",
            "redirect_document_id": true
        },
        {
            "source_path": "powerbi-docs/desktop-connect-graph-security.md",
            "redirect_url": "/power-bi/connect-data/desktop-connect-graph-security",
            "redirect_document_id": true
        },
        {
            "source_path": "powerbi-docs/desktop-connect-impala.md",
            "redirect_url": "/power-bi/connect-data/desktop-connect-impala",
            "redirect_document_id": true
        },
        {
            "source_path": "powerbi-docs/desktop-connect-linkedin-sales-navigator.md",
            "redirect_url": "/power-bi/connect-data/desktop-connect-linkedin-sales-navigator",
            "redirect_document_id": true
        },
        {
            "source_path": "powerbi-docs/desktop-connect-odata.md",
            "redirect_url": "/power-bi/connect-data/desktop-connect-odata",
            "redirect_document_id": true
        },
        {
            "source_path": "powerbi-docs/desktop-connect-oracle-database.md",
            "redirect_url": "/power-bi/connect-data/desktop-connect-oracle-database",
            "redirect_document_id": true
        },
        {
            "source_path": "powerbi-docs/desktop-connector-extensibility.md",
            "redirect_url": "/power-bi/connect-data/desktop-connector-extensibility",
            "redirect_document_id": true
        },
        {
            "source_path": "powerbi-docs/desktop-connect-pdf.md",
            "redirect_url": "/power-bi/connect-data/desktop-connect-pdf",
            "redirect_document_id": true
        },
        {
            "source_path": "powerbi-docs/desktop-connect-redshift.md",
            "redirect_url": "/power-bi/connect-data/desktop-connect-redshift",
            "redirect_document_id": true
        },
        {
            "source_path": "powerbi-docs/desktop-connect-snowflake.md",
            "redirect_url": "/power-bi/connect-data/desktop-connect-snowflake",
            "redirect_document_id": true
        },
        {
            "source_path": "powerbi-docs/desktop-connect-to-data.md",
            "redirect_url": "/power-bi/connect-data/desktop-connect-to-data",
            "redirect_document_id": true
        },
        {
            "source_path": "powerbi-docs/desktop-connect-to-web.md",
            "redirect_url": "/power-bi/connect-data/desktop-connect-to-web",
            "redirect_document_id": true
        },
        {
            "source_path": "powerbi-docs/desktop-connect-to-web-by-example.md",
            "redirect_url": "/power-bi/connect-data/desktop-connect-to-web-by-example",
            "redirect_document_id": true
        },
        {
            "source_path": "powerbi-docs/desktop-connect-using-generic-interfaces.md",
            "redirect_url": "/power-bi/connect-data/desktop-connect-using-generic-interfaces",
            "redirect_document_id": true
        },
        {
            "source_path": "powerbi-docs/desktop-data-source-prerequisites.md",
            "redirect_url": "/power-bi/connect-data/desktop-data-source-prerequisites",
            "redirect_document_id": true
        },
        {
            "source_path": "powerbi-docs/desktop-data-sources.md",
            "redirect_url": "/power-bi/connect-data/desktop-data-sources",
            "redirect_document_id": true
        },
        {
            "source_path": "powerbi-docs/desktop-data-types.md",
            "redirect_url": "/power-bi/connect-data/desktop-data-types",
            "redirect_document_id": true
        },
        {
            "source_path": "powerbi-docs/desktop-data-view.md",
            "redirect_url": "/power-bi/connect-data/desktop-data-view",
            "redirect_document_id": true
        },
        {
            "source_path": "powerbi-docs/desktop-default-member-multidimensional-models.md",
            "redirect_url": "/power-bi/connect-data/desktop-default-member-multidimensional-models",
            "redirect_document_id": true
        },
        {
            "source_path": "powerbi-docs/desktop-directquery-about.md",
            "redirect_url": "/power-bi/connect-data/desktop-directquery-about",
            "redirect_document_id": true
        },
        {
            "source_path": "powerbi-docs/desktop-directquery-sap-bw.md",
            "redirect_url": "/power-bi/connect-data/desktop-directquery-sap-bw",
            "redirect_document_id": true
        },
        {
            "source_path": "powerbi-docs/desktop-directquery-sap-hana.md",
            "redirect_url": "/power-bi/connect-data/desktop-directquery-sap-hana",
            "redirect_document_id": true
        },
        {
            "source_path": "powerbi-docs/desktop-directquery-troubleshoot.md",
            "redirect_url": "/power-bi/connect-data/desktop-directquery-troubleshoot",
            "redirect_document_id": true
        },
        {
            "source_path": "powerbi-docs/desktop-enhanced-dataset-metadata.md",
            "redirect_url": "/power-bi/connect-data/desktop-enhanced-dataset-metadata",
            "redirect_document_id": true
        },
        {
            "source_path": "powerbi-docs/desktop-enter-data-directly-into-desktop.md",
            "redirect_url": "/power-bi/connect-data/desktop-enter-data-directly-into-desktop",
            "redirect_document_id": true
        },
        {
            "source_path": "powerbi-docs/desktop-error-launching-desktop.md",
            "redirect_url": "/power-bi/connect-data/desktop-error-launching-desktop",
            "redirect_document_id": true
        },
        {
            "source_path": "powerbi-docs/desktop-import-excel-workbooks.md",
            "redirect_url": "/power-bi/connect-data/desktop-import-excel-workbooks",
            "redirect_document_id": true
        },
        {
            "source_path": "powerbi-docs/desktop-project-online-connect-to-data.md",
            "redirect_url": "/power-bi/connect-data/desktop-project-online-connect-to-data",
            "redirect_document_id": true
        },
        {
            "source_path": "powerbi-docs/desktop-python-ide.md",
            "redirect_url": "/power-bi/connect-data/desktop-python-ide",
            "redirect_document_id": true
        },
        {
            "source_path": "powerbi-docs/desktop-python-in-query-editor.md",
            "redirect_url": "/power-bi/connect-data/desktop-python-in-query-editor",
            "redirect_document_id": true
        },
        {
            "source_path": "powerbi-docs/desktop-python-scripts.md",
            "redirect_url": "/power-bi/connect-data/desktop-python-scripts",
            "redirect_document_id": true
        },
        {
            "source_path": "powerbi-docs/desktop-python-visuals.md",
            "redirect_url": "/power-bi/connect-data/desktop-python-visuals",
            "redirect_document_id": true
        },
        {
            "source_path": "powerbi-docs/desktop-quickstart-connect-to-data.md",
            "redirect_url": "/power-bi/connect-data/desktop-quickstart-connect-to-data",
            "redirect_document_id": true
        },
        {
            "source_path": "powerbi-docs/desktop-report-lifecycle-datasets.md",
            "redirect_url": "/power-bi/connect-data/desktop-report-lifecycle-datasets",
            "redirect_document_id": true
        },
        {
            "source_path": "powerbi-docs/desktop-r-ide.md",
            "redirect_url": "/power-bi/connect-data/desktop-r-ide",
            "redirect_document_id": true
        },
        {
            "source_path": "powerbi-docs/desktop-r-in-query-editor.md",
            "redirect_url": "/power-bi/connect-data/desktop-r-in-query-editor",
            "redirect_document_id": true
        },
        {
            "source_path": "powerbi-docs/desktop-r-scripts.md",
            "redirect_url": "/power-bi/connect-data/desktop-r-scripts",
            "redirect_document_id": true
        },
        {
            "source_path": "powerbi-docs/desktop-sap-bw-connector.md",
            "redirect_url": "/power-bi/connect-data/desktop-sap-bw-connector",
            "redirect_document_id": true
        },
        {
            "source_path": "powerbi-docs/desktop-sap-hana.md",
            "redirect_url": "/power-bi/connect-data/desktop-sap-hana",
            "redirect_document_id": true
        },
        {
            "source_path": "powerbi-docs/desktop-sap-hana-encryption.md",
            "redirect_url": "/power-bi/connect-data/desktop-sap-hana-encryption",
            "redirect_document_id": true
        },
        {
            "source_path": "powerbi-docs/desktop-shape-and-combine-data.md",
            "redirect_url": "/power-bi/connect-data/desktop-shape-and-combine-data",
            "redirect_document_id": true
        },
        {
            "source_path": "powerbi-docs/desktop-sharepoint-online-list.md",
            "redirect_url": "/power-bi/connect-data/desktop-sharepoint-online-list",
            "redirect_document_id": true
        },
        {
            "source_path": "powerbi-docs/desktop-ssas-multidimensional.md",
            "redirect_url": "/power-bi/connect-data/desktop-ssas-multidimensional",
            "redirect_document_id": true
        },
        {
            "source_path": "powerbi-docs/desktop-troubleshooting-sign-in.md",
            "redirect_url": "/power-bi/connect-data/desktop-troubleshooting-sign-in",
            "redirect_document_id": true
        },
        {
            "source_path": "powerbi-docs/desktop-trusted-third-party-connectors.md",
            "redirect_url": "/power-bi/connect-data/desktop-trusted-third-party-connectors",
            "redirect_document_id": true
        },
        {
            "source_path": "powerbi-docs/desktop-tutorial-analyzing-sales-data-from-excel-and-an-odata-feed.md",
            "redirect_url": "/power-bi/connect-data/desktop-tutorial-analyzing-sales-data-from-excel-and-an-odata-feed",
            "redirect_document_id": true
        },
        {
            "source_path": "powerbi-docs/desktop-tutorial-facebook-analytics.md",
            "redirect_url": "/power-bi/connect-data/desktop-tutorial-facebook-analytics",
            "redirect_document_id": true
        },
        {
            "source_path": "powerbi-docs/desktop-tutorial-importing-and-analyzing-data-from-a-web-page.md",
            "redirect_url": "/power-bi/connect-data/desktop-tutorial-importing-and-analyzing-data-from-a-web-page",
            "redirect_document_id": true
        },
        {
            "source_path": "powerbi-docs/desktop-tutorial-row-level-security-onprem-ssas-tabular.md",
            "redirect_url": "/power-bi/connect-data/desktop-tutorial-row-level-security-onprem-ssas-tabular",
            "redirect_document_id": true
        },
        {
            "source_path": "powerbi-docs/desktop-use-directquery.md",
            "redirect_url": "/power-bi/connect-data/desktop-use-directquery",
            "redirect_document_id": true
        },
        {
            "source_path": "powerbi-docs/desktop-use-onedrive-business-links.md",
            "redirect_url": "/power-bi/connect-data/desktop-use-onedrive-business-links",
            "redirect_document_id": true
        },
        {
            "source_path": "powerbi-docs/powerbi-azure-landing.md",
            "redirect_url": "/power-bi/connect-data/powerbi-azure-landing",
            "redirect_document_id": true
        },
        {
            "source_path": "powerbi-docs/power-bi-data-sources.md",
            "redirect_url": "/power-bi/connect-data/power-bi-data-sources",
            "redirect_document_id": true
        },
        {
            "source_path": "powerbi-docs/power-bi-query-caching.md",
            "redirect_url": "/power-bi/connect-data/power-bi-query-caching",
            "redirect_document_id": true
        },
        {
            "source_path": "powerbi-docs/reduce-the-size-of-an-excel-workbook.md",
            "redirect_url": "/power-bi/connect-data/reduce-the-size-of-an-excel-workbook",
            "redirect_document_id": true
        },
        {
            "source_path": "powerbi-docs/refresh-csv-file-onedrive.md",
            "redirect_url": "/power-bi/connect-data/refresh-csv-file-onedrive",
            "redirect_document_id": true
        },
        {
            "source_path": "powerbi-docs/refresh-data.md",
            "redirect_url": "/power-bi/connect-data/refresh-data",
            "redirect_document_id": true
        },
        {
            "source_path": "powerbi-docs/refresh-desktop-file-local-drive.md",
            "redirect_url": "/power-bi/connect-data/refresh-desktop-file-local-drive",
            "redirect_document_id": true
        },
        {
            "source_path": "powerbi-docs/refresh-desktop-file-onedrive.md",
            "redirect_url": "/power-bi/connect-data/refresh-desktop-file-onedrive",
            "redirect_document_id": true
        },
        {
            "source_path": "powerbi-docs/refresh-excel-file-local-drive.md",
            "redirect_url": "/power-bi/connect-data/refresh-excel-file-local-drive",
            "redirect_document_id": true
        },
        {
            "source_path": "powerbi-docs/refresh-excel-file-onedrive.md",
            "redirect_url": "/power-bi/connect-data/refresh-excel-file-onedrive",
            "redirect_document_id": true
        },
        {
            "source_path": "powerbi-docs/refresh-scheduled-refresh.md",
            "redirect_url": "/power-bi/connect-data/refresh-scheduled-refresh",
            "redirect_document_id": true
        },
        {
            "source_path": "powerbi-docs/refresh-troubleshooting-refresh-scenarios.md",
            "redirect_url": "/power-bi/connect-data/refresh-troubleshooting-refresh-scenarios",
            "redirect_document_id": true
        },
        {
            "source_path": "powerbi-docs/refresh-troubleshooting-tile-errors.md",
            "redirect_url": "/power-bi/connect-data/refresh-troubleshooting-tile-errors",
            "redirect_document_id": true
        },
        {
            "source_path": "powerbi-docs/service-admin-troubleshoot-excel-workbook-data.md",
            "redirect_url": "/power-bi/connect-data/service-admin-troubleshoot-excel-workbook-data",
            "redirect_document_id": true
        },
        {
            "source_path": "powerbi-docs/service-admin-troubleshooting-power-bi-personal-gateway.md",
            "redirect_url": "/power-bi/connect-data/service-admin-troubleshooting-power-bi-personal-gateway",
            "redirect_document_id": true
        },
        {
            "source_path": "powerbi-docs/service-admin-troubleshooting-scheduled-refresh-azure-sql-databases.md",
            "redirect_url": "/power-bi/connect-data/service-admin-troubleshooting-scheduled-refresh-azure-sql-databases",
            "redirect_document_id": true
        },
        {
            "source_path": "powerbi-docs/service-admin-troubleshoot-unsupported-data-source-for-refresh.md",
            "redirect_url": "/power-bi/connect-data/service-admin-troubleshoot-unsupported-data-source-for-refresh",
            "redirect_document_id": true
        },
        {
            "source_path": "powerbi-docs/service-azure-and-power-bi.md",
            "redirect_url": "/power-bi/connect-data/service-azure-and-power-bi",
            "redirect_document_id": true
        },
        {
            "source_path": "powerbi-docs/service-azure-egress-power-bi.md",
            "redirect_url": "/power-bi/connect-data/service-azure-egress-power-bi",
            "redirect_document_id": true
        },
        {
            "source_path": "powerbi-docs/service-azure-sql-database-with-direct-connect.md",
            "redirect_url": "/power-bi/connect-data/service-azure-sql-database-with-direct-connect",
            "redirect_document_id": true
        },
        {
            "source_path": "powerbi-docs/service-azure-sql-data-warehouse-with-direct-connect.md",
            "redirect_url": "/power-bi/connect-data/service-azure-sql-data-warehouse-with-direct-connect",
            "redirect_document_id": true
        },
        {
            "source_path": "powerbi-docs/service-comma-separated-value-files.md",
            "redirect_url": "/power-bi/connect-data/service-comma-separated-value-files",
            "redirect_document_id": true
        },
        {
            "source_path": "powerbi-docs/service-connect-snowflake.md",
            "redirect_url": "/power-bi/connect-data/service-connect-snowflake",
            "redirect_document_id": true
        },
        {
            "source_path": "powerbi-docs/service-connect-to-azure-search.md",
            "redirect_url": "/power-bi/connect-data/service-connect-to-azure-search",
            "redirect_document_id": true
        },
        {
            "source_path": "powerbi-docs/connect-data/service-connect-to-files-in-app-workspace-onedrive-for-business.md",
            "redirect_url": "/power-bi/collaborate-share/service-connect-to-files-in-app-workspace-onedrive-for-business",
            "redirect_document_id": true
        },
        {
            "source_path": "powerbi-docs/service-connect-to-github.md",
            "redirect_url": "/power-bi/connect-data/service-connect-to-github",
            "redirect_document_id": true
        },
        {
            "source_path": "powerbi-docs/service-connect-to-office365mon.md",
            "redirect_url": "/power-bi/connect-data/service-connect-to-office365mon",
            "redirect_document_id": true
        },
        {
            "source_path": "powerbi-docs/service-connect-to-quickbooks-online.md",
            "redirect_url": "/power-bi/connect-data/service-connect-to-services",
            "redirect_document_id": false
        },
        {
            "source_path": "powerbi-docs/connect-data/service-connect-to-quickbooks-online.md",
            "redirect_url": "/power-bi/connect-data/service-connect-to-services",
            "redirect_document_id": false
        },
        {
            "source_path": "powerbi-docs/service-connect-to-salesforce.md",
            "redirect_url": "/power-bi/connect-data/service-connect-to-salesforce",
            "redirect_document_id": true
        },
        {
            "source_path": "powerbi-docs/service-connect-to-services.md",
            "redirect_url": "/power-bi/connect-data/service-connect-to-services",
            "redirect_document_id": false
        },
        {
            "source_path": "powerbi-docs/service-connect-to-smartsheet.md",
            "redirect_url": "/power-bi/connect-data/service-connect-to-smartsheet",
            "redirect_document_id": true
        },
        {
            "source_path": "powerbi-docs/service-connect-to-xero.md",
            "redirect_url": "/power-bi/connect-data/service-connect-to-xero",
            "redirect_document_id": true
        },
        {
            "source_path": "powerbi-docs/service-connect-to-zendesk.md",
            "redirect_url": "/power-bi/connect-data/service-connect-to-zendesk",
            "redirect_document_id": true
        },
        {
            "source_path": "powerbi-docs/service-dataset-modes-understand.md",
            "redirect_url": "/power-bi/connect-data/service-dataset-modes-understand",
            "redirect_document_id": true
        },
        {
            "source_path": "powerbi-docs/service-datasets-across-workspaces.md",
            "redirect_url": "/power-bi/connect-data/service-datasets-across-workspaces",
            "redirect_document_id": true
        },
        {
            "source_path": "powerbi-docs/service-datasets-admin-across-workspaces.md",
            "redirect_url": "/power-bi/connect-data/service-datasets-admin-across-workspaces",
            "redirect_document_id": true
        },
        {
            "source_path": "powerbi-docs/service-datasets-build-permissions.md",
            "redirect_url": "/power-bi/connect-data/service-datasets-build-permissions",
            "redirect_document_id": true
        },
        {
            "source_path": "powerbi-docs/service-datasets-certify.md",
            "redirect_url": "/power-bi/collaborate-share/service-endorse-content",
            "redirect_document_id": false
        },
        {
            "source_path": "powerbi-docs/service-datasets-copy-reports.md",
            "redirect_url": "/power-bi/connect-data/service-datasets-copy-reports",
            "redirect_document_id": true
        },
        {
            "source_path": "powerbi-docs/service-datasets-discover-across-workspaces.md",
            "redirect_url": "/power-bi/connect-data/service-datasets-discover-across-workspaces",
            "redirect_document_id": true
        },
        {
            "source_path": "powerbi-docs/service-datasets-promote.md",
            "redirect_url": "/power-bi/collaborate-share/service-endorse-content",
            "redirect_document_id": false
        },
        {
            "source_path": "powerbi-docs/connect-data/service-datasets-promote.md",
            "redirect_url": "/power-bi/collaborate-share/service-endorse-content",
            "redirect_document_id": false
        },
        {
            "source_path": "powerbi-docs/service-datasets-share.md",
            "redirect_url": "/power-bi/connect-data/service-datasets-share",
            "redirect_document_id": true
        },
        {
            "source_path": "powerbi-docs/service-datasets-understand.md",
            "redirect_url": "/power-bi/connect-data/service-datasets-understand",
            "redirect_document_id": true
        },
        {
            "source_path": "powerbi-docs/service-desktop-files.md",
            "redirect_url": "/power-bi/connect-data/service-desktop-files",
            "redirect_document_id": true
        },
        {
            "source_path": "powerbi-docs/service-edit-sap-variables.md",
            "redirect_url": "/power-bi/connect-data/service-edit-sap-variables",
            "redirect_document_id": true
        },
        {
            "source_path": "powerbi-docs/service-excel-workbook-files.md",
            "redirect_url": "/power-bi/connect-data/service-excel-workbook-files",
            "redirect_document_id": true
        },
        {
            "source_path": "powerbi-docs/service-facebook-connector.md",
            "redirect_url": "/power-bi/connect-data/service-facebook-connector",
            "redirect_document_id": true
        },
        {
            "source_path": "powerbi-docs/service-from-excel-to-stunning-report.md",
            "redirect_url": "/power-bi/create-reports/service-from-excel-to-stunning-report",
            "redirect_document_id": false
        },
        {
            "source_path": "powerbi-docs/connect-data/service-from-excel-to-stunning-report.md",
            "redirect_url": "/power-bi/create-reports/service-from-excel-to-stunning-report",
            "redirect_document_id": true
        },
        {
            "source_path": "powerbi-docs/service-gateway-custom-connectors.md",
            "redirect_url": "/power-bi/connect-data/service-gateway-custom-connectors",
            "redirect_document_id": true
        },
        {
            "source_path": "powerbi-docs/service-gateway-data-sources.md",
            "redirect_url": "/power-bi/connect-data/service-gateway-data-sources",
            "redirect_document_id": true
        },
        {
            "source_path": "powerbi-docs/service-gateway-deployment-guidance.md",
            "redirect_url": "/power-bi/connect-data/service-gateway-deployment-guidance",
            "redirect_document_id": true
        },
        {
            "source_path": "powerbi-docs/service-gateway-enterprise-manage-sap.md",
            "redirect_url": "/power-bi/connect-data/service-gateway-enterprise-manage-sap",
            "redirect_document_id": true
        },
        {
            "source_path": "powerbi-docs/service-gateway-enterprise-manage-scheduled-refresh.md",
            "redirect_url": "/power-bi/connect-data/service-gateway-enterprise-manage-scheduled-refresh",
            "redirect_document_id": true
        },
        {
            "source_path": "powerbi-docs/service-gateway-enterprise-manage-sql.md",
            "redirect_url": "/power-bi/connect-data/service-gateway-enterprise-manage-sql",
            "redirect_document_id": true
        },
        {
            "source_path": "powerbi-docs/service-gateway-enterprise-manage-ssas.md",
            "redirect_url": "/power-bi/connect-data/service-gateway-enterprise-manage-ssas",
            "redirect_document_id": true
        },
        {
            "source_path": "powerbi-docs/service-gateway-mashup-on-premises-cloud.md",
            "redirect_url": "/power-bi/connect-data/service-gateway-mashup-on-premises-cloud",
            "redirect_document_id": true
        },
        {
            "source_path": "powerbi-docs/service-gateway-onprem.md",
            "redirect_url": "/power-bi/connect-data/service-gateway-onprem",
            "redirect_document_id": true
        },
        {
            "source_path": "powerbi-docs/service-gateway-onprem-indepth.md",
            "redirect_url": "/power-bi/connect-data/service-gateway-onprem-indepth",
            "redirect_document_id": true
        },
        {
            "source_path": "powerbi-docs/service-gateway-onprem-manage-oracle.md",
            "redirect_url": "/power-bi/connect-data/service-gateway-onprem-manage-oracle",
            "redirect_document_id": true
        },
        {
            "source_path": "powerbi-docs/service-gateway-onprem-tshoot.md",
            "redirect_url": "/power-bi/connect-data/service-gateway-onprem-tshoot",
            "redirect_document_id": true
        },
        {
            "source_path": "powerbi-docs/service-gateway-personal-mode.md",
            "redirect_url": "/power-bi/connect-data/service-gateway-personal-mode",
            "redirect_document_id": true
        },
        {
            "source_path": "powerbi-docs/service-gateway-power-bi-faq.md",
            "redirect_url": "/power-bi/connect-data/service-gateway-power-bi-faq",
            "redirect_document_id": true
        },
        {
            "source_path": "powerbi-docs/service-gateway-sql-tutorial.md",
            "redirect_url": "/power-bi/connect-data/service-gateway-sql-tutorial",
            "redirect_document_id": true
        },
        {
            "source_path": "powerbi-docs/service-gateway-sso-kerberos.md",
            "redirect_url": "/power-bi/connect-data/service-gateway-sso-kerberos",
            "redirect_document_id": true
        },
        {
            "source_path": "powerbi-docs/service-gateway-sso-kerberos-sap-bw-commoncryptolib.md",
            "redirect_url": "/power-bi/connect-data/service-gateway-sso-kerberos-sap-bw-commoncryptolib",
            "redirect_document_id": true
        },
        {
            "source_path": "powerbi-docs/service-gateway-sso-kerberos-sap-bw-gx64krb.md",
            "redirect_url": "/power-bi/connect-data/service-gateway-sso-kerberos-sap-bw-gx64krb",
            "redirect_document_id": true
        },
        {
            "source_path": "powerbi-docs/service-gateway-sso-kerberos-sap-hana.md",
            "redirect_url": "/power-bi/connect-data/service-gateway-sso-kerberos-sap-hana",
            "redirect_document_id": true
        },
        {
            "source_path": "powerbi-docs/service-gateway-sso-overview.md",
            "redirect_url": "/power-bi/connect-data/service-gateway-sso-overview",
            "redirect_document_id": true
        },
        {
            "source_path": "powerbi-docs/service-gateway-sso-saml.md",
            "redirect_url": "/power-bi/connect-data/service-gateway-sso-saml",
            "redirect_document_id": true
        },
        {
            "source_path": "powerbi-docs/service-get-data.md",
            "redirect_url": "/power-bi/connect-data/service-get-data",
            "redirect_document_id": true
        },
        {
            "source_path": "powerbi-docs/service-get-data-from-files.md",
            "redirect_url": "/power-bi/connect-data/service-get-data-from-files",
            "redirect_document_id": true
        },
        {
            "source_path": "powerbi-docs/service-google-analytics-connector.md",
            "redirect_url": "/power-bi/connect-data/service-google-analytics-connector",
            "redirect_document_id": true
        },
        {
            "source_path": "powerbi-docs/service-parameters.md",
            "redirect_url": "/power-bi/connect-data/service-parameters",
            "redirect_document_id": true
        },
        {
            "source_path": "powerbi-docs/service-publish-from-excel.md",
            "redirect_url": "/power-bi/connect-data/service-publish-from-excel",
            "redirect_document_id": true
        },
        {
            "source_path": "powerbi-docs/service-real-time-streaming.md",
            "redirect_url": "/power-bi/connect-data/service-real-time-streaming",
            "redirect_document_id": true
        },
        {
            "source_path": "powerbi-docs/service-refresh-xero-credentials.md",
            "redirect_url": "/power-bi/connect-data/service-connect-to-xero",
            "redirect_document_id": false
        },
        {
            "source_path": "powerbi-docs/connect-data/service-refresh-xero-credentials.md",
            "redirect_url": "/power-bi/connect-data/service-connect-to-xero",
            "redirect_document_id": false
        },
        {
            "source_path": "powerbi-docs/service-r-packages-support.md",
            "redirect_url": "/power-bi/connect-data/service-r-packages-support",
            "redirect_document_id": true
        },
        {
            "source_path": "powerbi-docs/service-template-apps-create.md",
            "redirect_url": "/power-bi/connect-data/service-template-apps-create",
            "redirect_document_id": true
        },
        {
            "source_path": "powerbi-docs/service-template-apps-install-distribute.md",
            "redirect_url": "/power-bi/connect-data/service-template-apps-install-distribute",
            "redirect_document_id": true
        },
        {
            "source_path": "powerbi-docs/service-template-apps-overview.md",
            "redirect_url": "/power-bi/connect-data/service-template-apps-overview",
            "redirect_document_id": true
        },
        {
            "source_path": "powerbi-docs/service-template-apps-samples.md",
            "redirect_url": "/power-bi/connect-data/service-template-apps-samples",
            "redirect_document_id": true
        },
        {
            "source_path": "powerbi-docs/service-template-apps-tips.md",
            "redirect_url": "/power-bi/connect-data/service-template-apps-tips",
            "redirect_document_id": true
        },
        {
            "source_path": "powerbi-docs/service-template-update-delete-extract.md",
            "redirect_url": "/power-bi/connect-data/service-template-update-delete-extract",
            "redirect_document_id": true
        },
        {
            "source_path": "powerbi-docs/service-troubleshooting-nested-values.md",
            "redirect_url": "/power-bi/connect-data/service-troubleshooting-nested-values",
            "redirect_document_id": true
        },
        {
            "source_path": "powerbi-docs/service-tutorial-build-machine-learning-model.md",
            "redirect_url": "/power-bi/connect-data/service-tutorial-build-machine-learning-model",
            "redirect_document_id": true
        },
        {
            "source_path": "powerbi-docs/connect-data/service-tutorial-invoke-machine-learning-model.md",
            "redirect_url": "/power-bi/connect-data/service-aml-integrate",
            "redirect_document_id": true
        },
        {
            "source_path": "powerbi-docs/service-tutorial-connect-to-github.md",
            "redirect_url": "/power-bi/connect-data/service-tutorial-connect-to-github",
            "redirect_document_id": true
        },
        {
            "source_path": "powerbi-docs/service-tutorial-invoke-machine-learning-model.md",
            "redirect_url": "/power-bi/connect-data/service-aml-integrate",
            "redirect_document_id": false
        },
        {
            "source_path": "powerbi-docs/service-tutorial-use-cognitive-services.md",
            "redirect_url": "/power-bi/connect-data/service-tutorial-use-cognitive-services",
            "redirect_document_id": true
        },
        {
            "source_path": "powerbi-docs/sql-server-analysis-services-tabular-data.md",
            "redirect_url": "/power-bi/connect-data/sql-server-analysis-services-tabular-data",
            "redirect_document_id": true
        },
        {
            "source_path": "powerbi-docs/desktop-aggregations.md",
            "redirect_url": "/power-bi/transform-model/aggregations-advanced",
            "redirect_document_id": true
        },
        {
            "source_path": "powerbi-docs/desktop-ai-insights.md",
            "redirect_url": "/power-bi/transform-model/desktop-ai-insights",
            "redirect_document_id": true
        },
        {
            "source_path": "powerbi-docs/desktop-analytics-pane.md",
            "redirect_url": "/power-bi/transform-model/desktop-analytics-pane",
            "redirect_document_id": true
        },
        {
            "source_path": "powerbi-docs/desktop-auto-date-time.md",
            "redirect_url": "/power-bi/transform-model/desktop-auto-date-time",
            "redirect_document_id": true
        },
        {
            "source_path": "powerbi-docs/desktop-bidirectional-filtering.md",
            "redirect_url": "/power-bi/transform-model/desktop-bidirectional-filtering",
            "redirect_document_id": true
        },
        {
            "source_path": "powerbi-docs/desktop-calculated-columns.md",
            "redirect_url": "/power-bi/transform-model/desktop-calculated-columns",
            "redirect_document_id": true
        },
        {
            "source_path": "powerbi-docs/desktop-calculated-tables.md",
            "redirect_url": "/power-bi/transform-model/desktop-calculated-tables",
            "redirect_document_id": true
        },
        {
            "source_path": "powerbi-docs/desktop-combine-binaries.md",
            "redirect_url": "/power-bi/transform-model/desktop-combine-binaries",
            "redirect_document_id": true
        },
        {
            "source_path": "powerbi-docs/desktop-common-query-tasks.md",
            "redirect_url": "/power-bi/transform-model/desktop-common-query-tasks",
            "redirect_document_id": true
        },
        {
            "source_path": "powerbi-docs/desktop-composite-models.md",
            "redirect_url": "/power-bi/transform-model/desktop-composite-models",
            "redirect_document_id": true
        },
        {
            "source_path": "powerbi-docs/desktop-connect-dataflows.md",
            "redirect_url": "/power-bi/transform-model/desktop-connect-dataflows",
            "redirect_document_id": true
        },
        {
            "source_path": "powerbi-docs/desktop-create-and-manage-relationships.md",
            "redirect_url": "/power-bi/transform-model/desktop-create-and-manage-relationships",
            "redirect_document_id": true
        },
        {
            "source_path": "powerbi-docs/desktop-data-categorization.md",
            "redirect_url": "/power-bi/transform-model/desktop-data-categorization",
            "redirect_document_id": true
        },
        {
            "source_path": "powerbi-docs/desktop-date-tables.md",
            "redirect_url": "/power-bi/transform-model/desktop-date-tables",
            "redirect_document_id": true
        },
        {
            "source_path": "powerbi-docs/desktop-formula-editor.md",
            "redirect_url": "/power-bi/transform-model/desktop-formula-editor",
            "redirect_document_id": true
        },
        {
            "source_path": "powerbi-docs/desktop-import-and-display-kpis.md",
            "redirect_url": "/power-bi/transform-model/desktop-import-and-display-kpis",
            "redirect_document_id": true
        },
        {
            "source_path": "powerbi-docs/desktop-many-to-many-relationships.md",
            "redirect_url": "/power-bi/transform-model/desktop-many-to-many-relationships",
            "redirect_document_id": true
        },
        {
            "source_path": "powerbi-docs/desktop-measures.md",
            "redirect_url": "/power-bi/transform-model/desktop-measures",
            "redirect_document_id": true
        },
        {
            "source_path": "powerbi-docs/desktop-mobile-barcodes.md",
            "redirect_url": "/power-bi/transform-model/desktop-mobile-barcodes",
            "redirect_document_id": true
        },
        {
            "source_path": "powerbi-docs/desktop-mobile-geofiltering.md",
            "redirect_url": "/power-bi/transform-model/desktop-mobile-geofiltering",
            "redirect_document_id": true
        },
        {
            "source_path": "powerbi-docs/desktop-modeling-view.md",
            "redirect_url": "/power-bi/transform-model/desktop-modeling-view",
            "redirect_document_id": true
        },
        {
            "source_path": "powerbi-docs/desktop-query-overview.md",
            "redirect_url": "/power-bi/transform-model/desktop-query-overview",
            "redirect_document_id": true
        },
        {
            "source_path": "powerbi-docs/desktop-quick-measures.md",
            "redirect_url": "/power-bi/transform-model/desktop-quick-measures",
            "redirect_document_id": true
        },
        {
            "source_path": "powerbi-docs/desktop-quickstart-learn-dax-basics.md",
            "redirect_url": "/power-bi/transform-model/desktop-quickstart-learn-dax-basics",
            "redirect_document_id": true
        },
        {
            "source_path": "powerbi-docs/desktop-relationships-understand.md",
            "redirect_url": "/power-bi/transform-model/desktop-relationships-understand",
            "redirect_document_id": true
        },
        {
            "source_path": "powerbi-docs/desktop-relationship-view.md",
            "redirect_url": "/power-bi/transform-model/desktop-relationship-view",
            "redirect_document_id": true
        },
        {
            "source_path": "powerbi-docs/desktop-storage-mode.md",
            "redirect_url": "/power-bi/transform-model/desktop-storage-mode",
            "redirect_document_id": true
        },
        {
            "source_path": "powerbi-docs/desktop-tutorial-create-calculated-columns.md",
            "redirect_url": "/power-bi/transform-model/desktop-tutorial-create-calculated-columns",
            "redirect_document_id": true
        },
        {
            "source_path": "powerbi-docs/desktop-tutorial-create-measures.md",
            "redirect_url": "/power-bi/transform-model/desktop-tutorial-create-measures",
            "redirect_document_id": true
        },
        {
            "source_path": "powerbi-docs/desktop-what-if.md",
            "redirect_url": "/power-bi/transform-model/desktop-what-if",
            "redirect_document_id": true
        },
        {
            "source_path": "powerbi-docs/service-cognitive-services.md",
            "redirect_url": "/power-bi/transform-model/service-cognitive-services",
            "redirect_document_id": true
        },
        {
            "source_path": "powerbi-docs/service-dataflows-add-cdm-folder.md",
            "redirect_url": "/power-bi/transform-model/service-dataflows-add-cdm-folder",
            "redirect_document_id": true
        },
        {
            "source_path": "powerbi-docs/service-dataflows-azure-data-lake-integration.md",
            "redirect_url": "/power-bi/transform-model/service-dataflows-azure-data-lake-integration",
            "redirect_document_id": true
        },
        {
            "source_path": "powerbi-docs/service-dataflows-best-practices.md",
            "redirect_url": "/power-bi/transform-model/service-dataflows-best-practices",
            "redirect_document_id": true
        },
        {
            "source_path": "powerbi-docs/service-dataflows-computed-entities-premium.md",
            "redirect_url": "/power-bi/transform-model/service-dataflows-computed-entities-premium",
            "redirect_document_id": true
        },
        {
            "source_path": "powerbi-docs/service-dataflows-configure-workspace-storage-settings.md",
            "redirect_url": "/power-bi/transform-model/service-dataflows-configure-workspace-storage-settings",
            "redirect_document_id": true
        },
        {
            "source_path": "powerbi-docs/service-dataflows-connect-azure-data-lake-storage-gen2.md",
            "redirect_url": "/power-bi/transform-model/service-dataflows-connect-azure-data-lake-storage-gen2",
            "redirect_document_id": true
        },
        {
            "source_path": "powerbi-docs/service-dataflows-create-use.md",
            "redirect_url": "/power-bi/transform-model/service-dataflows-create-use",
            "redirect_document_id": true
        },
        {
            "source_path": "powerbi-docs/service-dataflows-data-sources.md",
            "redirect_url": "/power-bi/transform-model/service-dataflows-data-sources",
            "redirect_document_id": true
        },
        {
            "source_path": "powerbi-docs/service-dataflows-developer-resources.md",
            "redirect_url": "/power-bi/transform-model/service-dataflows-developer-resources",
            "redirect_document_id": true
        },
        {
            "source_path": "powerbi-docs/service-dataflows-enhanced-compute-engine.md",
            "redirect_url": "/power-bi/transform-model/service-dataflows-enhanced-compute-engine",
            "redirect_document_id": true
        },
        {
            "source_path": "powerbi-docs/service-dataflows-incremental-refresh.md",
            "redirect_url": "/power-bi/transform-model/service-dataflows-incremental-refresh",
            "redirect_document_id": true
        },
        {
            "source_path": "powerbi-docs/service-dataflows-linked-entities.md",
            "redirect_url": "/power-bi/transform-model/service-dataflows-linked-entities",
            "redirect_document_id": true
        },
        {
            "source_path": "powerbi-docs/service-dataflows-on-premises-gateways.md",
            "redirect_url": "/power-bi/transform-model/service-dataflows-on-premises-gateways",
            "redirect_document_id": true
        },
        {
            "source_path": "powerbi-docs/service-dataflows-overview.md",
            "redirect_url": "/power-bi/transform-model/service-dataflows-overview",
            "redirect_document_id": true
        },
        {
            "source_path": "powerbi-docs/service-machine-learning-automated.md",
            "redirect_url": "/power-bi/transform-model/service-machine-learning-automated",
            "redirect_document_id": true
        },
        {
            "source_path": "powerbi-docs/service-machine-learning-integration.md",
            "redirect_url": "/power-bi/transform-model/service-machine-learning-integration",
            "redirect_document_id": true
        },
        {
            "source_path": "powerbi-docs/desktop-accessibility-consuming-tools.md",
            "redirect_url": "/power-bi/create-reports/desktop-accessibility-consuming-tools",
            "redirect_document_id": true
        },
        {
            "source_path": "powerbi-docs/desktop-accessibility-creating-reports.md",
            "redirect_url": "/power-bi/create-reports/desktop-accessibility-creating-reports",
            "redirect_document_id": true
        },
        {
            "source_path": "powerbi-docs/desktop-accessibility-creating-tools.md",
            "redirect_url": "/power-bi/create-reports/desktop-accessibility-creating-tools",
            "redirect_document_id": true
        },
        {
            "source_path": "powerbi-docs/desktop-accessibility-keyboard-shortcuts.md",
            "redirect_url": "/power-bi/create-reports/desktop-accessibility-keyboard-shortcuts",
            "redirect_document_id": true
        },
        {
            "source_path": "powerbi-docs/desktop-accessibility-overview.md",
            "redirect_url": "/power-bi/create-reports/desktop-accessibility-overview",
            "redirect_document_id": true
        },
        {
            "source_path": "powerbi-docs/desktop-add-column-from-example.md",
            "redirect_url": "/power-bi/create-reports/desktop-add-column-from-example",
            "redirect_document_id": true
        },
        {
            "source_path": "powerbi-docs/desktop-add-custom-column.md",
            "redirect_url": "/power-bi/create-reports/desktop-add-custom-column",
            "redirect_document_id": true
        },
        {
            "source_path": "powerbi-docs/desktop-automatic-page-refresh.md",
            "redirect_url": "/power-bi/create-reports/desktop-automatic-page-refresh",
            "redirect_document_id": true
        },
        {
            "source_path": "powerbi-docs/desktop-bookmarks.md",
            "redirect_url": "/power-bi/create-reports/desktop-bookmarks",
            "redirect_document_id": true
        },
        {
            "source_path": "powerbi-docs/desktop-buttons.md",
            "redirect_url": "/power-bi/create-reports/desktop-buttons",
            "redirect_document_id": true
        },
        {
            "source_path": "powerbi-docs/desktop-conditional-format-visual-titles.md",
            "redirect_url": "/power-bi/create-reports/desktop-conditional-format-visual-titles",
            "redirect_document_id": true
        },
        {
            "source_path": "powerbi-docs/desktop-conditional-table-formatting.md",
            "redirect_url": "/power-bi/create-reports/desktop-conditional-table-formatting",
            "redirect_document_id": true
        },
        {
            "source_path": "powerbi-docs/desktop-create-phone-report.md",
            "redirect_url": "/power-bi/create-reports/desktop-create-phone-report",
            "redirect_document_id": true
        },
        {
            "source_path": "powerbi-docs/desktop-cross-report-drill-through.md",
            "redirect_url": "/power-bi/create-reports/desktop-cross-report-drill-through",
            "redirect_document_id": true
        },
        {
            "source_path": "powerbi-docs/desktop-custom-format-strings.md",
            "redirect_url": "/power-bi/create-reports/desktop-custom-format-strings",
            "redirect_document_id": true
        },
        {
            "source_path": "powerbi-docs/desktop-custom-tooltips.md",
            "redirect_url": "/power-bi/create-reports/desktop-custom-tooltips",
            "redirect_document_id": true
        },
        {
            "source_path": "powerbi-docs/desktop-drillthrough.md",
            "redirect_url": "/power-bi/create-reports/desktop-drillthrough",
            "redirect_document_id": true
        },
        {
            "source_path": "powerbi-docs/desktop-drill-through-buttons.md",
            "redirect_url": "/power-bi/create-reports/desktop-drill-through-buttons",
            "redirect_document_id": true
        },
        {
            "source_path": "powerbi-docs/desktop-export-to-pdf.md",
            "redirect_url": "/power-bi/create-reports/desktop-export-to-pdf",
            "redirect_document_id": true
        },
        {
            "source_path": "powerbi-docs/desktop-gridlines-snap-to-grid.md",
            "redirect_url": "/power-bi/create-reports/desktop-gridlines-snap-to-grid",
            "redirect_document_id": true
        },
        {
            "source_path": "powerbi-docs/desktop-grouping-and-binning.md",
            "redirect_url": "/power-bi/create-reports/desktop-grouping-and-binning",
            "redirect_document_id": true
        },
        {
            "source_path": "powerbi-docs/desktop-grouping-visuals.md",
            "redirect_url": "/power-bi/create-reports/desktop-grouping-visuals",
            "redirect_document_id": true
        },
        {
            "source_path": "powerbi-docs/desktop-high-density-sampling.md",
            "redirect_url": "/power-bi/create-reports/desktop-high-density-sampling",
            "redirect_document_id": true
        },
        {
            "source_path": "powerbi-docs/desktop-high-density-scatter-charts.md",
            "redirect_url": "/power-bi/create-reports/desktop-high-density-scatter-charts",
            "redirect_document_id": false
        },
        {
            "source_path": "powerbi-docs/visuals/desktop-high-density-scatter-charts.md",
            "redirect_url": "/power-bi/create-reports/desktop-high-density-scatter-charts",
            "redirect_document_id": true
        },
        {
            "source_path": "powerbi-docs/desktop-inline-hierarchy-labels.md",
            "redirect_url": "/power-bi/create-reports/desktop-inline-hierarchy-labels",
            "redirect_document_id": true
        },
        {
            "source_path": "powerbi-docs/desktop-insights.md",
            "redirect_url": "/power-bi/create-reports/desktop-insights",
            "redirect_document_id": true
        },
        {
            "source_path": "powerbi-docs/desktop-insights-find-where-different.md",
            "redirect_url": "/power-bi/create-reports/desktop-insights-find-where-different",
            "redirect_document_id": true
        },
        {
            "source_path": "powerbi-docs/desktop-multi-select.md",
            "redirect_url": "/power-bi/create-reports/desktop-multi-select",
            "redirect_document_id": true
        },
        {
            "source_path": "powerbi-docs/desktop-performance-analyzer.md",
            "redirect_url": "/power-bi/create-reports/desktop-performance-analyzer",
            "redirect_document_id": true
        },
        {
            "source_path": "powerbi-docs/desktop-report-themes.md",
            "redirect_url": "/power-bi/create-reports/desktop-report-themes",
            "redirect_document_id": true
        },
        {
            "source_path": "powerbi-docs/desktop-report-view.md",
            "redirect_url": "/power-bi/create-reports/desktop-report-view",
            "redirect_document_id": true
        },
        {
            "source_path": "powerbi-docs/desktop-ribbon.md",
            "redirect_url": "/power-bi/create-reports/desktop-ribbon",
            "redirect_document_id": true
        },
        {
            "source_path": "powerbi-docs/desktop-rls.md",
            "redirect_url": "/power-bi/create-reports/desktop-rls",
            "redirect_document_id": true
        },
        {
            "source_path": "powerbi-docs/desktop-r-powered-custom-visuals.md",
            "redirect_url": "/power-bi/create-reports/desktop-r-powered-custom-visuals",
            "redirect_document_id": true
        },
        {
            "source_path": "powerbi-docs/desktop-r-visuals.md",
            "redirect_url": "/power-bi/create-reports/desktop-r-visuals",
            "redirect_document_id": true
        },
        {
            "source_path": "powerbi-docs/desktop-see-data-see-records.md",
            "redirect_url": "/power-bi/create-reports/desktop-see-data-see-records",
            "redirect_document_id": true
        },
        {
            "source_path": "powerbi-docs/desktop-show-items-no-data.md",
            "redirect_url": "/power-bi/create-reports/desktop-show-items-no-data",
            "redirect_document_id": true
        },
        {
            "source_path": "powerbi-docs/desktop-slicer-numeric-range.md",
            "redirect_url": "/power-bi/create-reports/desktop-slicer-numeric-range",
            "redirect_document_id": true
        },
        {
            "source_path": "powerbi-docs/desktop-sort-by-column.md",
            "redirect_url": "/power-bi/create-reports/desktop-sort-by-column",
            "redirect_document_id": true
        },
        {
            "source_path": "powerbi-docs/desktop-templates.md",
            "redirect_url": "/power-bi/create-reports/desktop-templates",
            "redirect_document_id": true
        },
        {
            "source_path": "powerbi-docs/desktop-tips-and-tricks-for-creating-reports.md",
            "redirect_url": "/power-bi/create-reports/desktop-tips-and-tricks-for-creating-reports",
            "redirect_document_id": true
        },
        {
            "source_path": "powerbi-docs/desktop-tooltips.md",
            "redirect_url": "/power-bi/create-reports/desktop-tooltips",
            "redirect_document_id": true
        },
        {
            "source_path": "powerbi-docs/desktop-upload-desktop-files.md",
            "redirect_url": "/power-bi/create-reports/desktop-upload-desktop-files",
            "redirect_document_id": true
        },
        {
            "source_path": "powerbi-docs/desktop-visual-elements-for-reports.md",
            "redirect_url": "/power-bi/create-reports/desktop-visual-elements-for-reports",
            "redirect_document_id": true
        },
        {
            "source_path": "powerbi-docs/power-bi-hyperlinks-in-tables.md",
            "redirect_url": "/power-bi/create-reports/power-bi-hyperlinks-in-tables",
            "redirect_document_id": true
        },
        {
            "source_path": "powerbi-docs/power-bi-images-tables.md",
            "redirect_url": "/power-bi/create-reports/power-bi-images-tables",
            "redirect_document_id": true
        },
        {
            "source_path": "powerbi-docs/power-bi-report-add-filter.md",
            "redirect_url": "/power-bi/create-reports/power-bi-report-add-filter",
            "redirect_document_id": true
        },
        {
            "source_path": "powerbi-docs/power-bi-report-display-settings.md",
            "redirect_url": "/power-bi/create-reports/power-bi-report-display-settings",
            "redirect_document_id": true
        },
        {
            "source_path": "powerbi-docs/power-bi-report-filter.md",
            "redirect_url": "/power-bi/create-reports/power-bi-report-filter",
            "redirect_document_id": true
        },
        {
            "source_path": "powerbi-docs/power-bi-report-filter-types.md",
            "redirect_url": "/power-bi/create-reports/power-bi-report-filter-types",
            "redirect_document_id": true
        },
        {
            "source_path": "powerbi-docs/power-bi-reports-add-text-and-shapes.md",
            "redirect_url": "/power-bi/create-reports/power-bi-reports-add-text-and-shapes",
            "redirect_document_id": true
        },
        {
            "source_path": "powerbi-docs/power-bi-reports-filters-and-highlighting.md",
            "redirect_url": "/power-bi/create-reports/power-bi-reports-filters-and-highlighting",
            "redirect_document_id": true
        },
        {
            "source_path": "powerbi-docs/power-bi-reports-tips-and-tricks-for-creating.md",
            "redirect_url": "/power-bi/create-reports/desktop-tips-and-tricks-for-creating-reports",
            "redirect_document_id": false
        },
        {
            "source_path": "powerbi-docs/power-bi-slicer-filter-responsive.md",
            "redirect_url": "/power-bi/create-reports/power-bi-slicer-filter-responsive",
            "redirect_document_id": true
        },
        {
            "source_path": "powerbi-docs/power-bi-tutorial-q-and-a.md",
            "redirect_url": "/power-bi/create-reports/power-bi-tutorial-q-and-a",
            "redirect_document_id": true
        },
        {
            "source_path": "powerbi-docs/power-bi-visualization-introduction-to-q-and-a.md",
            "redirect_url": "/power-bi/create-reports/power-bi-visualization-introduction-to-q-and-a",
            "redirect_document_id": true
        },
        {
            "source_path": "powerbi-docs/sample-customer-profitability.md",
            "redirect_url": "/power-bi/create-reports/sample-customer-profitability",
            "redirect_document_id": true
        },
        {
            "source_path": "powerbi-docs/sample-datasets.md",
            "redirect_url": "/power-bi/create-reports/sample-datasets",
            "redirect_document_id": true
        },
        {
            "source_path": "powerbi-docs/sample-financial-download.md",
            "redirect_url": "/power-bi/create-reports/sample-financial-download",
            "redirect_document_id": true
        },
        {
            "source_path": "powerbi-docs/sample-human-resources.md",
            "redirect_url": "/power-bi/create-reports/sample-human-resources",
            "redirect_document_id": true
        },
        {
            "source_path": "powerbi-docs/sample-it-spend.md",
            "redirect_url": "/power-bi/create-reports/sample-it-spend",
            "redirect_document_id": true
        },
        {
            "source_path": "powerbi-docs/sample-opportunity-analysis.md",
            "redirect_url": "/power-bi/create-reports/sample-opportunity-analysis",
            "redirect_document_id": true
        },
        {
            "source_path": "powerbi-docs/sample-procurement.md",
            "redirect_url": "/power-bi/create-reports/sample-procurement",
            "redirect_document_id": true
        },
        {
            "source_path": "powerbi-docs/sample-retail-analysis.md",
            "redirect_url": "/power-bi/create-reports/sample-retail-analysis",
            "redirect_document_id": true
        },
        {
            "source_path": "powerbi-docs/sample-sales-and-marketing.md",
            "redirect_url": "/power-bi/create-reports/sample-sales-and-marketing",
            "redirect_document_id": true
        },
        {
            "source_path": "powerbi-docs/sample-supplier-quality.md",
            "redirect_url": "/power-bi/create-reports/sample-supplier-quality",
            "redirect_document_id": true
        },
        {
            "source_path": "powerbi-docs/sample-tutorial-connect-to-the-samples.md",
            "redirect_url": "/power-bi/create-reports/sample-tutorial-connect-to-the-samples",
            "redirect_document_id": true
        },
        {
            "source_path": "powerbi-docs/service-add-hyperlink-to-text-box.md",
            "redirect_url": "/power-bi/create-reports/service-add-hyperlink-to-text-box",
            "redirect_document_id": true
        },
        {
            "source_path": "powerbi-docs/service-aggregates.md",
            "redirect_url": "/power-bi/create-reports/service-aggregates",
            "redirect_document_id": true
        },
        {
            "source_path": "powerbi-docs/service-create-dashboard-mobile-phone-view.md",
            "redirect_url": "/power-bi/create-reports/service-create-dashboard-mobile-phone-view",
            "redirect_document_id": true
        },
        {
            "source_path": "powerbi-docs/service-create-qr-code-for-report.md",
            "redirect_url": "/power-bi/create-reports/service-create-qr-code-for-report",
            "redirect_document_id": true
        },
        {
            "source_path": "powerbi-docs/service-create-qr-code-for-tile.md",
            "redirect_url": "/power-bi/create-reports/service-create-qr-code-for-tile",
            "redirect_document_id": true
        },
        {
            "source_path": "powerbi-docs/service-dashboard-add-widget.md",
            "redirect_url": "/power-bi/create-reports/service-dashboard-add-widget",
            "redirect_document_id": true
        },
        {
            "source_path": "powerbi-docs/service-dashboard-copy.md",
            "redirect_url": "/power-bi/create-reports/service-dashboard-copy",
            "redirect_document_id": true
        },
        {
            "source_path": "powerbi-docs/service-dashboard-create.md",
            "redirect_url": "/power-bi/create-reports/service-dashboard-create",
            "redirect_document_id": true
        },
        {
            "source_path": "powerbi-docs/service-dashboard-edit-tile.md",
            "redirect_url": "/power-bi/create-reports/service-dashboard-edit-tile",
            "redirect_document_id": true
        },
        {
            "source_path": "powerbi-docs/service-dashboard-pin-live-tile-from-report.md",
            "redirect_url": "/power-bi/create-reports/service-dashboard-pin-live-tile-from-report",
            "redirect_document_id": true
        },
        {
            "source_path": "powerbi-docs/service-dashboard-pin-tile-from-excel.md",
            "redirect_url": "/power-bi/create-reports/service-dashboard-pin-tile-from-excel",
            "redirect_document_id": true
        },
        {
            "source_path": "powerbi-docs/service-dashboard-pin-tile-from-q-and-a.md",
            "redirect_url": "/power-bi/create-reports/service-dashboard-pin-tile-from-q-and-a",
            "redirect_document_id": true
        },
        {
            "source_path": "powerbi-docs/service-dashboard-pin-tile-from-report.md",
            "redirect_url": "/power-bi/create-reports/service-dashboard-pin-tile-from-report",
            "redirect_document_id": true
        },
        {
            "source_path": "powerbi-docs/service-dashboards.md",
            "redirect_url": "/power-bi/create-reports/service-dashboards",
            "redirect_document_id": true
        },
        {
            "source_path": "powerbi-docs/service-dashboards-design-tips.md",
            "redirect_url": "/power-bi/create-reports/service-dashboards-design-tips",
            "redirect_document_id": true
        },
        {
            "source_path": "powerbi-docs/service-dashboard-themes.md",
            "redirect_url": "/power-bi/create-reports/service-dashboard-themes",
            "redirect_document_id": true
        },
        {
            "source_path": "powerbi-docs/service-dashboard-tiles.md",
            "redirect_url": "/power-bi/create-reports/service-dashboard-tiles",
            "redirect_document_id": true
        },
        {
            "source_path": "powerbi-docs/service-data-classification.md",
            "redirect_url": "/power-bi/create-reports/service-data-classification",
            "redirect_document_id": true
        },
        {
            "source_path": "powerbi-docs/service-delete.md",
            "redirect_url": "/power-bi/create-reports/service-delete",
            "redirect_document_id": true
        },
        {
            "source_path": "powerbi-docs/service-export-to-pbix.md",
            "redirect_url": "/power-bi/create-reports/service-export-to-pbix",
            "redirect_document_id": true
        },
        {
            "source_path": "powerbi-docs/service-insights.md",
            "redirect_url": "/power-bi/create-reports/service-insights",
            "redirect_document_id": true
        },
        {
            "source_path": "powerbi-docs/service-insights-optimize.md",
            "redirect_url": "/power-bi/create-reports/service-insights-optimize",
            "redirect_document_id": true
        },
        {
            "source_path": "powerbi-docs/service-interact-with-a-report-in-editing-view.md",
            "redirect_url": "/power-bi/create-reports/service-interact-with-a-report-in-editing-view",
            "redirect_document_id": true
        },
        {
            "source_path": "powerbi-docs/service-item-contact.md",
            "redirect_url": "/power-bi/create-reports/service-item-contact",
            "redirect_document_id": true
        },
        {
            "source_path": "powerbi-docs/service-pin-tile-to-another-dashboard.md",
            "redirect_url": "/power-bi/create-reports/service-pin-tile-to-another-dashboard",
            "redirect_document_id": true
        },
        {
            "source_path": "powerbi-docs/service-prepare-data-for-q-and-a.md",
            "redirect_url": "/power-bi/create-reports/service-prepare-data-for-q-and-a",
            "redirect_document_id": true
        },
        {
            "source_path": "powerbi-docs/service-q-and-a-create-featured-questions.md",
            "redirect_url": "/power-bi/create-reports/service-q-and-a-create-featured-questions",
            "redirect_document_id": true
        },
        {
            "source_path": "powerbi-docs/service-q-and-a-direct-query.md",
            "redirect_url": "/power-bi/create-reports/service-q-and-a-direct-query",
            "redirect_document_id": true
        },
        {
            "source_path": "powerbi-docs/service-rename.md",
            "redirect_url": "/power-bi/create-reports/service-rename",
            "redirect_document_id": true
        },
        {
            "source_path": "powerbi-docs/service-report-create-new.md",
            "redirect_url": "/power-bi/create-reports/service-report-create-new",
            "redirect_document_id": true
        },
        {
            "source_path": "powerbi-docs/service-report-save.md",
            "redirect_url": "/power-bi/create-reports/desktop-upload-desktop-files",
            "redirect_document_id": false
        },
        {
            "source_path": "powerbi-docs/create-reports/service-report-save.md",
            "redirect_url": "/power-bi/create-reports/desktop-upload-desktop-files",
            "redirect_document_id": false
        },
        {
            "source_path": "powerbi-docs/service-reports-visual-interactions.md",
            "redirect_url": "/power-bi/create-reports/service-reports-visual-interactions",
            "redirect_document_id": true
        },
        {
            "source_path": "powerbi-docs/service-set-data-alerts.md",
            "redirect_url": "/power-bi/create-reports/service-set-data-alerts",
            "redirect_document_id": true
        },
        {
            "source_path": "powerbi-docs/service-the-report-editor-take-a-tour.md",
            "redirect_url": "/power-bi/create-reports/service-the-report-editor-take-a-tour",
            "redirect_document_id": true
        },
        {
            "source_path": "powerbi-docs/desktop-what-is-desktop.md",
            "redirect_url": "/power-bi/fundamentals/desktop-what-is-desktop",
            "redirect_document_id": true
        },
        {
            "source_path": "powerbi-docs/desktop-latest-update-archive.md",
            "redirect_url": "/power-bi/fundamentals/desktop-latest-update-archive",
            "redirect_document_id": true
        },
        {
            "source_path": "powerbi-docs/power-bi-browsers.md",
            "redirect_url": "/power-bi/fundamentals/power-bi-browsers",
            "redirect_document_id": true
        },
        {
            "source_path": "powerbi-docs/power-bi-service-overview.md",
            "redirect_url": "/power-bi/fundamentals/power-bi-service-overview",
            "redirect_document_id": true
        },
        {
            "source_path": "powerbi-docs/service-basic-concepts.md",
            "redirect_url": "/power-bi/fundamentals/service-basic-concepts",
            "redirect_document_id": true
        },
        {
            "source_path": "powerbi-docs/service-features-license-type.md",
            "redirect_url": "/power-bi/fundamentals/service-features-license-type",
            "redirect_document_id": true
        },
        {
            "source_path": "powerbi-docs/service-get-started.md",
            "redirect_url": "/power-bi/fundamentals/service-get-started",
            "redirect_document_id": true
        },
        {
            "source_path": "powerbi-docs/desktop-getting-started.md",
            "redirect_url": "/power-bi/fundamentals/desktop-getting-started",
            "redirect_document_id": true
        },
        {
            "source_path": "powerbi-docs/service-new-look.md",
            "redirect_url": "/power-bi/fundamentals/power-bi-overview",
            "redirect_document_id": false
        },
        {
            "source_path": "powerbi-docs/power-bi/consumer/service-new-look.md",
            "redirect_url": "/power-bi/consumer/end-user-reading-view",
            "redirect_document_id": true
        },
        {
            "source_path": "powerbi-docs/service-new-look-where-actions.md",
            "redirect_url": "/power-bi/consumer/end-user-reading-view",
            "redirect_document_id": false
        },
        {
            "source_path": "powerbi-docs/consumer/service-new-look-where-actions.md",
            "redirect_url": "/power-bi/consumer/end-user-reading-view",
            "redirect_document_id": false
        },
        {
            "source_path": "powerbi-docs/service-self-service-signup-for-power-bi.md",
            "redirect_url": "/power-bi/fundamentals/service-self-service-signup-for-power-bi",
            "redirect_document_id": true
        },
        {
            "source_path": "powerbi-docs/service-tips-for-finding-help.md",
            "redirect_url": "/power-bi/fundamentals/service-tips-for-finding-help",
            "redirect_document_id": true
        },
        {
            "source_path": "powerbi-docs/service-whats-new.md",
            "redirect_url": "/power-bi/fundamentals/desktop-latest-update",
            "redirect_document_id": false
        },
        {
            "source_path": "powerbi-docs/supported-languages-countries-regions.md",
            "redirect_url": "/power-bi/fundamentals/supported-languages-countries-regions",
            "redirect_document_id": true
        },
        {
            "source_path": "powerbi-docs/videos.md",
            "redirect_url": "/power-bi/fundamentals/videos",
            "redirect_document_id": true
        },
        {
            "source_path": "powerbi-docs/webinars.md",
            "redirect_url": "/power-bi/fundamentals/webinars",
            "redirect_document_id": true
        },
        {
            "source_path": "powerbi-docs/developer/embedded/power-bi-permissions.md",
            "redirect_url": "/azure/active-directory/develop/v2-permissions-and-consent",
            "redirect_document_id": false
        },
        {
            "source_path": "powerbi-docs/collaborate-share/service-security-apply-data-sensitivity-labels.md",
            "redirect_url": "/power-bi/admin/service-security-apply-data-sensitivity-labels",
            "redirect_document_id": true
        },
        {
            "source_path": "powerbi-docs/visuals/power-bi-visualization-arcgis.md",
            "redirect_url": "/power-bi/visuals/power-bi-visualizations-arcgis",
            "redirect_document_id": false
        },
        {
            "source_path": "powerbi-docs/transform-model/service-cognitive-services.md",
            "redirect_url": "/power-bi/transform-model/dataflows/dataflows-machine-learning-integration",
            "redirect_document_id": true
        },       
        {
            "source_path": "powerbi-docs/transform-model/service-dataflows-add-cdm-folder.md",
            "redirect_url": "/power-bi/transform-model/dataflows/dataflows-machine-learning-integration",
            "redirect_document_id": false
        },                       
        {
            "source_path": "powerbi-docs/transform-model/service-dataflows-azure-data-lake-integration.md",
            "redirect_url": "/power-bi/transform-model/dataflows/dataflows-azure-data-lake-storage-integration",
            "redirect_document_id": true
        },               
        {
            "source_path": "powerbi-docs/transform-model/service-dataflows-best-practices.md",
            "redirect_url": "/power-bi/transform-model/dataflows/dataflows-introduction-self-service",
            "redirect_document_id": true
        },               
        {
            "source_path": "powerbi-docs/transform-model/service-dataflows-computed-entities-premium.md",
            "redirect_url": "/power-bi/transform-model/dataflows/dataflows-premium-features",
            "redirect_document_id": true
        },               
        {
            "source_path": "powerbi-docs/transform-model/service-dataflows-configure-workspace-storage-settings.md",
            "redirect_url": "/power-bi/transform-model/dataflows/dataflows-configure-consume",
            "redirect_document_id": true
        },               
        {
            "source_path": "powerbi-docs/transform-model/service-dataflows-connect-azure-data-lake-storage-gen2.md",
            "redirect_url": "/power-bi/transform-model/dataflows/dataflows-azure-data-lake-storage-integration",
            "redirect_document_id": false
        },               
        {
            "source_path": "powerbi-docs/transform-model/service-dataflows-create-use.md",
            "redirect_url": "/power-bi/transform-model/dataflows/dataflows-create",
            "redirect_document_id": true
        },               
        {
            "source_path": "powerbi-docs/transform-model/service-dataflows-data-sources.md",
            "redirect_url": "/power-bi/transform-model/dataflows/dataflows-configure-consume",
            "redirect_document_id": false
        },               
        {
            "source_path": "powerbi-docs/transform-model/service-dataflows-developer-resources.md",
            "redirect_url": "/power-bi/transform-model/dataflows/dataflows-configure-consume",
            "redirect_document_id": false
        },               
        {
            "source_path": "powerbi-docs/transform-model/service-dataflows-directquery.md",
            "redirect_url": "/power-bi/transform-model/dataflows/dataflows-configure-consume",
            "redirect_document_id": false
        },               
        {
            "source_path": "powerbi-docs/transform-model/service-dataflows-enhanced-compute-engine.md",
            "redirect_url": "/power-bi/transform-model/dataflows/dataflows-premium-features",
            "redirect_document_id": false
        },               
        {
            "source_path": "powerbi-docs/transform-model/service-dataflows-incremental-refresh.md",
            "redirect_url": "/power-bi/transform-model/dataflows/dataflows-premium-features",
            "redirect_document_id": false
        },               
        {
            "source_path": "powerbi-docs/transform-model/service-dataflows-linked-entities.md",
            "redirect_url": "/power-bi/transform-model/dataflows/dataflows-premium-features",
            "redirect_document_id": false
        },               
        {
            "source_path": "powerbi-docs/transform-model/service-dataflows-on-premises-gateways.md",
            "redirect_url": "/power-bi/transform-model/dataflows/dataflows-configure-consume",
            "redirect_document_id": false
        },               
        {
            "source_path": "powerbi-docs/transform-model/service-dataflows-overview.md",
            "redirect_url": "/power-bi/transform-model/dataflows/dataflows-introduction-self-service",
            "redirect_document_id": false
        },               
        {
            "source_path": "powerbi-docs/transform-model/service-machine-learning-automated.md",
            "redirect_url": "/power-bi/transform-model/dataflows/dataflows-machine-learning-integration",
            "redirect_document_id": false
        },               
        {
            "source_path": "powerbi-docs/transform-model/service-machine-learning-integration.md",
            "redirect_url": "/power-bi/transform-model/dataflows/dataflows-machine-learning-integration",
            "redirect_document_id": false
        },
        {
            "source_path": "powerbi-docs/developer/visuals/custom-visual-develop-tutorial.md",
            "redirect_url": "/power-bi/developer/visuals/develop-circle-card",
            "redirect_document_id": false
        },
        {
            "source_path": "powerbi-docs/developer/visuals/embedded-custom-layout.md",
            "redirect_url": "https://github.com/Microsoft/PowerBI-JavaScript/wiki/Custom-Layout",
            "redirect_document_id": false
        },
        {
            "source_path": "powerbi-docs/consumer/mobile/mobile-mixed-reality-app.md",
            "redirect_url": "/power-bi/consumer/mobile/mobile-hololens2-app",
            "redirect_document_id": false
        },
        {
            "source_path": "powerbi-docs/developer/embedded/embed-from-apps.md",
            "redirect_url": "/power-bi/developer/embedded/",
            "redirect_document_id": false
        },
        {
            "source_path": "powerbi-docs/developer/embedded/azure-pbie-diag-logs.md",
            "redirect_url": "/power-bi/developer/embedded/monitor-power-bi-embedded",
            "redirect_document_id": false
        },                                                         
        {
            "source_path": "powerbi-docs/admin/power-bi-whitelist-urls.md",
            "redirect_url": "/power-bi/admin/power-bi-allow-list-urls",
            "redirect_document_id": false
        },
        {
            "source_path": "powerbi-docs/connect-data/desktop-tutorial-facebook-analytics.md",
            "redirect_url": "/power-bi/connect-data/desktop-data-sources",
            "redirect_document_id": false
        },        
        {
            "source_path": "powerbi-docs/connect-data/service-facebook-connector.md",
            "redirect_url": "/power-bi/connect-data/service-get-data",
            "redirect_document_id": false
        },
        {
            "source_path": "powerbi-docs/connect-data/sql-server-analysis-services-tabular-data.md",
            "redirect_url": "/power-bi/connect-data/service-get-data",
            "redirect_document_id": false
        },
        {
            "source_path": "powerbi-docs/desktop-send-smile-privacy-statement.md",
            "redirect_url": "/power-bi/fundamentals/desktop-send-smile-privacy-statement",
            "redirect_document_id": false
        },
        {
            "source_path": "powerbi-docs/service-premium-incremental-refresh.md",
            "redirect_url": "/power-bi/connect-data/incremental-refresh-overview",
            "redirect_document_id": false
        },
        {
            "source_path": "powerbi-docs/admin/service-premium-incremental-refresh.md",
            "redirect_url": "/power-bi/connect-data/incremental-refresh-overview",
            "redirect_document_id": false
        },
        {
            "source_path": "powerbi-docs/create-reports/desktop-external-tools.md",
            "redirect_url": "/power-bi/transform-model/desktop-external-tools",
            "redirect_document_id": false
        },
		{
		    "source_path": "powerbi-docs/fundamentals/security-baselines.md",
		    "redirect_url": "/security/benchmark/azure/baselines/power-bi-security-baseline",
		    "redirect_document_id": false
		},
        {
		    "source_path": "powerbi-docs/transform-model/desktop-aggregations.md",
		    "redirect_url": "/power-bi/admin/aggregations-auto",
		    "redirect_document_id": false
		},
        {
            "source_path": "powerbi-docs/developer/embedded/azure-pbie-what-is-power-bi-embedded.md",
            "redirect_url": "/power-bi/developer/embedded/embedded-analytics-power-bi",
            "redirect_document_id": false
        },
        {
            "source_path": "powerbi-docs/developer/embedded/embedding.md",
            "redirect_url": "/power-bi/developer/embedded/embedded-analytics-power-bi",
            "redirect_document_id": false
        },
        {
            "source_path": "powerbi-docs/developer/embedded/migrate-from-powerbi-embedded.md",
            "redirect_url": "/power-bi/developer/embedded/embedded-analytics-power-bi",
            "redirect_document_id": false
        },
        {
            "source_path": "powerbi-docs/developer/embedded/migrate-tool.md",
            "redirect_url": "/power-bi/developer/embedded/embedded-analytics-power-bi",
            "redirect_document_id": false
        },
        {
            "source_path": "powerbi-docs/developer/embedded/migrate-code-snippets.md",
            "redirect_url": "/power-bi/developer/embedded/embedded-analytics-power-bi",
            "redirect_document_id": false
        },
        {
            "source_path": "powerbi-docs/developer/embedded/embed-paginated-reports-organization.md",
            "redirect_url": "/power-bi/developer/embedded/embed-paginated-reports",
            "redirect_document_id": false
        },
        {
            "source_path": "powerbi-docs/developer/embedded/embed-paginated-reports-customers.md",
            "redirect_url": "/power-bi/developer/embedded/embed-paginated-reports",
            "redirect_document_id": false
        },   
        {
            "source_path": "powerbi-docs/developer/embedded/get-azuread-access-token.md",
            "redirect_url": "/power-bi/developer/embedded/generate-embed-token",
            "redirect_document_id": false
        },
        {
            "source_path": "powerbi-docs/admin/service-admin-enhanced-metadata-scanning.md",
            "redirect_url": "/power-bi/admin/service-admin-metadata-scanning",
            "redirect_document_id": true
        },
        {
            "source_path": "powerbi-docs/guidance/dax-divide-function-operator.md",
            "redirect_url": "/dax/best-practices/dax-divide-function-operator",
            "redirect_document_id": false
        },
        {
            "source_path": "powerbi-docs/guidance/dax-error-functions.md",
            "redirect_url": "/dax/best-practices/dax-error-functions",
            "redirect_document_id": false
        },
        {
            "source_path": "powerbi-docs/guidance/dax-selectedvalue.md",
            "redirect_url": "/dax/best-practices/dax-selectedvalue",
            "redirect_document_id": false
        },
        {
            "source_path": "powerbi-docs/guidance/dax-countrows.md",
            "redirect_url": "/dax/best-practices/dax-countrows",
            "redirect_document_id": false
        },
        {
            "source_path": "powerbi-docs/guidance/dax-variables.md",
            "redirect_url": "/dax/best-practices/dax-variables",
            "redirect_document_id": false
        },
        {
            "source_path": "powerbi-docs/guidance/dax-avoid-converting-blank.md",
            "redirect_url": "/dax/best-practices/dax-avoid-converting-blank",
            "redirect_document_id": false
        },
        {
            "source_path": "powerbi-docs/guidance/dax-column-measure-references.md",
            "redirect_url": "/dax/best-practices/dax-column-measure-references",
            "redirect_document_id": false
        },
        {
            "source_path": "powerbi-docs/guidance/dax-avoid-avoid-filter-as-filter-argument.md",
            "redirect_url": "/dax/best-practices/dax-avoid-avoid-filter-as-filter-argument",
            "redirect_document_id": false
        },
        {
            "source_path": "powerbi-docs/guidance/dax-sample-model.md",
            "redirect_url": "/dax/best-practices/dax-sample-model",
            "redirect_document_id": false
        },
        {
            "source_path": "powerbi-docs/admin/service-admin-migrate-data-germany.md",
            "redirect_url": "https://www.microsoft.com/cloud-platform/germany-cloud-regions",
            "redirect_document_id": false
        },
        {
            "source_path": "powerbi-docs/admin/service-govde-faq.yml",
            "redirect_url": "https://www.microsoft.com/cloud-platform/germany-cloud-regions",
            "redirect_document_id": false
        },
        {
<<<<<<< HEAD
            "source_path": "powerbi-docs/fundamentals/desktop-videos.md",
            "redirect_url": "powerbi-docs/fundamentals/videos.md",
            "redirect_document_id": false
=======
            "source_path": "powerbi-docs/service-connect-to-azure-carbon-calculator.md",
            "redirect_url": "/power-bi/connect-data/service-connect-to-emissions-impact-dashboard",
            "redirect_document_id": false
        },
        {
            "source_path": "powerbi-docs/service-connect-to-microsoft-sustainability-calculator.md",
            "redirect_url": "/power-bi/connect-data/service-connect-to-emissions-impact-dashboard",
            "redirect_document_id": false
        },
        {
            "source_path": "powerbi-docs/connect-data/service-connect-to-microsoft-sustainability-calculator.md",
            "redirect_url": "/power-bi/connect-data/service-connect-to-emissions-impact-dashboard",
            "redirect_document_id": true
>>>>>>> 8858eab9
        }


    ]           
}<|MERGE_RESOLUTION|>--- conflicted
+++ resolved
@@ -4031,11 +4031,7 @@
             "redirect_document_id": false
         },
         {
-<<<<<<< HEAD
-            "source_path": "powerbi-docs/fundamentals/desktop-videos.md",
-            "redirect_url": "powerbi-docs/fundamentals/videos.md",
-            "redirect_document_id": false
-=======
+
             "source_path": "powerbi-docs/service-connect-to-azure-carbon-calculator.md",
             "redirect_url": "/power-bi/connect-data/service-connect-to-emissions-impact-dashboard",
             "redirect_document_id": false
@@ -4049,7 +4045,6 @@
             "source_path": "powerbi-docs/connect-data/service-connect-to-microsoft-sustainability-calculator.md",
             "redirect_url": "/power-bi/connect-data/service-connect-to-emissions-impact-dashboard",
             "redirect_document_id": true
->>>>>>> 8858eab9
         }
 
 

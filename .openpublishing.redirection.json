--- conflicted
+++ resolved
@@ -136,7 +136,6 @@
             "redirect_document_id": true
         },
         {
-<<<<<<< HEAD
             "source_path": "powerbi-docs/mobile-android-app-error-corporate-ssl-account-is-untrusted.md",
             "redirect_url": "/power-bi/consumer/mobile/mobile-android-app-error-corporate-ssl-account-is-untrusted",
             "redirect_document_id": true
@@ -300,9 +299,8 @@
             "source_path": "powerbi-docs/tutorial-mobile-apps-ios-qna.md",
             "redirect_url": "/power-bi/consumer/mobile/tutorial-mobile-apps-ios-qna",
             "redirect_document_id": true
-        }
-        
-=======
+        },
+        {
             "source_path": "powerbi-docs/desktop-create-responsive-visuals.md", 
             "redirect_url": "/power-bi/visuals/desktop-create-responsive-visuals",
             "redirect_document_id": true
@@ -472,6 +470,5 @@
             "redirect_url": "/power-bi/visuals/service-tips-and-tricks-for-color-formatting",
             "redirect_document_id": true
         }     
->>>>>>> 2be4d922
     ]
 }
--- conflicted
+++ resolved
@@ -7,11 +7,8 @@
 ms.service: powerbi
 ms.subservice: report-builder
 ms.topic: how-to
-<<<<<<< HEAD
-ms.date: 09/17/2020
-=======
 ms.date: 09/28/2020
->>>>>>> 5b9e318b
+
 ---
 
 # Create parameters for paginated reports in the Power BI service
@@ -61,13 +58,6 @@
   
 9. Select **OK**. 
 
-
-<<<<<<< HEAD
-=======
-- If you're using a Power BI dataset or Analysis Services model as your data source, you can't pass more than 1,000 parameter values in a single request. DAX limits parameters to 1,000 values. 
-
- 
->>>>>>> 5b9e318b
 ## Next steps
 
 See [View parameters for paginated reports](../consumer/paginated-reports-view-parameters.md) to see how the parameters look in the Power BI service.

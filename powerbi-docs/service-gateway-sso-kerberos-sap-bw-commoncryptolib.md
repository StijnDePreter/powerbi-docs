--- conflicted
+++ resolved
@@ -14,11 +14,7 @@
 
 # Use Kerberos single sign-on for SSO to SAP BW using CommonCryptoLib (sapcrypto.dll)
 
-<<<<<<< HEAD
-This article describes how to configure your SAP BW server to enable SSO from the Power BI service by using CommonCryptoLib (sapcrypto.dll).
-=======
-This article describes how to configure your SAP BW data source to enable SSO from the Power BI service using CommonCryptoLib (sapcrypto.dll).
->>>>>>> b76e570c
+This article describes how to configure your SAP BW data source to enable SSO from the Power BI service by using CommonCryptoLib (sapcrypto.dll).
 
 > [!NOTE]
 > Before you attempt to refresh a SAP BW-based report that uses Kerberos SSO, complete both the steps in this article and the steps in [Configure Kerberos SSO](service-gateway-sso-kerberos.md). Using CommonCryptoLib as your SNC library enables SSO connections to both SAP BW Application Servers and SAP BW Message Servers.
@@ -26,11 +22,7 @@
 ## Configure SAP BW to enable SSO using CommonCryptoLib
 
 > [!NOTE]
-<<<<<<< HEAD
-> The on-premises data gateway is 64-bit software and therefore requires the 64-bit version of CommonCryptoLib (sapcrypto.dll). If you plan to test the SSO connection to your SAP BW server in SAP GUI prior to attempting an SSO connection through the gateway (recommended) you also need the 32-bit version of CommonCryptoLib because SAP GUI is 32-bit software.
-=======
-> The on-premises data gateway is 64-bit software and therefore requires the 64-bit version of CommonCryptoLib (sapcrypto.dll) to perform BW SSO. If you are planning on testing the SSO connection to your SAP BW server in SAP GUI prior to attempting an SSO connection through the gateway (recommended), you will also need the 32-bit version of CommonCryptoLib as SAP GUI is 32-bit software.
->>>>>>> b76e570c
+> The on-premises data gateway is 64-bit software and therefore requires the 64-bit version of CommonCryptoLib (sapcrypto.dll) to perform BW SSO. If you plan to test the SSO connection to your SAP BW server in SAP GUI prior to attempting an SSO connection through the gateway (recommended), you'll also need the 32-bit version of CommonCryptoLib, as SAP GUI is 32-bit software.
 
 1. Ensure that your BW server is correctly configured for Kerberos SSO using CommonCryptoLib. If it is, you can use SSO to access your BW server (either directly or through an SAP BW Message Server) with an SAP tool like SAP GUI that has been configured to use CommonCryptoLib. For more information on setup steps, see [SAP Single Sign-On: Authenticate with Kerberos/SPNEGO](https://blogs.sap.com/2017/07/27/sap-single-sign-on-authenticate-with-kerberosspnego/). Your BW server should use CommonCryptoLib as its SNC Library and have an SNC name that starts with *CN=*, such as *CN=BW1*. For more information on SNC name requirements (specifically, the snc/identity/as parameter), see [SNC Parameters for Kerberos Configuration](https://help.sap.com/viewer/df185fd53bb645b1bd99284ee4e4a750/3.0/en-US/360534094511490d91b9589d20abb49a.html).
 
@@ -59,11 +51,7 @@
 
 1. If you don't already have an SAP BW data source associated with the gateway you want the SSO connection to flow through, add one on the **Manage gateways** page in the Power BI service. If you already have such a data source, prepare to edit it. Choose **SAP Business Warehouse** as the **Data Source Type** if you want to create an SSO connection to a BW Application Server. Select **Sap Business Warehouse Message Server** if you want to create an SSO connection to a BW Message Server.
 
-<<<<<<< HEAD
-    For **SNC Library**, select either **SNC\_LIB or SNC\_LIB\_64 environmental variable** or **Custom**. If you select the **SNC\_LIB** option, you must set the value of the **SNC\_LIB\_64** environment variable on the gateway machine to the absolute path of the copy of the 64-bit copy of sapcrypto.dll on the gateway machine, for example, C:\Users\Test\Desktop\sapcrypto.dll. If you choose **Custom**, paste the absolute path to the sapcrypto .dll into the Custom SNC Library Path field that appears on the **Manage gateways** page. For **SNC Partner Name**, enter the SNC Name of the BW server. Under **Advanced settings**, ensure that **Use SSO via Kerberos for DirectQuery queries** is checked. Fill in the other fields the same as for establishing a Windows Authentication connection from PBI Desktop.
-=======
-    For **SNC Library**, select either **SNC\_LIB or SNC\_LIB\_64 environmental variable** or **Custom**. If you select the **SNC\_LIB** option, you must set the value of the **SNC\_LIB\_64** environment variable on the gateway machine to the absolute path of the 64-bit copy of sapcrypto.dll on the gateway machine, e.g. *C:\Users\Test\Desktop\sapcrypto.dll*. If you choose **Custom**, paste the absolute path to sapcrypto.dll into the Custom SNC Library Path field that appears on the **Manage gateways** page. For **SNC Partner Name**, enter the SNC Name of the BW server. Under **Advanced settings**, ensure that **Use SSO via Kerberos for DirectQuery queries** is checked. The other fields should be filled in as they would be if you were establishing a Windows Authentication connection from PBI Desktop.
->>>>>>> b76e570c
+    For **SNC Library**, select either **SNC\_LIB or SNC\_LIB\_64 environmental variable** or **Custom**. If you select **SNC\_LIB**, you must set the value of the **SNC\_LIB\_64** environment variable on the gateway machine to the absolute path of the 64-bit copy of sapcrypto.dll on the gateway machine, for example, *C:\Users\Test\Desktop\sapcrypto.dll*. If you choose **Custom**, paste the absolute path to *sapcrypto.dll* into the Custom SNC Library Path field that appears on the **Manage gateways** page. For **SNC Partner Name**, enter the SNC Name of the BW server. Under **Advanced settings**, ensure that **Use SSO via Kerberos for DirectQuery queries** is checked. The other fields should be filled in as they would be if you were establishing a Windows Authentication connection from PBI Desktop.
 
 1. Create a **CCL\_PROFILE** system environment variable and point it at sapcrypto.ini:
 
@@ -85,11 +73,7 @@
 
     ![Export gateway logs](media/service-gateway-sso-kerberos/export-gateway-logs.png)
 
-<<<<<<< HEAD
-1. **CPIC Tracing:** To enable CPIC tracing, set two environment variables: **CPIC\_TRACE** and **CPIC\_TRACE\_DIR**. The first variable sets the trace level, and the second variable sets the trace file directory. The directory must be a location that  members of the Authenticated Users group can write to. Set **CPIC\_TRACE** to 3 and **CPIC\_TRACE\_DIR** to whichever directory you want the trace files written to.
-=======
-1. **CPIC Tracing:** To enable CPIC tracing, set two environment variables: **CPIC\_TRACE** and **CPIC\_TRACE\_DIR**. The first variable sets the trace level, and the second variable sets the trace file directory. The directory must be a location that  members of the Authenticated Users group can write to. Set **CPIC\_TRACE** to 3 and **CPIC\_TRACE\_DIR** to whichever directory you want the trace files written to. E.g.:
->>>>>>> b76e570c
+1. **CPIC Tracing:** To enable CPIC tracing, set two environment variables: **CPIC\_TRACE** and **CPIC\_TRACE\_DIR**. The first variable sets the trace level, and the second variable sets the trace file directory. The directory must be a location that  members of the Authenticated Users group can write to. Set **CPIC\_TRACE** to *3* and **CPIC\_TRACE\_DIR** to whichever directory you want the trace files written to. For example:
 
     ![CPIC tracing](media/service-gateway-sso-kerberos/cpic-tracing.png)
 
@@ -102,22 +86,14 @@
     ccl/trace/directory=<drive>:\logs\sectrace
     ```
 
-<<<<<<< HEAD
-    Change the _ccl/trace/directory_ option to a location that members of the Authenticated Users group can write to. Alternatively, create a new .ini file to change this behavior. In the same directory as sapcrypto.ini and sapcrypto.dll, create a file named sectrace.ini, with the content below. Replace the DIRECTORY option with a location on your machine that Authenticated User can write to:
-=======
-    Make sure to change the _ccl/trace/directory_ option to a location members of the Authenticated Users group can write to. Alternatively, create a new .ini file to change this behavior. In the same directory as sapcrypto.ini and sapcrypto.dll, create a file named sectrace.ini, with the content below. Replace the **DIRECTORY** option with a location on your machine that members of the **Authenticated Users** group can write to:
->>>>>>> b76e570c
+    Change the _ccl/trace/directory_ option to a location members of the Authenticated Users group can write to. Alternatively, create a new .ini file to change this behavior. In the same directory as sapcrypto.ini and sapcrypto.dll, create a file named sectrace.ini, with the content below. Replace the **DIRECTORY** option with a location on your machine that members of the **Authenticated Users** group can write to:
 
     ```
     LEVEL = 5
     DIRECTORY = <drive>:\logs\sectrace
     ```
 
-<<<<<<< HEAD
-    Now, reproduce the issue and check that the location pointed to by DIRECTORY contains trace files. Turn off CPIC and CCL tracing when you're finished.
-=======
-    Now, reproduce the issue and check that the location pointed to by **DIRECTORY** contains trace files. Make sure to turn off CPIC and CCL tracing when you are finished.
->>>>>>> b76e570c
+    Now, reproduce the issue and check that the location pointed to by **DIRECTORY** contains trace files. Turn off CPIC and CCL tracing when you're finished.
 
     For more information on CommonCryptoLib tracing, see [SAP Note 2491573](https://launchpad.support.sap.com/#/notes/2491573) (s-user required).
 

--- conflicted
+++ resolved
@@ -572,7 +572,6 @@
 > You might also be interested in learning [what's new in the Power BI service](service-whats-new.md), and also check out [what's new in the mobile apps for Power BI](consumer/mobile/mobile-whats-new-in-the-mobile-apps.md).
 
 
-<<<<<<< HEAD
 You can also download previous versions of Power BI Desktop if your organization requires it. We always recommend that you use the most recent version of Power BI Desktop, rather than a previous version. All previous versions have the following limitations:
 
 * Previous releases of Power BI Desktop are not being serviced - you should always use the most recent release for the latest features and updates.
@@ -586,8 +585,6 @@
 * [April 2019 version of Power BI Desktop - 64-bit](https://download.microsoft.com/download/9/B/A/9BAEFFEF-1A68-4102-8CDF-5D28BFFE6A61/PBIDesktop-2019-04_x64.msi)
 
 
-=======
->>>>>>> 99880e86
 ## March 2019 Update (2.67.5404.581)
 
 Our March updates were packed full of compelling and useful updates, and we hope these improvements make you feel as lucky as finding a four-leaf clover. 

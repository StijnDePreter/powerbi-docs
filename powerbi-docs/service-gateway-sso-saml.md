---
title: Use Security Assertion Markup Language (SAML) for SSO from Power BI to on-premises data sources
description: Configure your gateway with Security Assertion Markup Language (SAML) to enable SSO from Power BI to on-premises data sources.
author: mgblythe
ms.author: mblythe
manager: kfile
ms.reviewer: ''
ms.service: powerbi
ms.subservice: powerbi-gateways
ms.topic: conceptual
ms.date: 10/09/2019
LocalizationGroup: Gateways
---

# Use Security Assertion Markup Language (SAML) for SSO from Power BI to on-premises data sources

Use [Security Assertion Markup Language (SAML)](https://www.onelogin.com/pages/saml) to enable seamless single sign-on connectivity. Enabling SSO makes it easy for Power BI reports and dashboards to refresh data from on-premises sources while respecting user-level permissions configured on those sources.

## Supported data sources

We currently support SAP HANA with SAML. For more information about setting up and configuring single sign-on for SAP HANA using SAML, see [SAML SSO for BI Platform to HANA](https://wiki.scn.sap.com/wiki/display/SAPHANA/SAML+SSO+for+BI+Platform+to+HANA).

We support additional data sources (including HANA) with [Kerberos](service-gateway-sso-kerberos.md).

For HANA, it's recommended you enable encryption before you establish a SAML SSO connection. To enable encryption, configure the HANA server to accept encrypted connections and configure the gateway to use encryption to communicate with your HANA server. Because the HANA ODBC driver doesn't encrypt SAML assertions by default, the signed SAML assertion is sent from the gateway to the HANA server *in the clear* and is vulnerable to interception and reuse by third parties. For instructions about how to enable encryption for HANA by using the OpenSSL library, see [Enable encryption for SAP HANA](/power-bi/desktop-sap-hana-encryption).

## Configuring the gateway and data source

To use SAML, you must establish a trust relationship between the HANA servers for which you want to enable SSO and the gateway, which serves as the SAML Identity Provider (IdP) in this scenario. There are various ways to establish this relationship, such as importing the gateway IdP's x509 certificate into the HANA servers' trust store, or by having the gateway's X509 certificate signed by a root Certification Authority (CA) trusted by the HANA servers. We describe the latter approach in this guide, but you may use another approach if it's more convenient.

While this guide uses OpenSSL as the HANA server's cryptographic provider, SAP recommends you use the SAP Cryptographic Library (also known as CommonCryptoLib or sapcrypto) instead of OpenSSL to complete the setup steps where we establish the trust relationship. For more information, see the official SAP documentation.

The following steps describe how to establish a trust relationship between a HANA server and the gateway IdP by signing the gateway IdP's X509 certificate with a Root CA trusted by the HANA server. You'll create this Root CA.

1. Create the Root CA's X509 certificate and private key. For example, to create the Root CA's X509 certificate and private key in .pem format, enter this command:

   ```
   openssl req -new -x509 -newkey rsa:2048 -days 3650 -sha256 -keyout CA_Key.pem -out CA_Cert.pem -extensions v3_ca
   ```

<<<<<<< HEAD
    Ensure that the Root CA's certificate is secured properly. If it's obtained by third-parties, it could be used to gain unauthorized access to the HANA server. 
=======
    Ensure that the Root CA's private key is secured properly -- if obtained by third-parties it could be used to gain unauthorized access to the HANA server.
>>>>>>> b76e570c

    Add the certificate (for example, CA_Cert.pem) to the HANA server's Trust Store so that the HANA server will trust any certificates signed by the Root CA you've just created. The location of your HANA server's Trust Store can be found by examining the **ssltruststore** configuration setting. If you have followed the SAP Documentation covering how to configure OpenSSL, your HANA server may already trust a Root CA you that can reuse. For more information, see [How to Configure Open SSL for SAP HANA Studio to SAP HANA Server](https://archive.sap.com/documents/docs/DOC-39571). If you have multiple HANA servers for which you want to enable SAML SSO, make sure that each of the servers trusts this Root CA.

1. Create the gateway IdP's X509 certificate. For example, to create a certificate-signing request (IdP_Req.pem) and a private key (IdP_Key.pem) that are valid for a year, execute the following command:

   ```
   openssl req -newkey rsa:2048 -days 365 -sha256 -keyout IdP_Key.pem -out IdP_Req.pem -nodes
   ```

   Sign the certificate-signing request by using the Root CA you've configured your HANA servers to trust. For example, to sign IdP_Req.pem using CA_Cert.pem and CA_Key.pem (the certificate and key of the Root CA), execute the following command:

   ```
   openssl x509 -req -days 365 -in IdP_Req.pem -sha256 -extensions usr_cert -CA CA_Cert.pem -CAkey CA_Key.pem -CAcreateserial -out IdP_Cert.pem
   ```

The resulting IdP certificate will be valid for a year (see the -days option). Import your IdP's certificate in HANA Studio to create a new SAML Identity Provider.

1. In SAP HANA Studio, right-click your SAP HANA server, then navigate to **Security** &gt; **Open Security Console** &gt; **SAML Identity Provider** &gt; **OpenSSL Cryptographic Library**.

    ![Identity providers](media/service-gateway-sso-saml/identity-providers.png)

1. Select **Import**, navigate to IdP_Cert.pem, and import it.

1. In SAP HANA Studio, select the **Security** folder.

    ![Security folder](media/service-gateway-sso-saml/security-folder.png)

1. Expand **Users**, and then select the user you want to map your Power BI user to.

1. Select **SAML**, and then **Configure**.

    ![Configure SAML](media/service-gateway-sso-saml/configure-saml.png)

<<<<<<< HEAD
1. Select the identity provider you created in step 2. For **External Identity**, enter the Power BI user's UPN (typically the email address the user uses to sign in to Power BI). Select **Add**. If you've configured your gateway to use the *ADUserNameReplacementProperty* configuration option, enter the value that will replace the Power BI user's original UPN. For example, if you set *ADUserNameReplacementProperty* to **SAMAccountName** you should enter the user's **SAMAccountName**.
=======
1. Select the identity provider you created in step 2. For **External Identity**, enter the Power BI user's UPN (i.e. the email address the user logs in to Power BI with), then select **Add**. Note that if you've configured your gateway to use the *ADUserNameReplacementProperty* configuration option, you should enter the value that will replace the Power BI user's original UPN. For example, if you set *ADUserNameReplacementProperty* to **SAMAccountName** you should enter the user's **SAMAccountName**.
>>>>>>> b76e570c

    ![Select identity provider](media/service-gateway-sso-saml/select-identity-provider.png)

Now that you have the Gateway's certificate and identity configured, convert the certificate to a pfx format and configure the gateway to use the certificate.

<<<<<<< HEAD
1. Convert the certificate to pfx format by running the following command. This command sets *root* as the pfx file's password.
=======
1. Convert the certificate to pfx format by running the following command. Note that this command names the resulting .pfx file samlcert.pfx and sets "root" its password.
>>>>>>> b76e570c

    ```
    openssl pkcs12 -export -out samltest.pfx -in IdP_Cert.pem -inkey IdP_Key.pem -passin pass:root -passout pass:root
    ```

1. Copy the pfx file to the gateway machine:

    1. Double-click samltest.pfx, then select **Local Machine** &gt; **Next**.

    1. Enter the password, then select **Next**.

    1. Select **Place all certificates in the following store,** then **Browse** &gt; **Personal** &gt; **OK**.

    1. Select **Next**, then **Finish**.

    ![Import certificate](media/service-gateway-sso-saml/import-certificate.png)

1. Grant the gateway service account access to the private key of the certificate:

    1. On the gateway machine, run the Microsoft Management Console (MMC).

        ![Run MMC](media/service-gateway-sso-saml/run-mmc.png)

    1. Under **File**, select **Add/Remove Snap-in**.

        ![Add snap-in](media/service-gateway-sso-saml/add-snap-in.png)

<<<<<<< HEAD
    1. Select **Certificates** > **Add**, then select **Computer account** > **Next**.
=======
    1. Select **Certificates** &gt; **Add** , then select **Computer account** &gt; **Next**.
>>>>>>> b76e570c

    1. Select **Local Computer** &gt; **Finish** &gt; **OK**.

<<<<<<< HEAD
    1. Expand **Certificates** > **Personal** > **Certificates**, and find the certificate.
=======
    1. Expand **Certificates** &gt; **Personal** &gt; **Certificates**, and find the certificate.
>>>>>>> b76e570c

    1. Right-click the certificate and navigate to **All Tasks** &gt; **Manage Private Keys**.

        ![Manage private keys](media/service-gateway-sso-saml/manage-private-keys.png)

    1. Add the gateway service account to the list. By default, the account is **NT SERVICE\PBIEgwService**. You can find out which account is running the Gateway service by running **services.msc** and locating **On-premises data gateway service**.

        ![Gateway service](media/service-gateway-sso-saml/gateway-service.png)

Finally, follow these steps to add the certificate thumbprint to the gateway configuration.

1. Run the following PowerShell command to list the certificates on your machine.

    ```powershell
    Get-ChildItem -path cert:\LocalMachine\My
    ```

1. Copy the thumbprint for the certificate you created.

1. Navigate to the Gateway directory, which by default is *C:\Program Files\On-premises data gateway*.

1. Open **PowerBI.DataMovement.Pipeline.GatewayCore.dll.config**, and find the *SapHanaSAMLCertThumbprint* section. Paste in the thumbprint you copied.

1. Restart the gateway service.

## Running a Power BI report

<<<<<<< HEAD
Now you can use the **Manage Gateway** page in Power BI to configure the SAP HANA data source. Under **Advanced Settings**, enable SSO. Doing so allows you to publish reports and datasets binding to that data source.
=======
Now you can use the **Manage Gateway** page in Power BI to configure the SAP HANA data source, and under its **Advanced Settings**, enable SSO. Then you can publish reports and datasets binding to that data source.
>>>>>>> b76e570c

![Advanced settings](media/service-gateway-sso-saml/advanced-settings.png)

## Troubleshooting

After configuring SSO, you might see the following error in the Power BI portal: *"The credentials provided cannot be used for the SapHana source."* This error indicates that the SAML credential was rejected by SAP HANA.

Server-side authentication traces provide detailed information for troubleshooting credential issues on SAP HANA. Follow these steps to configure tracing for your SAP HANA server.

1. On the SAP HANA server, turn on the authentication trace by running the following query:

    ```
    ALTER SYSTEM ALTER CONFIGURATION ('indexserver.ini', 'SYSTEM') set ('trace', 'authentication') = 'debug' with reconfigure 
    ```

1. Reproduce the issue you have been facing.

1. In HANA Studio, open the administration console, and select the **Diagnosis Files** tab.

1. Open the latest index server trace and search for *SAMLAuthenticator.cpp*.

    You should find a detailed error message that indicates the root cause, for example:

    ```
    [3957]{-1}[-1/-1] 2018-09-11 21:40:23.815797 d Authentication   SAMLAuthenticator.cpp(00091) : Element '{urn:oasis:names:tc:SAML:2.0:assertion}Assertion', attribute 'ID': '123123123123123' is not a valid value of the atomic type 'xs:ID'.
    [3957]{-1}[-1/-1] 2018-09-11 21:40:23.815914 i Authentication   SAMLAuthenticator.cpp(00403) : No valid SAML Assertion or SAML Protocol detected
    ```

1. After the troubleshooting is complete, turn off the authentication trace by running the following query.

    ```
    ALTER SYSTEM ALTER CONFIGURATION ('indexserver.ini', 'SYSTEM') UNSET ('trace', 'authentication');
    ```

## Next steps

For more information about the on-premises data gateway and DirectQuery, see the following resources:

* [What is an on-premises data gateway?](/data-integration/gateway/service-gateway-onprem)
* [DirectQuery in Power BI](desktop-directquery-about.md)
* [Data sources supported by DirectQuery](desktop-directquery-data-sources.md)
* [DirectQuery and SAP BW](desktop-directquery-sap-bw.md)
* [DirectQuery and SAP HANA](desktop-directquery-sap-hana.md)<|MERGE_RESOLUTION|>--- conflicted
+++ resolved
@@ -38,11 +38,7 @@
    openssl req -new -x509 -newkey rsa:2048 -days 3650 -sha256 -keyout CA_Key.pem -out CA_Cert.pem -extensions v3_ca
    ```
 
-<<<<<<< HEAD
-    Ensure that the Root CA's certificate is secured properly. If it's obtained by third-parties, it could be used to gain unauthorized access to the HANA server. 
-=======
-    Ensure that the Root CA's private key is secured properly -- if obtained by third-parties it could be used to gain unauthorized access to the HANA server.
->>>>>>> b76e570c
+    Ensure that the Root CA's private key is secured properly. If it's obtained by third-parties, it could be used to gain unauthorized access to the HANA server. 
 
     Add the certificate (for example, CA_Cert.pem) to the HANA server's Trust Store so that the HANA server will trust any certificates signed by the Root CA you've just created. The location of your HANA server's Trust Store can be found by examining the **ssltruststore** configuration setting. If you have followed the SAP Documentation covering how to configure OpenSSL, your HANA server may already trust a Root CA you that can reuse. For more information, see [How to Configure Open SSL for SAP HANA Studio to SAP HANA Server](https://archive.sap.com/documents/docs/DOC-39571). If you have multiple HANA servers for which you want to enable SAML SSO, make sure that each of the servers trusts this Root CA.
 
@@ -76,21 +72,13 @@
 
     ![Configure SAML](media/service-gateway-sso-saml/configure-saml.png)
 
-<<<<<<< HEAD
-1. Select the identity provider you created in step 2. For **External Identity**, enter the Power BI user's UPN (typically the email address the user uses to sign in to Power BI). Select **Add**. If you've configured your gateway to use the *ADUserNameReplacementProperty* configuration option, enter the value that will replace the Power BI user's original UPN. For example, if you set *ADUserNameReplacementProperty* to **SAMAccountName** you should enter the user's **SAMAccountName**.
-=======
-1. Select the identity provider you created in step 2. For **External Identity**, enter the Power BI user's UPN (i.e. the email address the user logs in to Power BI with), then select **Add**. Note that if you've configured your gateway to use the *ADUserNameReplacementProperty* configuration option, you should enter the value that will replace the Power BI user's original UPN. For example, if you set *ADUserNameReplacementProperty* to **SAMAccountName** you should enter the user's **SAMAccountName**.
->>>>>>> b76e570c
+1. Select the identity provider you created in step 2. For **External Identity**, enter the Power BI user's UPN (typically the email address the user uses to sign in to Power BI), and then select **Add**. If you've configured your gateway to use the *ADUserNameReplacementProperty* configuration option, enter the value that will replace the Power BI user's original UPN. For example, if you set *ADUserNameReplacementProperty* to **SAMAccountName** you should enter the user's **SAMAccountName**.
 
     ![Select identity provider](media/service-gateway-sso-saml/select-identity-provider.png)
 
 Now that you have the Gateway's certificate and identity configured, convert the certificate to a pfx format and configure the gateway to use the certificate.
 
-<<<<<<< HEAD
-1. Convert the certificate to pfx format by running the following command. This command sets *root* as the pfx file's password.
-=======
-1. Convert the certificate to pfx format by running the following command. Note that this command names the resulting .pfx file samlcert.pfx and sets "root" its password.
->>>>>>> b76e570c
+1. Convert the certificate to pfx format by running the following command. This command names the resulting .pfx file samlcert.pfx and sets *root* as its password.
 
     ```
     openssl pkcs12 -export -out samltest.pfx -in IdP_Cert.pem -inkey IdP_Key.pem -passin pass:root -passout pass:root
@@ -118,19 +106,11 @@
 
         ![Add snap-in](media/service-gateway-sso-saml/add-snap-in.png)
 
-<<<<<<< HEAD
-    1. Select **Certificates** > **Add**, then select **Computer account** > **Next**.
-=======
-    1. Select **Certificates** &gt; **Add** , then select **Computer account** &gt; **Next**.
->>>>>>> b76e570c
+    1. Select **Certificates** &gt; **Add**, then select **Computer account** &gt; **Next**.
 
     1. Select **Local Computer** &gt; **Finish** &gt; **OK**.
 
-<<<<<<< HEAD
-    1. Expand **Certificates** > **Personal** > **Certificates**, and find the certificate.
-=======
     1. Expand **Certificates** &gt; **Personal** &gt; **Certificates**, and find the certificate.
->>>>>>> b76e570c
 
     1. Right-click the certificate and navigate to **All Tasks** &gt; **Manage Private Keys**.
 
@@ -158,11 +138,7 @@
 
 ## Running a Power BI report
 
-<<<<<<< HEAD
 Now you can use the **Manage Gateway** page in Power BI to configure the SAP HANA data source. Under **Advanced Settings**, enable SSO. Doing so allows you to publish reports and datasets binding to that data source.
-=======
-Now you can use the **Manage Gateway** page in Power BI to configure the SAP HANA data source, and under its **Advanced Settings**, enable SSO. Then you can publish reports and datasets binding to that data source.
->>>>>>> b76e570c
 
 ![Advanced settings](media/service-gateway-sso-saml/advanced-settings.png)
 

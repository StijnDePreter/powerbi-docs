--- conflicted
+++ resolved
@@ -26,9 +26,9 @@
 
 ## Configuring the gateway and data source
 
-To use SAML, you must establish a trust relationship between the HANA server(s) for which you want to enable SSO and the Gateway, which serves as the SAML Identity Provider (IdP) in this scenario. There are various ways to establish this relationship, such as importing the Gateway IdP's x509 certificate into the HANA server(s) trust store, or by having the Gateway's X509 certificate signed by a root Certification Authority (CA) trusted by the HANA server(s). We describe the latter approach in this guide, but you may use another approach if it is more convienient. 
+To use SAML, you must establish a trust relationship between the HANA server(s) for which you want to enable SSO and the Gateway, which serves as the SAML Identity Provider (IdP) in this scenario. There are various ways to establish this relationship, such as importing the Gateway IdP's x509 certificate into the HANA server(s) trust store, or by having the Gateway's X509 certificate signed by a root Certification Authority (CA) trusted by the HANA server(s). We describe the latter approach in this guide, but you may use another approach if it is more convienient.
 
-Also note that while this guide uses OpenSSL as the HANA server's cryptographic provider, it is also possible to use the SAP Cryptographic Library (also known as CommonCryptoLib or sapcrypto) instead of OpenSSL to complete the setup steps where we establish the trust relationship. Please refer to the official SAP documentation for further information. 
+Also note that while this guide uses OpenSSL as the HANA server's cryptographic provider, it is also possible to use the SAP Cryptographic Library (also known as CommonCryptoLib or sapcrypto) instead of OpenSSL to complete the setup steps where we establish the trust relationship. Please refer to the official SAP documentation for further information.
 
 The following steps describe how to establish a trust relationship between a HANA server and the Gateway IdP by signing the Gateway IdP's X509 certificate using a Root CA trusted by the HANA server.
 
@@ -56,17 +56,11 @@
 
 1. In SAP HANA Studio, right-click your SAP HANA server, then navigate to **Security** > **Open Security Console** > **SAML Identity Provider** > **OpenSSL Cryptographic Library**.
 
-<<<<<<< HEAD
+    ![Identity providers](media/service-gateway-sso-saml/identity-providers.png)
+
     It is also possible to use the SAP Cryptographic Library (also known as CommonCryptoLib or sapcrypto) instead of OpenSSL to complete these setup steps. Please refer to the official SAP documentation for further information.
 
-1. Select **Import** , navigate to samltest.crt,and import it.
-=======
-    
-
-1. Select **Import** , navigate to IdP_Cert.pem,and import it.
->>>>>>> 6395ccca
-
-    ![Identity providers](media/service-gateway-sso-saml/identity-providers.png)
+1. Select **Import**, navigate to IdP_Cert.pem,and import it.
 
 1. In SAP HANA Studio, select the **Security** folder.
 

--- conflicted
+++ resolved
@@ -37,14 +37,9 @@
    ```
    openssl req -new -x509 -newkey rsa:2048 -days 3650 -sha256 -keyout CA_Key.pem -out CA_Cert.pem -extensions v3_ca
    ```
+  Ensure that the Root CA's certificate is secured properly -- if obtained by third-parties it could be used to gain unauthorized access to the HANA server. 
 
-<<<<<<< HEAD
-Ensure that the Root CA's certificate is secured properly -- if obtained by third-parties it could be used to gain unauthorized access to the HANA server. 
-
-Add the certificate (for example, CA_Cert.pem) to the HANA server's Trust Store so that the HANA server will trust any certificates signed by the Root CA you have just created. The location of your HANA server's Trust Store can be found by examining the **ssltruststore** configuration setting. If you have followed the SAP Documentation covering how to configure OpenSSL, your HANA server may already trust a Root CA you that can reuse. [See how How to Configure Open SSL for SAP HANA Studio to SAP HANA Server](https://archive.sap.com/documents/docs/DOC-39571) for details. If you have multiple HANA servers that you want to enable SAML SSO for, make sure that each of the servers trusts this Root CA.
-=======
-   Add the certificate (for example, CA_Cert.pem) to the HANA server's Trust Store so that the HANA server will trust any certificates signed by the Root CA you have just created. The location of your HANA server's Trust Store can be found by examining the **ssltruststore** configuration setting. If you have followed the SAP Documentation covering how to configure OpenSSL, your HANA server may already trust a Root CA you that can reuse. See [How to Configure Open SSL for SAP HANA Studio to SAP HANA Server](https://archive.sap.com/documents/docs/DOC-39571) for details. If you have multiple HANA servers that you want to enable SAML SSO for, make sure that each of the servers trusts this Root CA.
->>>>>>> 69b399e0
+  Add the certificate (for example, CA_Cert.pem) to the HANA server's Trust Store so that the HANA server will trust any certificates signed by the Root CA you have just created. The location of your HANA server's Trust Store can be found by examining the **ssltruststore** configuration setting. If you have followed the SAP Documentation covering how to configure OpenSSL, your HANA server may already trust a Root CA you that can reuse. See [How to Configure Open SSL for SAP HANA Studio to SAP HANA Server](https://archive.sap.com/documents/docs/DOC-39571) for details. If you have multiple HANA servers that you want to enable SAML SSO for, make sure that each of the servers trusts this Root CA.
 
 1. Create the gateway IdP's X509 certificate. For example, to create a certificate-signing request (IdP_Req.pem) and a private key (IdP_Key.pem) that are valid for a year, execute the following command:
 

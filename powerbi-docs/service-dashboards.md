--- conflicted
+++ resolved
@@ -21,12 +21,11 @@
 
 Dashboards are a feature of Power BI service and are not available in Power BI Desktop. Dashboards can't be created on mobile devices but they can be [viewed and shared](mobile-apps-view-dashboard.md).
 
-<<<<<<< HEAD
 > [!NOTE]
 > Dashboards are a feature of Power BI service and are not available in Power BI Desktop. Dashboards can't be created on mobile devices but they can be [viewed and shared](consumer/mobile/mobile-apps-view-dashboard.md).
 > 
 > 
-=======
+
 ## Dashboard creators and dashboard consumers
 Depending on your role, you may be someone who creates dashboards for your own use or to share with colleagues. Information for you can be found in **Dashboards for creators**. If you're someone who receives dashboards from others. You want to learn how to understand and interact with the dashboard. This article is for you!
 
@@ -37,7 +36,6 @@
 
 > [!IMPORTANT]
 > [Power BI Pro](service-free-vs-pro.md) is required for viewing a shared dashboard.
->>>>>>> a8808176
 
 The visualizations on a dashboard come from reports and each report is based on one dataset. In fact, one way to think of a dashboard is as an entryway into the underlying reports and datasets. Selecting a visualization takes you to the report (and dataset) that was used to create it.
 

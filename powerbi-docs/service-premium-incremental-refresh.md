--- conflicted
+++ resolved
@@ -8,11 +8,7 @@
 ms.service: powerbi
 ms.component: powerbi-admin
 ms.topic: conceptual
-<<<<<<< HEAD
-ms.date: 10/18/2018
-=======
 ms.date: 10/19/2018
->>>>>>> e85eb070
 ms.author: chwade
 
 LocalizationGroup: Premium
@@ -43,7 +39,7 @@
 
 To use incremental refresh in the Power BI service, filtering needs to be done using Power Query date/time parameters with the reserved, case-sensitive names **RangeStart** and **RangeEnd**.
 
-Once published, the parameter values are overriden automatically by the Power BI service. There is no need to set them in dataset settings in the service.
+Once published, the parameter values are overridden automatically by the Power BI service. There is no need to set them in dataset settings in the service.
 
 It is important that the filter is pushed to the source system when queries are submitted for refresh operations. To push filtering down means the data source should support "query folding". Most data sources that support SQL queries support query folding. Data sources such as flat files, blobs, web, and OData feeds typically do not. Given the various levels of query-folding support for each data source, it is recommended that you verify that the filter logic is included in the source queries. In cases where the filter is not supported by the data source backend, it cannot be pushed down. In such cases, the mashup engine compensates and applies the filter locally, which may require retrieving the full dataset from the data source. This can cause incremental refresh to be very slow, and the process can run out of resources either in the Power BI service or in the on-premises data gateway if used.
 

--- conflicted
+++ resolved
@@ -153,12 +153,9 @@
 
 * **SharePoint connector** - Make sure you supply the root address of the SharePoint site, without any subfolders or documents. For example, use link similar to the following: https://microsoft.sharepoint.com/teams/ObjectModel/ 
 
-<<<<<<< HEAD
 * **JSON File connector** - Currently you can connect to a JSON file using basic authentication only.  Connecting to a JSON file by providing the credentials within the URL (for example, https://XXXXX.blob.core.windows.net/path/file.json?sv=2019-01-01&si=something&sr=c&sig=123456abcdefg... ) is **not** currently supported.  
-=======
-* **Azure SQL Data Warehouse** - Dataflow do not support AAD authentication for Azure SQL DW, use Basic authentication until we add support fo AD auth for Azure SQL DW.
 
->>>>>>> 0fca5ce1
+* **Azure SQL Data Warehouse** - Dataflows do not currently support Azure Active Directory (AAD) authentication for Azure SQL Data Warehouse. Use Basic authentication for this scenario.
 
 ## Next Steps
 

---
title: About filters and highlighting in Power BI reports
description: About filters and highlighting in Power BI reports
author: maggiesMSFT
manager: kfile
ms.reviewer: ''

ms.service: powerbi
ms.component: powerbi-service
ms.topic: conceptual
ms.date: 09/28/2018
ms.author: maggies

LocalizationGroup: Reports
---
# About filters and highlighting in Power BI reports
 This article introduces you to filtering and highlighting in Power BI service. The experience is almost exactly the same in Power BI Desktop. ***Filters*** remove all but the data you want to focus on. ***Highlighting*** is not filtering. It doesn't remove data, but instead highlights a subset of the visible data; the unhighlighted data remains visible but dimmed.

There are many different ways you can filter and highlight reports in Power BI. Putting all of that information in one article would get confusing, so we've broken it into these sections:

* Introduction to filters and highlighting (the article you're reading now)
* The ways you can [create and use filters in Editing view](power-bi-report-add-filter.md) in reports. When you have editing permissions for a report, you can create, modify, and delete filters in reports.
* The ways you can [filter and highlight in a report shared with you](consumer/end-user-reading-view.md), in report Reading view. What you can do is more limited, but you still have a wide range of filtering and highlighting options.  
* A detailed tour of the [filter and highlighting controls available in Editing view](consumer/end-user-report-filter.md) including an in-depth look at types of filters (e.g., date and time, numeric, text) and the difference between basic and advanced options.
* After you've learned how filters and highlighting work by default, learn how to [change the way visualizations on a page filter and highlight each other](consumer/end-user-interactions.md)

## Intro to the Filters pane

You can apply filters in the **Filters** pane or by [making selections in slicers](visuals/power-bi-visualization-slicers.md) directly on the report itself. The Filters pane shows the tables and fields used in the report and the filters that have been applied, if any. 

![](media/power-bi-reports-filters-and-highlighting/power-bi-add-filter-reading-view.png)

There are four types of filters.

- **page filter** applies to all the visuals on the report page     
- **visual filter** applies to a single visual on a report page. You only see visual level filters if you've selected a visual on the report canvas.    
- **report filter** applies to all pages in the report    
- **drillthrough filter** applies to a single entity in a report    

You can search in page, visual, and report filters, in Reading or Editing view, to find and select the value you want. 

<<<<<<< HEAD
* In Editing View, you can add report, page, drillthrough, and visual filters. When you save the report, the filters are saved with the report -- even if you open it in a mobile app. People looking at the report in Reading View can interact with the filters you added, but cannot add new filters.
* In Reading View, you can interact with any filters that already exist in the report, and save the selections you make.  But you won't be able to add new filters.
=======
![Search in a filter](media/power-bi-reports-filters-and-highlighting/power-bi-search-filter.png)
>>>>>>> e8963c4b

If the filter has the word **All** next to it, that means all the values in the field are included in the filter.  For example, **Chain(All)** in the screenshot below means this report page includes data about all the store chains.  On the other hand, the report-level filter **FiscalYear is 2013 or 2014** tells us that the report only includes data for the fiscal years of 2013 and 2014.

## Filters in Reading or Editing view
There are two modes for interacting with reports: [Reading view](consumer/end-user-reading-view.md) and Editing view. The filtering capabilities available to you depend on which mode you're in.

* In Editing view, you can add report, page, drillthrough, and visual filters. When you save the report, the filters are saved with the report, even if you open it in a mobile app. People looking at the report in Reading view can interact with the filters you added, but can't add new filters.
* In Reading view, you can interact with any filters that already exist in the report, and save the selections you make. You can't add new filters.

### Filters in Reading view
If you only have access to a report in Reading view, the Filters pane looks similar to this:

![](media/power-bi-reports-filters-and-highlighting/power-bi-filter-reading-view.png)

So this page of the report has six page-level filters and one report-level filter.

Each visual can have filters for all the fields in the visual, and a report author may add more. In the image below, the bubble chart has six filters.

![](media/power-bi-reports-filters-and-highlighting/power-bi-filter-visual-level.png)

In Reading view, explore the data by modifying the existing filters. The changes you make are saved with the report, even if you open the report in a mobile app. Learn how when you [take a tour of the report Filters pane](consumer/end-user-report-filter.md)

When you exit the report, your filters are saved. To undo your filtering and return to the default filtering, slicing, drill, and sorting set by the report author, select **Reset to default** from the top menubar.

![](media/power-bi-reports-filters-and-highlighting/power-bi-reset-to-default.png)

### Filters in Editing view
When you have owner permissions for a report and open it in Editing view, you see that **Filters** is just one of several editing panes available.

![](media/power-bi-reports-filters-and-highlighting/power-bi-add-filter-editing-view.png)

As in Reading view, we see this page of the report has six page-level filters and one report-level filter. And by selecting the bubble chart, we'd see it has six visual level filters applied.

We can do more with filters and highlighting in Editing view. Mainly, we can add new filters. Learn how to [Add a filter to a report](power-bi-report-add-filter.md) and much more.

## Ad-hoc highlighting
Select a field on the report canvas to highlight the other visuals on the page. Select any empty space in the same visual to remove it. This type of highlighting is a fun way to quickly explore data impacts. To fine-tune how this type of cross-highlighting works, see [Visual interactions](consumer/end-user-interactions.md).

![](media/power-bi-reports-filters-and-highlighting/power-bi-adhoc-filter.gif)


## Next steps
[Add a filter to a report (in Editing view)](power-bi-report-add-filter.md)

[Take a tour of report filters](consumer/end-user-report-filter.md)

[Change how report visuals cross-filter and cross-highlight each other](consumer/end-user-interactions.md)

More questions? [Try the Power BI Community](http://community.powerbi.com/)
<|MERGE_RESOLUTION|>--- conflicted
+++ resolved
@@ -39,12 +39,7 @@
 
 You can search in page, visual, and report filters, in Reading or Editing view, to find and select the value you want. 
 
-<<<<<<< HEAD
-* In Editing View, you can add report, page, drillthrough, and visual filters. When you save the report, the filters are saved with the report -- even if you open it in a mobile app. People looking at the report in Reading View can interact with the filters you added, but cannot add new filters.
-* In Reading View, you can interact with any filters that already exist in the report, and save the selections you make.  But you won't be able to add new filters.
-=======
 ![Search in a filter](media/power-bi-reports-filters-and-highlighting/power-bi-search-filter.png)
->>>>>>> e8963c4b
 
 If the filter has the word **All** next to it, that means all the values in the field are included in the filter.  For example, **Chain(All)** in the screenshot below means this report page includes data about all the store chains.  On the other hand, the report-level filter **FiscalYear is 2013 or 2014** tells us that the report only includes data for the fiscal years of 2013 and 2014.
 

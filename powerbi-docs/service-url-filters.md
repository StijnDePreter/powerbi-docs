--- conflicted
+++ resolved
@@ -9,7 +9,7 @@
 ms.service: powerbi
 ms.component: powerbi-service
 ms.topic: conceptual
-ms.date: 10/01/2018
+ms.date: 11/01/2018
 LocalizationGroup: Reports
 ---
 
@@ -165,14 +165,9 @@
 There are a couple of things to be aware of when using the query string parameters.
 
 * When using the *in* operator, the values to the right of *in* must be either a comma-separated list enclosed in parentheses.    
-<<<<<<< HEAD
 * In Power BI Report Server, you can [pass report parameters](https://docs.microsoft.com/sql/reporting-services/pass-a-report-parameter-within-a-url?view=sql-server-2017.md) by including them in a report URL. These URL parameters aren't prefixed because they're passed directly to the report processing engine.
-* Query string filtering doesn't work with [Publish to web](service-publish-to-web.md) or Power BI Embedded.   
-=======
-* In Power BI Report Server, you can [pass report parameters](https://docs.microsoft.com/sql/reporting-services/pass-a-report-parameter-within-a-url?view=sql-server-2017.md) by including them in a report URL. These URL parameters are not prefixed because they are passed directly to the report processing engine.
-* Query string filtering does not work with [Publish to web](service-publish-to-web.md).
-* [Embed with report web part in SharePoint Online](service-embed-report-spo.md) does not support URL filters.
->>>>>>> 3648352e
+* Query string filtering doesn't work with [Publish to web](service-publish-to-web.md).
+* [Embed with report web part in SharePoint Online](service-embed-report-spo.md) doesn't support URL filters.
 * The long data type is (2^53-1) due to Javascript limitations.
 * Report URL filters have a 10-expression limit (10 filters connected by AND).
 

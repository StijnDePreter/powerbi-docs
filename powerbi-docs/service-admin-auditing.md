--- conflicted
+++ resolved
@@ -1,24 +1,13 @@
 ---
-<<<<<<< HEAD
 title: Track user activities in Power BI
 description: Learn how you can use activity logs and auditing with Power BI to monitor and investigate actions taken.
-author: mgblythe
-=======
-title: Use auditing within your organization
-description: Learn how you can use auditing with Power BI to monitor and investigate actions taken. You can use the Security and Compliance Center or use PowerShell.
 author: kfollis
->>>>>>> e89fd053
 ms.reviewer: ''
 ms.service: powerbi
 ms.subservice: powerbi-admin
 ms.topic: conceptual
-<<<<<<< HEAD
-ms.date: 10/04/2019
-ms.author: mblythe
-=======
-ms.date: 09/09/2019
+ms.date: 01/01/2020
 ms.author: kfollis
->>>>>>> e89fd053
 ms.custom: seodec18
 
 LocalizationGroup: Administration
@@ -189,7 +178,7 @@
 
 ### Use PowerShell to search audit logs
 
-You can also use PowerShell to access the audit logs based on your login. The following example shows how to connect to Exchange Online PowerShell and then use the [Search-UnifiedAuditLog](/powershell/module/exchange/policy-and-compliance-audit/search-unifiedauditlog?view=exchange-ps/) command to pull Power BI audit log entries. To run the script, an admin must assign you the appropriate permissions, as described in the [Requirements](#requirements) section.
+You can also use PowerShell to access the audit logs based on your login. The following example shows how to connect to Exchange Online PowerShell and then use the [Search-UnifiedAuditLog](/powershell/module/exchange/policy-and-compliance-audit/search-unifiedauditlog?view=exchange-ps/) command to pull Power BI audit log entries. To run the script, an admin must assign you the appropriate permissions, as described in the [Audit log requirements](#audit-log-requirements) section.
 
 ```powershell
 Set-ExecutionPolicy RemoteSigned
@@ -204,7 +193,7 @@
 
 ### Use PowerShell to export audit logs
 
-You can also use PowerShell to export the results of your audit logs search. The following example shows how to send from the [Search-UnifiedAuditLog](/powershell/module/exchange/policy-and-compliance-audit/search-unifiedauditlog?view=exchange-ps/) command, and export the results using the [Export-Csv](/powershell/module/microsoft.powershell.utility/export-csv) cmdlet. To run the script, an admin must assign you the appropriate permissions, as described in the [Requirements](#requirements) section.
+You can also use PowerShell to export the results of your audit logs search. The following example shows how to send from the [Search-UnifiedAuditLog](/powershell/module/exchange/policy-and-compliance-audit/search-unifiedauditlog?view=exchange-ps/) command, and export the results using the [Export-Csv](/powershell/module/microsoft.powershell.utility/export-csv) cmdlet. To run the script, an admin must assign you the appropriate permissions, as described in the [Audit log requirements](#audit-log-requirements) section.
 
 ```powershell
 $UserCredential = Get-Credential

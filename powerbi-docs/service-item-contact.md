---
title: Set contact information for reports and dashboards
description: Learn how to set contact information for reports and dashboards.
author: LukaszPawlowski-MS
ms.reviewer: ''

ms.service: powerbi
ms.subservice: powerbi-service
ms.topic: conceptual
ms.date: 10/08/2019
ms.author: lukaszp

LocalizationGroup: Common tasks
---
# Set contact information for reports and dashboards in the Power BI service
This article teaches you how to set contact information for a dashboard or report in the Power BI service.

> [!NOTE]
> Contact information can be set for items in a classic or new workspace. You can't set contact information for items in your My Workspace. The info card is shown when viewing a report or dashboard in the [new look](service-new-look.md).

You can add multiple users or groups to the contact for an item. They can be:
* A person
* An Office 365 Group
* An email enabled security group
* A distribution list

By default the person who creates a new report or dashboard is the contact for it. If you set a value, it overrides the default. You can of course remove all the people or groups from the contact list. When you do this, for classic workspaces, the Office 365 Group for the workspace will be shown. For new workspace experience workspaces, the [workspace contact list](service-create-the-new-workspaces.md#workspace-contact-list) will be used. If the workspace contact list is not set, then workspace admins are shown.

The contact information is shown to people viewing the item. 

 ![service report contact](media/service-item-contact/service-report-contact.png)

When you click the list of contacts, an email is created so you can ask questions or get help. 

 ![service contact email](media/service-item-contact/service-contact-email.png)
 
The contact list information is also used in other places. For example, it is shown in some error scenarios in the error dialog box. Automated email messages related to the item, like access requests, are sent to the contact list. 

> [!NOTE]
> When publishing an app, the contact information set on individual items is set to the person who published or updated the app. You can set the app support URL so app users get the help they need.

## Set contact information for a report
1. In your workspace, select the **Reports** tab.
2. Locate the desired report and select the **Settings** icon.
3. Locate the **Contact** input field and set a value.

     ![service report contact setting](media/service-item-contact/service-report-contact-setting.png)

## Set contact information for a dashboard
1. In your workspace, select the **Dashboards** tab.
2. Locate the desired dashboard and select the **Settings** icon
3. Locate the **Contact** input field and set a value.

     ![service dashboard contact setting](media/service-item-contact/service-dashboard-contact-setting.png)

## Limitations and considerations
* The contact is set automatically for new items created in the Power BI service. Existing items will show the workspace default.
<<<<<<< HEAD
* You can set any user or group in the contact list, but they will not be granted permission to the item automatically. Use sharing or give user who need it access to the workspace through a role.
=======
* You can set any user or group in the contact list, but they will not be granted permission to the item automatically. Use sharing or give user who need it access to the workspace through a role. 
* The item level contact list doesn’t get pushed into apps when they are published. The new app navigation experience provides a support URL you configure to help manage feedback from large number of app users.

>>>>>>> 6b80da7c

## Next steps

More questions? [Try the Power BI Community](https://community.powerbi.com/)<|MERGE_RESOLUTION|>--- conflicted
+++ resolved
@@ -55,13 +55,9 @@
 
 ## Limitations and considerations
 * The contact is set automatically for new items created in the Power BI service. Existing items will show the workspace default.
-<<<<<<< HEAD
-* You can set any user or group in the contact list, but they will not be granted permission to the item automatically. Use sharing or give user who need it access to the workspace through a role.
-=======
 * You can set any user or group in the contact list, but they will not be granted permission to the item automatically. Use sharing or give user who need it access to the workspace through a role. 
 * The item level contact list doesn’t get pushed into apps when they are published. The new app navigation experience provides a support URL you configure to help manage feedback from large number of app users.
 
->>>>>>> 6b80da7c
 
 ## Next steps
 

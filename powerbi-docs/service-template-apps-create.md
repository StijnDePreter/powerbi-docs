--- conflicted
+++ resolved
@@ -100,32 +100,17 @@
     **Control** 
     Set limits and restrictions that your application users will have with the content of your application. You can use this control to protect intellectual property in your app.
 
-<<<<<<< HEAD
     ![Control](media/service-template-apps-create/power-bi-create-control.png)
     >[!Note] Exporting to pbix is always blocked for users installing the app.
-=======
-    ![Control](media/service-template-apps-create/power-bi-create-TempalteApp-control.png)
-    
-    >[!NOTE] 
-    >By default, template app installers can't export to .pbix.
->>>>>>> 8de7d313
 
     **Parameters** 
     Use this category to manage parameter behavior when connecting to data sources. Learn more about [creating query parameters](https://powerbi.microsoft.com/blog/deep-dive-into-query-parameters-and-power-bi-templates/).
 
-<<<<<<< HEAD
     ![Parameters](media/service-template-apps-create/power-bi-create-parameters.png)
-    - Value: default parameter value.
-    - Required: use this to require installed to input a user-specific parameter.
-    - Lock: Locking prevents installer from updating parameter.
-    - Static: Enable in case app contains **only** sample data (when enabled installation wizard won't ask user to connect datasources).
-=======
-    ![Parameters](media/service-template-apps-create/power-bi-create-TempalteApp-parameters.png)
     - **Value**: default parameter value.
     - **Required**: use this to require the installer to input a user-specific parameter.
     - **Lock**: Locking prevents the installer from updating a parameter.
     - **Static**: Enable in case the app contains *only* sample data. When you select **Static**, the installation wizard doesn't ask users to connect a data source.
->>>>>>> 8de7d313
    
     **Access**
     In the test phase, decide which others in your organization can install and test your app. Don't worry, you can always come back and change these settings later (Setting doesn't affect access of the distributed Template app).

---
title: Connect to an Impala database in Power BI Desktop
description: Easily connect to and use an Impala database in Power BI Desktop
author: davidiseminger
manager: kfile
<<<<<<< HEAD
ms.reviewer: ''

ms.service: powerbi
ms.component: powerbi-service
ms.topic: conceptual
ms.date: 04/24/2018
=======
backup: ''
editor: ''
tags: ''
qualityfocus: no
qualitydate: ''
ms.service: powerbi
ms.devlang: NA
ms.topic: article
ms.tgt_pltfrm: NA
ms.workload: powerbi
ms.date: 05/16/2018
>>>>>>> 6cb25793
ms.author: davidi

LocalizationGroup: Connect to data
---
# Connect to an Impala database in Power BI Desktop
In Power BI Desktop, you can connect to an **Impala** database and use the underlying data just like any other data source in Power BI Desktop.

## Connect to an Impala database
To connect to an **Impala** database select **Get Data** from the **Home** ribbon in Power BI Desktop. Select **Database** from the categories on the left, and you see **Impala**.

![](media/desktop-connect-impala/connect_impala_2.png)

In the **Impala** window that appears, type or paste the name of your Impala server into the box, and select **OK**. Note that you can choose to **Import** data directly into Power BI, or you can use **DirectQuery**. You can learn more about [using DirectQuery](desktop-use-directquery.md).

![](media/desktop-connect-impala/connect_impala_3a.png)

When prompted, enter your credentials, or connect anonymously. The Impala connector supports Anonymouse, Basic (username + password), and Windows authentication.

![](media/desktop-connect-impala/connect_impala_4.png)

> [!NOTE]
> Once you put in your username and password for a particular **Impala** server, Power BI Desktop uses those same credentials in subsequent connection attempts. You can modify those credentials by going to **File > Options and settings > Data source settings**.
> 
> 

Once you successfully connect, a **Navigator** window appears and displays the data available on the server, from which you can select one or multiple elements to import and use in **Power BI Desktop**.

![](media/desktop-connect-impala/connect_impala_5.png)

## Considerations and Limitations
There are a few limits and considerations to keep in mind with the **Impala** connector:

* The Impala connector is supported on the On-Premises data gateway, using any of the three supported authentication mechanisms.

## Next steps
There are all sorts of data you can connect to using Power BI Desktop. For more information on data sources, check out the following resources:

* [Getting Started with Power BI Desktop](desktop-getting-started.md)
* [Data Sources in Power BI Desktop](desktop-data-sources.md)
* [Shape and Combine Data with Power BI Desktop](desktop-shape-and-combine-data.md)
* [Connect to Excel workbooks in Power BI Desktop](desktop-connect-excel.md)   
* [Enter data directly into Power BI Desktop](desktop-enter-data-directly-into-desktop.md)   
<|MERGE_RESOLUTION|>--- conflicted
+++ resolved
@@ -3,26 +3,12 @@
 description: Easily connect to and use an Impala database in Power BI Desktop
 author: davidiseminger
 manager: kfile
-<<<<<<< HEAD
 ms.reviewer: ''
 
 ms.service: powerbi
 ms.component: powerbi-service
 ms.topic: conceptual
 ms.date: 04/24/2018
-=======
-backup: ''
-editor: ''
-tags: ''
-qualityfocus: no
-qualitydate: ''
-ms.service: powerbi
-ms.devlang: NA
-ms.topic: article
-ms.tgt_pltfrm: NA
-ms.workload: powerbi
-ms.date: 05/16/2018
->>>>>>> 6cb25793
 ms.author: davidi
 
 LocalizationGroup: Connect to data

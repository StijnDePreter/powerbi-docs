--- conflicted
+++ resolved
@@ -46,11 +46,7 @@
 
     Don’t have an account? No worries, you can [sign up for a free Power BI Pro trial](https://app.powerbi.com/signupredirect?pbi_source=web)
 
-<<<<<<< HEAD
-In this tutorial, we get data from an Excel workbook. Want to follow along? [Download the Financial Sample Excel file](https://go.microsoft.com/fwlink/?LinkID=521962).
-=======
 1. Select **My workspace** in the navigation pane.
->>>>>>> ff54c5b8
 
 1. In **My workspace**, select **New** > **Upload a file**.
 

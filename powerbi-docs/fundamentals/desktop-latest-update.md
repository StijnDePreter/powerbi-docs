---
title: What's new in the latest Power BI update
description: This article describes in detail the latest monthly update for Power BI.
author: davidiseminger
ms.author: davidi
ms.reviewer: ''
ms.service: powerbi
ms.custom: video-thmvP1I6QVs
ms.subservice: pbi-fundamentals
ms.topic: conceptual
ms.date: 09/17/2021
LocalizationGroup: Get started
---
# What's new in Power BI?

## September 2021 Update (2.97.261.0)

We're falling into this month's release, with crisp morning updates and new season of interesting and compelling features. 

This article describes updates to **Power BI Desktop** and the **Power BI service**. To learn about updates for mobile, check out [What's new in the mobile apps for Power BI](../consumer/mobile/mobile-whats-new-in-the-mobile-apps.md).

The links beside each feature in the list are follows:

* \[blog\]: Most features are explained in a section in the monthly update blog post.
* \[video\]: Some features have a video excerpt that discusses the feature, which plays in a new browser tab.
* \[article\]: Some features have an article that provides more detail.
* The remaining features are self-explanatory and don't need an article or video.

You can also watch the entire [Power BI monthly update video](#power-bi-monthly-update-video).

# [Power BI Desktop](#tab/powerbi-desktop)

Get the latest version of Power BI Desktop from the [Download Center](https://www.microsoft.com/download/details.aspx?id=58494). If you're running Windows 10, you can also get Power BI Desktop from the [Microsoft Store](https://aka.ms/pbidesktopstore). Regardless of how you install Power BI Desktop, the monthly versions are the same, although the version numbering may differ. For more information about downloading and installing Power BI Desktop, see [Get Power BI Desktop](desktop-get-the-desktop.md). 

> [!IMPORTANT]
> Power BI Desktop is updated and released on a monthly basis, incorporating customer feedback and new features. Only the most recent version of Power BI Desktop is supported; customers who contact support for Power BI Desktop will be asked to upgrade to the most recent version. 
> You can get the most recent version of Power BI Desktop from the [Windows Store](https://aka.ms/pbidesktopstore), or as a single executable containing all supported languages that you [download](https://www.microsoft.com/download/details.aspx?id=58494) and install on your computer.

> [!IMPORTANT]
> Power BI Desktop is no longer be supported on Windows 7. Power BI Desktop is supported on Windows 8 or newer versions of Windows, for the most recent release of Power BI Desktop only.

The following updates are new to Power BI Desktop this month:

### Reporting
* New formatting options for buttons  [[video]](https://youtu.be/mOVmf5jQwrw?t=14)  [[blog]](https://powerbi.microsoft.com/blog/power-bi-august-2021-feature-summary/#post-17174-_Toc81908301)  [[article]](../create-reports/desktop-buttons.md)
* Toggle total columns in waterfall charts [[video]](https://youtu.be/mOVmf5jQwrw?t=69)   [[blog]](https://powerbi.microsoft.com/blog/power-bi-august-2021-feature-summary/#post-17174-_Toc81908302) 
* Padding around visual title and border  [[video]](https://youtu.be/mOVmf5jQwrw?t=95)  [[blog]](https://powerbi.microsoft.com/blog/power-bi-august-2021-feature-summary/#post-17174-_Toc81908303)  
* Line chart series labels  [[video]](https://youtu.be/mOVmf5jQwrw?t=136)  [[blog]](https://powerbi.microsoft.com/blog/power-bi-august-2021-feature-summary/#post-17174-_Toc81908304)  
* Sensitivity label support for Power BI template files  [[video]](https://youtu.be/mOVmf5jQwrw?t=301)  [[blog]](https://powerbi.microsoft.com/blog/power-bi-august-2021-feature-summary/#post-17174-_Toc81908305)  [[article]](../admin/service-security-sensitivity-label-overview.md)

### Analytics
* Insights (preview)  [[video]](https://youtu.be/mOVmf5jQwrw?t=327)  [[blog]](https://powerbi.microsoft.com/blog/power-bi-august-2021-feature-summary/#post-17174-_Toc81908307) [[article]](../create-reports/insights.md)


### Modeling
* Shortcut expression for CALCULATE now supports aggregation functions   [[video]](https://youtu.be/mOVmf5jQwrw?t=379)  [[blog]](https://powerbi.microsoft.com/blog/power-bi-august-2021-feature-summary/#post-17174-_Toc81908309)  [[article]](/dax/calculate-function-dax)
* New parameter for XIRR function [[video]](https://youtu.be/mOVmf5jQwrw?t=409) [[blog]](https://powerbi.microsoft.com/blog/power-bi-august-2021-feature-summary/#post-17174-_Toc81908310)  [[article]](/dax/xirr-function-dax)
* Making it easier to format based on a user’s locale [[video]](https://youtu.be/mOVmf5jQwrw?t=430) [[blog]](https://powerbi.microsoft.com/blog/power-bi-august-2021-feature-summary/#post-17174-_Toc81908311)  [[article]](/dax/format-function-dax)


### Data connectivity
* The Power BI Connector in Power Automate [[video]](https://youtu.be/mOVmf5jQwrw?t=715)  [[blog]](https://powerbi.microsoft.com/blog/power-bi-august-2021-feature-summary/#post-17174-_Toc81908313)
* Updates to many connectors [[video]](https://youtu.be/mOVmf5jQwrw?t=752)  [[blog]](https://powerbi.microsoft.com/blog/power-bi-august-2021-feature-summary/#post-17174-_Toc81908314) 

### Visuals
* New visuals from various providers [[video]](https://youtu.be/mOVmf5jQwrw?t=1089)  [[blog]](https://powerbi.microsoft.com/blog/power-bi-august-2021-feature-summary/#post-17174-_Toc81908331)

### Other
* New version of Power BI Report Builder [[video]](https://youtu.be/mOVmf5jQwrw?t=1157)  [[blog]](https://powerbi.microsoft.com/blog/power-bi-august-2021-feature-summary/#post-17174-_Toc81908339)  [[article]](/power-bi/paginated-reports/report-builder-power-bi)

> [!NOTE]
> See the [data sources available to Power BI Desktop](../connect-data/desktop-data-sources.md). Our list is always growing, so check back often.


# [Power BI service](#tab/powerbi-service)

The following updates are new to the Power BI service this month:

[Get started with goals in Power BI (preview)](../create-reports/service-goals-introduction.md)

* Power BI Goals: automated status rules (preview)  [[video]](https://youtu.be/mOVmf5jQwrw?t=777)  [[blog]](https://powerbi.microsoft.com/blog/power-bi-august-2021-feature-summary/#post-17174-_Toc81908321)  [[article]](../create-reports/service-goals-introduction.md)
* Power BI Goals: improved filtering  (preview)  [[video]](https://youtu.be/mOVmf5jQwrw?t=823)  [[blog]](https://powerbi.microsoft.com/blog/power-bi-august-2021-feature-summary/#post-17174-_Toc81908322)  [[article]](../create-reports/service-goals-introduction.md)
* APIs to determine who has access to what Power BI artifacts (preview)  [[video]](https://youtu.be/mOVmf5jQwrw?t=858)  [[blog]](https://powerbi.microsoft.com/blog/power-bi-august-2021-feature-summary/#post-17174-_Toc81908323)
* Service Principal support for read-only Admin APIs (general availability)  [[video]](https://youtu.be/mOVmf5jQwrw?t=935)  [[blog]](https://powerbi.microsoft.com/blog/power-bi-august-2021-feature-summary/#post-17174-_Toc81908324)  [[article]](../admin/read-only-apis-service-principal-authentication.md)

---


For detailed information about each of new feature, see [Power BI feature summary blog post](https://powerbi.microsoft.com/blog/power-bi-august-2021-feature-summary/).


### Power BI monthly update video
The following video describes each of these updates. You can also watch this video from the blog post:

<<<<<<< HEAD
> [!VIDEO https://www.youtube.com/embed/mOVmf5jQwrw]
=======
> [!NOTE]  
> This video might use earlier versions of Power BI Desktop or the Power BI service.

> [!VIDEO https://www.youtube.com/embed/thmvP1I6QVs]
>>>>>>> 67b25f9e

## More videos

Like learning about Power BI through videos and other engaging content? Check out the following collection of video sources and content:

-   [Power BI channel](https://www.youtube.com/user/mspowerbi): a collection of Power BI videos on YouTube.
-   [Microsoft Learn for Power BI](/learn/powerplatform/power-bi?WT.mc_id=powerbi_landingpage-docs-link): a sequential learning tour of Power BI, in bite-size pieces.

## Updates for previous months

Looking for Power BI updates for previous months? You can find them in the [Power BI monthly updates archive](desktop-latest-update-archive.md).<|MERGE_RESOLUTION|>--- conflicted
+++ resolved
@@ -92,14 +92,11 @@
 ### Power BI monthly update video
 The following video describes each of these updates. You can also watch this video from the blog post:
 
-<<<<<<< HEAD
-> [!VIDEO https://www.youtube.com/embed/mOVmf5jQwrw]
-=======
 > [!NOTE]  
 > This video might use earlier versions of Power BI Desktop or the Power BI service.
 
-> [!VIDEO https://www.youtube.com/embed/thmvP1I6QVs]
->>>>>>> 67b25f9e
+[!VIDEO https://www.youtube.com/embed/thmvP1I6QVs]
+
 
 ## More videos
 

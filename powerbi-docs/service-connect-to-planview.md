--- conflicted
+++ resolved
@@ -57,11 +57,8 @@
 
 This procedure assumes you have already signed in to the Microsoft Power BI home page with a Power BI account. If you do not have a Power BI account, create a new free Power BI account on the Power BI home page, and then click Get Data.
 
-<<<<<<< HEAD
 ## Next steps:
-=======
-## Next steps
->>>>>>> 51e7235a
+
 [Get started with Power BI](service-get-started.md)
 
-[Get Data for Power BI](service-get-data.md)
+[Get Data for Power BI](service-get-data.md)
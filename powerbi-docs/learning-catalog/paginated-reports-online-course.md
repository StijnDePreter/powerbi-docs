--- conflicted
+++ resolved
@@ -92,11 +92,7 @@
 
 We recommend watching the online course first. You can refer back to the presentation theory by opening the **&lt;CourseFolder&gt;\PowerBIPRIAD\Presentation\PowerBIPRIAD_Presentation.pdf** file. The presentation includes eight lab slides, which indicate when it's time to put the theory to practice. It also includes many resource links to help you find related content.
 
-<<<<<<< HEAD
-When you're ready to start the first lab, open the **&lt;CourseFolder&gt;\PowerBIPRIAD\Lab01A\PowerBIPRIAD_Lab01A.pdf** file. This document guides you to sign in to the Power BI service, upload a dataset, and then install [Power BI Report Builder](https://aka.ms/pbireportbuilder).
-=======
-When you're ready to commence the first lab, open the **&lt;CourseFolder&gt;\PowerBIPRIAD\Lab01A\PowerBIPRIAD_Lab01A.pdf** file. This document guides you to sign in to the Power BI service, upload a dataset, and then install [Power BI Report Builder](../paginated-reports/report-builder-power-bi.md).
->>>>>>> 352f5a8c
+When you're ready to commence the first lab, open the **&lt;CourseFolder&gt;\PowerBIPRIAD\Lab01A\PowerBIPRIAD_Lab01A.pdf** file. This document guides you to sign in to the Power BI service, upload a dataset, and then install [Power BI Report Builder](https://aka.ms/pbireportbuilder).
 
 > [!NOTE]
 > You're responsible for having your own Power BI account. If you don't already have one, see [Sign up for Power BI as an individual](../fundamentals/service-self-service-signup-for-power-bi.md).

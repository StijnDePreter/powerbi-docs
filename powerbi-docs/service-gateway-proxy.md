---
title: Configuring proxy settings for the on-premises data gateway
description: Information regarding configuration of proxy settings for the on-premises data gateway.
services: powerbi
documentationcenter: ''
author: davidiseminger
manager: kfile
backup: ''
editor: ''
tags: ''
qualityfocus: no
qualitydate: ''

ms.service: powerbi
ms.devlang: NA
ms.topic: article
ms.tgt_pltfrm: na
ms.workload: powerbi
ms.date: 11/21/2017
ms.author: davidi

---
# Configuring proxy settings for the on-premises data gateway
Your work environment may require that you go through a proxy to access the internet. This could prevent the on-premises data gateway from connecting to the service.

## Does your network use a proxy?
The following post on superuser.com discusses how you can try to determine if you have a proxy on your network.

[How do I know what proxy server I'm using? (SuperUser.com)](https://superuser.com/questions/346372/how-do-i-know-what-proxy-server-im-using)

## Configuration file location and default configuration
Proxy information is configured within a .NET configuration file. The location, and file names, will be different depending on the gateway you are using.

### On-premises data gateway
There are two main configuration files that are involved with the on-premises data gateway.

**Configuration**

The first is for the configuration screens that actually configure the gateway. If you are having issues configuring the gateway, this is the file you will want to look at.

    C:\Program Files\On-premises data gateway\enterprisegatewayconfigurator.exe.config

**Windows Service**

The second is for the actual windows service that interacts with the Power BI service, and handles the requests.

    C:\Program Files\On-premises data gateway\Microsoft.PowerBI.EnterpriseGateway.exe.config

<<<<<<< HEAD
### Power BI Gateway - Personal
> [!NOTE]
> There is a new version of the personal gateway for Power BI, called the **on-premises data gateway (personal mode)**. This section of this article describes the previous version of the personal gateway, called **Power BI Gateway - Personal**, which will be retired and stop working after July 31, 2017. For information about the new version of the personal gateway, including how to install the new version, see the [**On-premises data gateway (personal mode)** article](service-gateway-personal-mode.md).
> 
> 

The personal gateway can be installed in one of two ways. As a windows service (admin) or as a user mode application. This is determined during installation. As a result, your configuration files may be in one of two locations depending on how the gateway was installed. You will want to check both locations.

**Configuration**

The first is for the configuration screens that actually configure the gateway. If you are having issues configuring the gateway, this is the file you will want to look at.

For the *windows service*, it will be the following.

    C:\Program Files\Power BI Personal Gateway\1.0\Configurator\GWConfig.exe.config
    C:\Program Files\Power BI Personal Gateway\1.0\Configurator\PowerBIGatewayAgentCmdLine.exe.config

For the *user mode application*, it will be the following.

    C:\Users\<user>\AppData\Local\Power BI Gateway - Personal \1.0\Configurator\GWConfig.exe.config
    C:\Users\<user>\AppData\Local\Power BI Gateway - Personal \1.0\Configurator\PowerBIGatewayAgentCmdLine.exe.config

**Windows Service**

The second is for the actual windows service that interacts with the Power BI service, and handles the requests.

For the *windows service*, it will be the following.

    C:\Program Files\Power BI Personal Gateway\1.0\Gateway\diawp.exe.config

For the *user mode application*, it will be the following.

    C:\Users\<user>\AppData\Local\Power BI Gateway - Personal \1.0\Gateway\diawp.exe.config

=======
>>>>>>> 9ca7b93f
## Configuring proxy settings
The default proxy configuration is the following.

    <system.net>
        <defaultProxy useDefaultCredentials="true" />
    </system.net>

The default configuration works with windows authentication. If your proxy uses another form of authentication, you will need to change the settings. If you are not sure, you should contact your network administrator.

To learn more about the configuration of the proxy elements for .NET configuration files, see [defaultProxy Element (Network Settings)](https://msdn.microsoft.com/library/kd3cf2ex.aspx)

## Changing the gateway service account to a domain user
When configuring the proxy settings to use default credentials, as explained above, you may encounter authentication issues with your proxy. This is because the default service account is the Service SID and not an authenticated domain user. You can change the service account of the gateway to allow proper authentication with your proxy.

> [!NOTE]
> It is recommended that you use a managed service account to avoid having to reset passwords. Learn how to create a [managed service account](https://technet.microsoft.com/library/dd548356.aspx) within Active Directory.
> 
> 

### Change the on-premises data gateway service account
1. Change the Windows service account for the **on-premises data gateway service**.
   
    The default account for this service is *NT SERVICE\PBIEgwService*. You will want to change this to a domain user account within your Active Directory domain. Or, you will want to use a managed service account to avoid having to change the password.
   
    You will want to change the account on the **Log On** tab within the properties of the Windows service.
2. Restart the **on-premises data gateway service**.
   
    From an admin command prompt, issue the following commands.
   
        net stop PBIEgwService
   
        net start PBIEgwService
3. Start the **on-premises data gateway configurator**. You can select the windows start button and search for *on-premises data gateway*.
4. Sign in to Power BI.
5. Restore the gateway using your recovery key.
   
    This will allow the new service account to be able to decrypt stored credentials for data sources.

## Next steps
[On-premises data gateway (personal mode)](service-gateway-personal-mode.md)
[Firewall information](service-gateway-onprem-tshoot.md#firewall-or-proxy)  
More questions? [Try the Power BI Community](http://community.powerbi.com/)
<|MERGE_RESOLUTION|>--- conflicted
+++ resolved
@@ -46,43 +46,6 @@
 
     C:\Program Files\On-premises data gateway\Microsoft.PowerBI.EnterpriseGateway.exe.config
 
-<<<<<<< HEAD
-### Power BI Gateway - Personal
-> [!NOTE]
-> There is a new version of the personal gateway for Power BI, called the **on-premises data gateway (personal mode)**. This section of this article describes the previous version of the personal gateway, called **Power BI Gateway - Personal**, which will be retired and stop working after July 31, 2017. For information about the new version of the personal gateway, including how to install the new version, see the [**On-premises data gateway (personal mode)** article](service-gateway-personal-mode.md).
-> 
-> 
-
-The personal gateway can be installed in one of two ways. As a windows service (admin) or as a user mode application. This is determined during installation. As a result, your configuration files may be in one of two locations depending on how the gateway was installed. You will want to check both locations.
-
-**Configuration**
-
-The first is for the configuration screens that actually configure the gateway. If you are having issues configuring the gateway, this is the file you will want to look at.
-
-For the *windows service*, it will be the following.
-
-    C:\Program Files\Power BI Personal Gateway\1.0\Configurator\GWConfig.exe.config
-    C:\Program Files\Power BI Personal Gateway\1.0\Configurator\PowerBIGatewayAgentCmdLine.exe.config
-
-For the *user mode application*, it will be the following.
-
-    C:\Users\<user>\AppData\Local\Power BI Gateway - Personal \1.0\Configurator\GWConfig.exe.config
-    C:\Users\<user>\AppData\Local\Power BI Gateway - Personal \1.0\Configurator\PowerBIGatewayAgentCmdLine.exe.config
-
-**Windows Service**
-
-The second is for the actual windows service that interacts with the Power BI service, and handles the requests.
-
-For the *windows service*, it will be the following.
-
-    C:\Program Files\Power BI Personal Gateway\1.0\Gateway\diawp.exe.config
-
-For the *user mode application*, it will be the following.
-
-    C:\Users\<user>\AppData\Local\Power BI Gateway - Personal \1.0\Gateway\diawp.exe.config
-
-=======
->>>>>>> 9ca7b93f
 ## Configuring proxy settings
 The default proxy configuration is the following.
 
@@ -90,9 +53,9 @@
         <defaultProxy useDefaultCredentials="true" />
     </system.net>
 
-The default configuration works with windows authentication. If your proxy uses another form of authentication, you will need to change the settings. If you are not sure, you should contact your network administrator.
+The default configuration works with Windows authentication. If your proxy uses another form of authentication, you will need to change the settings. If you are not sure, you should contact your network administrator.
 
-To learn more about the configuration of the proxy elements for .NET configuration files, see [defaultProxy Element (Network Settings)](https://msdn.microsoft.com/library/kd3cf2ex.aspx)
+To learn more about the configuration of the proxy elements for .NET configuration files, see [defaultProxy Element (Network Settings)](https://msdn.microsoft.com/library/kd3cf2ex.aspx).
 
 ## Changing the gateway service account to a domain user
 When configuring the proxy settings to use default credentials, as explained above, you may encounter authentication issues with your proxy. This is because the default service account is the Service SID and not an authenticated domain user. You can change the service account of the gateway to allow proper authentication with your proxy.

--- conflicted
+++ resolved
@@ -9,11 +9,7 @@
 ms.service: powerbi
 ms.subservice: powerbi-service
 ms.topic: conceptual
-<<<<<<< HEAD
 ms.date: 06/04/2019
-=======
-ms.date: 12/06/2018
->>>>>>> 1e79e6d8
 ms.author: mblythe
 
 LocalizationGroup: Data refresh
@@ -22,17 +18,17 @@
 Importing files from OneDrive or SharePoint Online into the Power BI service is a great way to make sure your work in **Power BI Desktop** stays in sync with the Power BI service.
 
 ## Advantages of storing a Power BI Desktop file on OneDrive or SharePoint Online
-When you store a **Power BI Desktop** file on OneDrive or SharePoint Online, any data you’ve loaded into your file’s model is imported into the dataset. Any reports you’ve created in the file are loaded into **Reports** in the Power BI serviced. Let's say you make changes to your file on OneDrive or SharePoint Online. These changes can include adding new measures, changing column names, or editing visualizations. Once you save the file, those changes will be updated in the Power BI service too, usually within about an hour.
+When you store a **Power BI Desktop** file on OneDrive or SharePoint Online, any data you’ve loaded into your file’s model is imported into the dataset. Any reports you’ve created in the file are loaded into **Reports** in the Power BI service. Let's say you make changes to your file on OneDrive or SharePoint Online. These changes can include adding new measures, changing column names, or editing visualizations. Once you save the file, Power BI service syncs with those changes too, usually within about an hour.
 
-You can do a one-time, manual refresh right in Power BI Desktop by selecting **Refresh** on the Home ribbon. When you select **Refresh**, you refresh the file’s model with updated data from the original data source. This kind of refresh happens entirely from within the Power BI Desktop application itself. It's different from a manual or scheduled refresh in Power BI, and it’s important to understand the distinction.
+You can do a one-time, manual refresh right in **Power BI Desktop** by selecting **Refresh** on the Home ribbon. When you select **Refresh**, you refresh the file’s model with updated data from the original data source. This kind of refresh happens entirely from within the **Power BI Desktop** application itself. It's different from a manual or scheduled refresh in Power BI, and it’s important to understand the distinction.
 
 ![](media/refresh-desktop-file-onedrive/pbix-refresh.png)
 
-When you import your Power BI Desktop file from OneDrive or SharePoint Online, you load data and model information into a dataset in Power BI. You'll want to refresh data in the dataset in the Power BI service because that is what your reports are based on. The data sources are external. You'll want to manually refresh the dataset by using **Refresh** or set up a refresh schedule by using **Schedule Refresh**.
+When you import your **Power BI Desktop** file from OneDrive or SharePoint Online, you load data and model information into a dataset in Power BI. You'll want to refresh the dataset in the Power BI service because that's what your reports are based on. The data sources are external. You'll want to manually refresh the dataset by using **Refresh** or set up a refresh schedule by using **Schedule Refresh**.
 
 ![](media/refresh-desktop-file-onedrive/powerbi-service-refresh.png)
 
-When you refresh the dataset, Power BI doesn't connect to the file on OneDrive or SharePoint Online to query for updated data. It uses information in the dataset to connect directly to the data sources to query for updated data. Then it loads that data into the dataset. This refreshed data in the dataset isn't synchronized back to the file on OneDrive, or SharePoint Online.
+When you refresh the dataset, Power BI doesn't connect to the file on OneDrive or SharePoint Online to query for updated data. It uses information in the dataset to connect directly to the data sources to query for updated data. Then, it loads that data into the dataset. This refreshed data in the dataset isn't synchronized back to the file on OneDrive or SharePoint Online.
 
 ## What’s supported?
 Power BI supports **Refresh** and **Schedule Refresh** datasets you create from Power BI Desktop files. You can import the files from a local drive where you use **Get Data** or **Query Editor** to connect to and load data from the following data sources.

---
title: Add a column from an example in Power BI Desktop
description: Quickly create a new column in Power BI Desktop using existing columns as examples
services: powerbi
documentationcenter: ''
author: davidiseminger
manager: kfile
backup: ''
editor: ''
tags: ''
qualityfocus: no
qualitydate: ''

ms.service: powerbi
ms.devlang: NA
ms.topic: article
ms.tgt_pltfrm: NA
ms.workload: powerbi
<<<<<<< HEAD
ms.date: 04/25/2018
=======
ms.date: 04/24/2018
>>>>>>> 30316c74
ms.author: davidi

LocalizationGroup: Create reports
---
# Add a column from an example in Power BI Desktop
Starting with the April 2017 release of **Power BI Desktop**, you can add new columns of data to your model using **Query Editor** by simply providing one or more sample values for your new column. You can create a new column example from a current selection or provide input based on all (or selected) columns in a given table.

![](media/desktop-add-column-from-example/add-column-from-example_01.png)

This approach helps you quickly and easily create new columns and is great for the following situations:

* You know the data result you want in your new column, but you're not sure which transformation (or collection of transformations) will get you there.
* You already know which transformations you need, but you're not sure where to click or select in the UI to make them happen.
* You know all about the transformations you need using a *Custom Column* expression in **M**, but one (or more) of those expressions aren't available to click or add in the UI.

Using the **add column from example** feature is easy and straightforward. In the next few sections, we see just how easy it is.

## Use Query Editor to add a new column from examples
To create a new column from an example, launch **Query Editor**. You can do this by selecting **Edit Queries** from the **Home** ribbon in **Power BI Desktop**.

![](media/desktop-add-column-from-example/add-column-from-example_02.png)

In this article, we'll use data from the following Wikipedia article (it's a link, so you can click it to get the data for yourself and follow along):

* [**List of states and territories of the United States**](https://wikipedia.org/wiki/List_of_states_and_territories_of_the_United_States)

Once **Query Editor** is launched and you have some data loaded, you can get started adding a column from examples. To add a new column, in **Query Editor** select the **Add Column** tab on the ribbon and select **Column from Examples**. If you choose the drop-down, you can select either **From All Columns** (the default, if you just select the button instead of the drop-down) or select **From Selection**. In this article, we'll walk through selecting **From All Columns**.

![](media/desktop-add-column-from-example/add-column-from-example_03.png)

## The Add Column From Examples pane
Once you make a selection to add a new column from examples, a new pane appears that shows the columns in the current table (you may need to scroll to see them all). The new **Column1** is also shown to the right, which is the column that **Power BI Desktop** creates based on your examples. Below the new **Column1** header, there are blank cells where you can type your examples that Power BI uses to create rules and transformations to match your example.

Notice that this is an **Applied Step** in the **Query Settings** pane. As always, **Query Editor** will record your transformation steps and apply them to the query, in order.

![](media/desktop-add-column-from-example/add-column-from-example_04.png)

This is called the **Add Columns From Examples** pane, and it consists of four primary areas:

1. The **Command bar** that includes a brief description of the feature or the transformation.
2. The **Send Feedback** option to help Power BI improve this feature.
3. The **OK** and **Cancel** buttons, which let you commit your transformations and add the column or cancel.
4. The new column area, where you can type your sample values in any of the rows (to provide Power BI with your example), relating to other columns in that row.

![](media/desktop-add-column-from-example/add-column-from-example_05.png)

As you type your example in the new column, Power BI gives you a preview of how the column it's creating will look, based on the transformations it detects. For example, if you type *Alabama* in the first row, it corresponds to the *Alabama* value in the first column of the table. As soon as you press *Enter*, Power BI fills in the column based on that value.

But, then say you go to the row that includes *Massachusetts[E]* and delete that last *[E]* portion (because you don't want it anymore). Power BI detects the change and uses the example to create a transformation. Notice the explanation of the transform in the upper-middle pane.

![](media/desktop-add-column-from-example/add-column-from-example_06.png)

As you continue to provide examples, **Query Editor** adds to the transformations. When you're satisfied, you can select **OK** to commit your changes.

## See Add Column from Examples in action
Want to see this working? The following video shows this feature being put to use, using the data source provided earlier in this example. Take a look and follow along for yourself!

<iframe width="560" height="315" src="https://www.youtube.com/embed/-ykbVW9wQfw" frameborder="0" allowfullscreen></iframe>

## Considerations and limitations
There are many transformations that are available when using **Add column from Examples**, but not every transformation is included. The following list provides all of the supported transformations.

* **Reference**
  
  * Reference to a specific column (including trim, clean, and case transformations)

* **Text transformations**
  
  * Combine (supports combination of literal strings and entire column values)
  * Replace
  * Length
  * Extract   
    * First Characters
    * Last Characters
    * Range
    * Text before Delimiter
    * Text after Delimiter
    * Text between Delimiters
    * Length

* The following supported **text transformations** are available beginning with the November 2017 release of **Power BI Desktop**:
    
  * Remove Characters
  * Keep Characters

> [!NOTE]
> All *Text* transformations take into account the potential need to trim, clean, or apply a case transformation to the column value.
> 
> 

* **Date transformations**
  
  * Day
  * Day of Week
  * Day of Week Name
  * Day of Year
  * Month
  * Month Name
  * Quarter of Year
  * Week of Month
  * Week of Year
  * Year
  * Age
  * Start of Year
  * End of Year
  * Start of Month
  * End of Month
  * Start of Quarter
  * Days in Month
  * End of Quarter
  * Start of Week
  * End of Week
  * Day of Month
  * Start of Day
  * End of Day


* **Time transformations**
  
  * Hour
  * Minute
  * Second  
  * To Local Time

> [!NOTE]
> All *Date* and *Time* transformations take into account the potential need to convert the column value to *Date* or *Time* or *DateTime*.
> 
> 

* **Number transformations** 

  * Absolute Value
  * Arccosine
  * Arcsine
  * Arctangent
  * Convert to Number
  * Cosine
  * Cube
  * Divide
  * Exponent
  * Factorial
  * Integer Divide
  * Is Even
  * Is Odd
  * Ln
  * Base-10 Logarithm
  * Modulo
  * Multiply
  * Round Down
  * Round Up
  * Sign
  * Sin
  * Square Root
  * Square
  * Subtract
  * Sum
  * Tangent

* The following supported **number transformation** is available beginning with the November 2017 release of **Power BI Desktop**:

  * Bucketing/Ranges

* **General**
  
  * Conditional Column<|MERGE_RESOLUTION|>--- conflicted
+++ resolved
@@ -16,11 +16,7 @@
 ms.topic: article
 ms.tgt_pltfrm: NA
 ms.workload: powerbi
-<<<<<<< HEAD
-ms.date: 04/25/2018
-=======
 ms.date: 04/24/2018
->>>>>>> 30316c74
 ms.author: davidi
 
 LocalizationGroup: Create reports

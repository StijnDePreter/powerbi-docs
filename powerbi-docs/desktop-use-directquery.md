--- conflicted
+++ resolved
@@ -12,13 +12,9 @@
 
 LocalizationGroup: Connect to data
 ---
-<<<<<<< HEAD
-# Connect to data sources by using DirectQuery in Power BI Desktop
-With **Power BI Desktop**, when you connect to your data source, it is always possible to import a copy of the data into the **Power BI Desktop**. For some data sources, an alternative approach is available: connect directly to the data source using **DirectQuery**.
-=======
+
 # Use DirectQuery in Power BI Desktop
 With *Power BI Desktop*, when you connect to your data source, it's always possible to import a copy of the data into the Power BI Desktop. For some data sources, an alternative approach is available: connect directly to the data source using DirectQuery.
->>>>>>> 99732de4
 
 ## Supported data sources
 For a full listing of data sources that support DirectQuery, see [Data sources supported by DirectQuery](power-bi-data-sources.md).

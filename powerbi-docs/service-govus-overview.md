---
title: Power BI for US Government customers - Overview
description: US Government customers can add a Power BI Pro subscription to their Office 365 government plan. Learn how to sign up and review feature availability in this service description. 
author: kfollis
ms.reviewer: ''

ms.service: powerbi
ms.subservice: powerbi-service
ms.topic: conceptual
<<<<<<< HEAD
ms.date: 12/13/2019
ms.author: davidi
=======
ms.date: 01/13/2020
ms.author: kfollis

>>>>>>> f494dd79

LocalizationGroup: Get started
---

# Power BI for US Government customers
This article is for US government customers who are deploying Power BI as part of an Office 365 Government plan. Government plans are designed for the unique needs of organizations that must meet US compliance and security standards. The Power BI service designed for US Government customers differs from the commercial version of the Power BI service. These feature differences and capabilities are described in the following sections.

## Add Power BI to your Office 365 Government plan

<<<<<<< HEAD
* **Embed in SharePoint Online** - it is not possible to embed content in SharePoint Online using the Power BI web part. However, secure embed does work using the [*Embed* web part](https://docs.microsoft.com/power-bi/service-embed-secure). You must add *app.powerbigov.us* to the exception list, which can be achieved by following the instructions in the [Allow or restrict the ability to embed content on SharePoint pages](https://support.office.com/article/allow-or-restrict-the-ability-to-embed-content-on-sharepoint-pages-e7baf83f-09d0-4bd1-9058-4aa483ee137b) article.
* **Power BI US Government** is only available as a **Pro** license. Any references to Power BI (Free) licenses in an admin portal (or as users) are running in a commercial Power BI service cloud.
* **Auditing** - auditing is now available through the Office 365 Security and Compliance portal, as of June 2018.
* **External user sharing** - sharing is allowed within a Power BI tenant, and as of June 2018, sharing is also allowed with users outside of your Power BI tenant. See [distribute Power BI content to external guest users with Azure AD B2B](service-admin-azure-ad-b2b.md).
* **Usage metrics for dashboards and reports** - usage metrics are not available for reports and dashboards. Customers can use audit log data to get usage information for content in their organization.
* **Dataflows** - Dataflows are not available.
* **Paginated reports** - Paginated reports are currently available in USGov Virginia and USGov Texas only.
=======
Before you can get a Power BI US Government subscription and assign licenses to users, you have to enroll in an Office 365 Government plan. If your organization already has an Office 365 Government plan, skip ahead to [Purchase a Power BI Pro Government subscription](#purchase-a-power-bi-pro-government-subscription).
>>>>>>> f494dd79

### Enroll in Office 365 Government plan

If you're a new customer, you have to validate your organization’s eligibility before you can sign up for a government plan.  Get started by completing the [Office 365 for Government eligibility validation form](https://www.microsoft.com/microsoft-365/government/eligibility-validation). To ensure that you select the right plan for your organization, consult the [Office 365 US Government service descriptions](https://docs.microsoft.com/office365/servicedescriptions/office-365-platform-service-description/office-365-us-government/office-365-us-government).

> [!NOTE]
> If you’ve already deployed Power BI to a commercial environment and want to migrate to the US Government cloud, you’ll need to add a new Power BI Pro subscription to your Office 365 Government plan. Next, replicate the commercial data to the Power BI service for US Government, remove commercial license assignments from user accounts, and then assign a Power BI Pro Government license to the user accounts.
>
>

### Government cloud instances
Office 365 provides different environments for government agencies to meet varying compliance requirements. Consult the linked service descriptions for specific details about what each environment provides.

* [Office 365 Government Community Cloud (GCC)](https://docs.microsoft.com/office365/servicedescriptions/office-365-platform-service-description/office-365-us-government/gcc) is designed for federal, state, and local government.

* [Office 365 Government Community Cloud High (GCC-High)](https://docs.microsoft.com/office365/servicedescriptions/office-365-platform-service-description/office-365-us-government/gcc-high-and-dod) is designed for federal agencies, defense industry, aerospace industry, and other organizations holding controlled unclassified information. This environment is suited for national security organizations and companies with International Traffic in Arms Regulations (ITAR) data or Defense Federal Acquisition Regulations Supplement (DFARS) requirements.

* The [Office 365 DoD environment](https://docs.microsoft.com/office365/servicedescriptions/office-365-platform-service-description/office-365-us-government/gcc-high-and-dod) is designed exclusively for the US Department of Defense. 

### Purchase a Power BI Pro Government subscription

After you have deployed Office 365, you can add a Power BI subscription. Follow the step-by-step guidance in [Enroll your US Government organization](service-govus-signup.md#existing-office-government-cloud-customers) to purchase the Power BI Pro Government service. Buy enough licenses for all the users who need to use Power BI, then assign those licenses to individual user accounts.

> [!IMPORTANT]
> Power BI US Government is not available as a Free license. Each user must be assigned a Pro license in order to access the government community cloud. If a user account has a Free license assigned, they’re authorized to access only the commercial cloud and will encounter authentication and access issues. To review differences between license types, see [Power BI service features by license type](service-features-license-type.md).
>
>

## Connect to Power BI for US Government

You use a different URL to connect to Power BI for US government than commercial users. To sign in to Power BI, use the following URLs:

| Commercial version URL | US Government version URL | US Government URL for GCC High |
| --- | --- | --- |
| https://app.powerbi.com/ |[https://app.powerbigov.us](https://app.powerbigov.us) | [https://app.high.powerbigov.us](https://app.high.powerbigov.us) |

Your account may be provisioned to more than one cloud. In that case, when using Power BI Desktop, you can choose which cloud to connect to when you sign in.

## Connectivity between Government and global Azure Cloud services

Azure is distributed across multiple clouds. By default, you can enable firewall rules to open a connection to a cloud-specific instance, but cross-cloud networking is different.  To communicate between services in the public cloud and services in the Government Community Cloud, you have to configure specific firewall rules. For example, if you want to access public cloud instances of SQL from your government cloud deployment of Power BI, you need a firewall rule in SQL. Configure specific firewall rules in SQL to allow connections to the Azure Government Cloud for the following datacenters:

* USGov Iowa
* USGov Virginia
* USGov Texas
* USGov Arizona

In the public cloud, the IP ranges are available. To get the US Government cloud IP ranges, download the [Azure IP Ranges and Service Tags – US Government Cloud](https://www.microsoft.com/download/details.aspx?id=57063) file. 

To set up firewalls in SQL, follow the steps to [Create and manage IP firewall rules](https://docs.microsoft.com/azure/sql-database/sql-database-firewall-configure#create-and-manage-ip-firewall-rules).

## Power BI feature availability

To accommodate the requirements of government cloud customers, there are some differences between government plans and commercial plans. Refer to the following table to see which features are available in each government environment.

|Feature |   |GCC |GCC-High |DoD|
|------|------|------|------|------|
|Administration|Free licenses|Not available|Not available|Not available|
|  |Set data storage limits|Available|Available|Available|
|  |Use Active Directory groups for sharing and access control|Available|Available|Available|
|  |Auditing through Office 365 Security and Compliance admin center|Available|Available|Available|
|  |External user sharing|Available|Available|Available|
|  |Usage metrics for reports and dashboards|Not available|Not available|Not available|
|  |Azure B2B between GCC and commercial cloud|Not available|Not available|Not available|
|Report creation|Create and view dashboards and reports|Available|Available|Available|
|  |Scheduled data refresh|Available|Available|Available|
|  |Refreshable team dashboards|Available|Available|Available|
|  |Paginated reports|Available (not available in USGov Texas)|Available|On the roadmap|
|  |Template apps|Not available|Not available|Not available|
|Connect to data|Import data and reports from Excel|Available|Available|Available|
|  |Import data from CSV files|Available|Available|Available|
|  |Import data from Power BI desktop files|Available|Available|Available|
|  |Connectivity to CDS|Not available|Not available|Not available|
|  |Azure Data Lake Storage Gen2 connector|Not available|Not available|Not available|
|Data management|Data management gateway|Available|Available|Available|
|  |Data encryption in Azure SQL|Available|Available|Available|
|  |Data encryption in Blob Storage for Power BI|Available|Available|Available|
|Cross-product integration|Embed in SharePoint Online using the Power BI web part|Not available|Not available|Not available|
|  |Embed in SharePoint Online using Embed web part|Available|Available|Available|
|  |Dataflows and AI functions|Not available|Not available|Not available|
|  |Power Automate connectivity for data-driven alerts|Not available|Not available|Not available|
|  |Power BI tab in Teams|Not available|Not available|Not available|
|  |Automated Machine Learning|Not available|Not available|Not available|
|  |Cognitive Services|Not available|Not available|Not available|
|  |Azure ML|Not available|Not available|Not available|

## Next steps

* [Sign up for Power BI for US Government](service-govus-signup.md)
* <a href="https://channel9.msdn.com/Blogs/Azure/Cognitive-Services-HDInsight-and-Power-BI-on-Azure-Government">Power BI US Government Demo</a>
* [Get started with the Power BI service](service-get-started.md)
* [What is Power BI Desktop?](desktop-what-is-desktop.md)
<|MERGE_RESOLUTION|>--- conflicted
+++ resolved
@@ -7,14 +7,8 @@
 ms.service: powerbi
 ms.subservice: powerbi-service
 ms.topic: conceptual
-<<<<<<< HEAD
-ms.date: 12/13/2019
-ms.author: davidi
-=======
 ms.date: 01/13/2020
 ms.author: kfollis
-
->>>>>>> f494dd79
 
 LocalizationGroup: Get started
 ---
@@ -24,17 +18,7 @@
 
 ## Add Power BI to your Office 365 Government plan
 
-<<<<<<< HEAD
-* **Embed in SharePoint Online** - it is not possible to embed content in SharePoint Online using the Power BI web part. However, secure embed does work using the [*Embed* web part](https://docs.microsoft.com/power-bi/service-embed-secure). You must add *app.powerbigov.us* to the exception list, which can be achieved by following the instructions in the [Allow or restrict the ability to embed content on SharePoint pages](https://support.office.com/article/allow-or-restrict-the-ability-to-embed-content-on-sharepoint-pages-e7baf83f-09d0-4bd1-9058-4aa483ee137b) article.
-* **Power BI US Government** is only available as a **Pro** license. Any references to Power BI (Free) licenses in an admin portal (or as users) are running in a commercial Power BI service cloud.
-* **Auditing** - auditing is now available through the Office 365 Security and Compliance portal, as of June 2018.
-* **External user sharing** - sharing is allowed within a Power BI tenant, and as of June 2018, sharing is also allowed with users outside of your Power BI tenant. See [distribute Power BI content to external guest users with Azure AD B2B](service-admin-azure-ad-b2b.md).
-* **Usage metrics for dashboards and reports** - usage metrics are not available for reports and dashboards. Customers can use audit log data to get usage information for content in their organization.
-* **Dataflows** - Dataflows are not available.
-* **Paginated reports** - Paginated reports are currently available in USGov Virginia and USGov Texas only.
-=======
 Before you can get a Power BI US Government subscription and assign licenses to users, you have to enroll in an Office 365 Government plan. If your organization already has an Office 365 Government plan, skip ahead to [Purchase a Power BI Pro Government subscription](#purchase-a-power-bi-pro-government-subscription).
->>>>>>> f494dd79
 
 ### Enroll in Office 365 Government plan
 
@@ -102,7 +86,7 @@
 |Report creation|Create and view dashboards and reports|Available|Available|Available|
 |  |Scheduled data refresh|Available|Available|Available|
 |  |Refreshable team dashboards|Available|Available|Available|
-|  |Paginated reports|Available (not available in USGov Texas)|Available|On the roadmap|
+|  |Paginated reports|Available only in USGov Texas and USGov Virginia |Available|On the roadmap|
 |  |Template apps|Not available|Not available|Not available|
 |Connect to data|Import data and reports from Excel|Available|Available|Available|
 |  |Import data from CSV files|Available|Available|Available|

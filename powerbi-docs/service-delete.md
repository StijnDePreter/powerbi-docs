--- conflicted
+++ resolved
@@ -88,15 +88,10 @@
 ### To delete a workspace - if you are an Admin
 1. From the left nav, select **Workspaces**
 
-<<<<<<< HEAD
+2. Select **More options** (...) to the right of the workspace to be deleted and choose **Edit workspace**.
+
     ![workspaces](media/service-delete/power-bi-delete-workspace.png)
-2. Select the ellipses (...) to the right of the workspace to be deleted and choose **Edit workspace**.
-=======
-    ![App workspaces](media/service-delete/power-bi-delete-workspace.png)
-2. Select **More options** (...) to the right of the workspace to be deleted and choose **Edit workspace**.
->>>>>>> c36a6634
 
-   ![ellipses menu > Edit workspace](media/service-delete/power-bi-edit-workspace.png)
 3. In the **Edit workspace** window, select **Delete workspace** > **Delete**.
 
     ![delete workspace](media/service-delete/power-bi-delete-workspace2.png)
@@ -109,13 +104,9 @@
 >
 >
 
-<<<<<<< HEAD
 1. Start in the workspace you'd like to remove.
-2. In the top-right corner, select the ellipses (...) and choose **Leave workspace** > **Leave**.
-=======
-1. Start in the app workspace you'd like to remove.
+
 2. In the top-right corner, select **More options** (...) and choose **Leave workspace** > **Leave**.
->>>>>>> c36a6634
 
       ![leave workspace](media/service-delete/power-bi-leave-workspace.png)
 

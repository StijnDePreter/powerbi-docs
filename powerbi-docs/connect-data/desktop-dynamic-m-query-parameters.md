--- conflicted
+++ resolved
@@ -8,11 +8,7 @@
 ms.subservice: pbi-data-sources
 ms.custom: video-RE4M2hq
 ms.topic: how-to
-<<<<<<< HEAD
-ms.date: 04/16/2021
-=======
 ms.date: 04/21/2021
->>>>>>> ca44ec76
 LocalizationGroup: Connect to data
 ---
 # Dynamic M query parameters in Power BI Desktop (preview)

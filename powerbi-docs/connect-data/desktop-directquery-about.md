--- conflicted
+++ resolved
@@ -329,11 +329,7 @@
 Once a report is published, the maximum number of concurrent queries sent to the underlying data source also depend upon fixed limits. The limits depend on the target environment to which the report is published. Different environments, such as Power BI, Power BI Premium, or Power BI Report Server, can impose different limits.
 
 > [!NOTE]
-<<<<<<< HEAD
-> The maximum number of DirectQuery connections setting applies to all DirectQuery sources when [enhanced metadata](desktop-enhanced-dataset-metadata.md) is enabled, which is the default setting for all models created in Power BI Desktop.
-=======
 > The maximum number of DirectQuery connections setting applies to all DirectQuery sources when [enhanced metadata](desktop-enhanced-dataset-metadata.md) is enabled, which is the default setting for all models created in Power BI Desktop. 
->>>>>>> 0c1b4495
 
 ### Diagnosing performance issues
 

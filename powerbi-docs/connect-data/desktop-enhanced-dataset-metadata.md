---
title: Using enhanced dataset metadata in Power BI Desktop
description: This article describes how to use enhanced dataset metadata in Power BI.
author: davidiseminger
ms.author: davidi
ms.reviewer: ''
ms.service: powerbi
ms.subservice: pbi-data-sources
ms.topic: conceptual
ms.date: 10/19/2021
LocalizationGroup: Connect to data
---
# Using enhanced dataset metadata

When Power BI Desktop creates reports, it also creates dataset metadata in the corresponding PBIX and PBIT files. Previously the metadata was stored in a format that was specific to Power BI Desktop. The metadata used base-64 encoded M expressions and data sources. Power BI made assumptions about how that metadata was stored.

With the release of the **enhanced dataset metadata** feature, many of these limitations are removed. PBIX files are automatically upgraded to enhanced metadata upon opening the file. With **enhanced dataset metadata**, metadata created by Power BI Desktop uses a format similar to what is used for Analysis Services tabular models, based on the [Tabular Object Model](/analysis-services/tom/introduction-to-the-tabular-object-model-tom-in-analysis-services-amo).


The **enhanced dataset metadata** feature is strategic and foundational. Future Power BI functionality will be built upon its metadata. These other capabilities stand to benefit from enhanced dataset metadata:

- [XMLA read/write](/power-platform-release-plan/2019wave2/business-intelligence/xmla-readwrite) for management of Power BI datasets
- Migration of Analysis Services workloads to Power BI to benefit from next-generation features.

## Upgrade
Your reports will be automatically upgraded to the enhanced metadata format when you open them in the latest version of Power BI Desktop. If the report was saved with unapplied query changes, or there was an error during the auto-upgrade, then you will see a warning on the report canvas indicating that you still need to upgrade. Clicking "Upgrade report" will apply any pending changes and upgrade the data model to the new format. 

<<<<<<< HEAD
## Exclude table from report refresh
Once a data model has been upgraded to the enhanced metadata format some metadata that was previously only used in Power BI Desktop will now be respected in the Power BI Service as well - this includes the "Include in Report Refresh" option. For upgraded models, if the "Include in Report Refresh" option is deselected in the Power Query Editor, then that table will not be refreshed when the report/dataset is refreshed in Power BI Desktop or the Power BI Service. Reports already published in the Power BI Service that are not yet upgraded to the new enhanced metadata formal will need to be upgraded in Power BI Desktop before this new behavior will take effect. 

## Limitations
=======
## Considerations and limitations
>>>>>>> 335e252b
Before enhanced metadata support, for SQL Server, Oracle, Teradata, and legacy HANA connections, Power BI Desktop added a native query to the data model. This query is used by Power BI Service data models. With enhanced metadata support, the Power BI service data model regenerates the native query at runtime. It doesn't use the query that Power BI Desktop created. In most cases, this retrieval resolves itself correctly, but some transformations won't work without reading underlying data. You may see some errors in reports that previously worked. For example, the error will say: 

“Unable to convert an M query in table 'Dimension City' into a native source query. Try again later or contact support. If you contact support, provide these details." 

You can fix your queries in three different places in Power BI Desktop:

- When you apply changes or do a refresh.
- In a warning bar in the Power Query Editor informing you that the expression couldn’t be folded to the data source.

    :::image type="content" source="media/desktop-enhanced-dataset-metadata/enhanced-metadata-apply-query-changes.png" alt-text="Screenshot of Apply query changes message: We couldn't fold the expression to the data source.":::

- When you run evaluations when you open a report to check if you have unsupported queries. Running these evaluations can result in performance implications.


## Next steps

You can do all sorts of things with Power BI Desktop. For more information on its capabilities, check out the following resources:

* [What is Power BI Desktop?](../fundamentals/desktop-what-is-desktop.md)
* [What's new in Power BI?](../fundamentals/desktop-latest-update.md)
* [Query overview with Power BI Desktop](../transform-model/desktop-query-overview.md)
* [Data types in Power BI Desktop](desktop-data-types.md)
* [Shape and combine data with Power BI Desktop](desktop-shape-and-combine-data.md)
* [Common query tasks in Power BI Desktop](../transform-model/desktop-common-query-tasks.md)<|MERGE_RESOLUTION|>--- conflicted
+++ resolved
@@ -25,14 +25,10 @@
 ## Upgrade
 Your reports will be automatically upgraded to the enhanced metadata format when you open them in the latest version of Power BI Desktop. If the report was saved with unapplied query changes, or there was an error during the auto-upgrade, then you will see a warning on the report canvas indicating that you still need to upgrade. Clicking "Upgrade report" will apply any pending changes and upgrade the data model to the new format. 
 
-<<<<<<< HEAD
 ## Exclude table from report refresh
 Once a data model has been upgraded to the enhanced metadata format some metadata that was previously only used in Power BI Desktop will now be respected in the Power BI Service as well - this includes the "Include in Report Refresh" option. For upgraded models, if the "Include in Report Refresh" option is deselected in the Power Query Editor, then that table will not be refreshed when the report/dataset is refreshed in Power BI Desktop or the Power BI Service. Reports already published in the Power BI Service that are not yet upgraded to the new enhanced metadata formal will need to be upgraded in Power BI Desktop before this new behavior will take effect. 
 
-## Limitations
-=======
 ## Considerations and limitations
->>>>>>> 335e252b
 Before enhanced metadata support, for SQL Server, Oracle, Teradata, and legacy HANA connections, Power BI Desktop added a native query to the data model. This query is used by Power BI Service data models. With enhanced metadata support, the Power BI service data model regenerates the native query at runtime. It doesn't use the query that Power BI Desktop created. In most cases, this retrieval resolves itself correctly, but some transformations won't work without reading underlying data. You may see some errors in reports that previously worked. For example, the error will say: 
 
 “Unable to convert an M query in table 'Dimension City' into a native source query. Try again later or contact support. If you contact support, provide these details." 

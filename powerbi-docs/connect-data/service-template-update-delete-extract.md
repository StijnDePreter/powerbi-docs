---
title: Manage your published Power BI template app
description: How to update, delete and extract template app.
author: paulinbar
ms.author: painbar
ms.reviewer: ''
ms.service: powerbi
ms.subservice: powerbi-template-apps
ms.topic: how-to
<<<<<<< HEAD
ms.date: 05/05/2020
=======
ms.date: 06/21/2021
>>>>>>> e89c2c67
---

# Manage your published template app

Now that your app is in production, when you want to make changes to the app, you can start over in the test phase, without interfering with the app in production.

## Update your app

Go to the template app workspace. Then, if you made your changes in Power BI Desktop, start at Step 1. If you did not make any changes in Power BI Desktop, start at Step 2.

1. Upload your updated dataset and **make sure to overwrite the existing dataset**.
    * If the *.pbix* file you're uploading has the same name as the dataset and report used in the app, uploading will overwrite the existing dataset.
    * If you're changing the name of the dataset and report used in the app, and the *.pbix* file you want to upload has a different name than the dataset and report used in the app, do the following:
        * Rename the dataset and report used in the app so that their names exactly match the name of your updated *.pbix* file.
        * Upload the your *.pbix* file and overwrite the existing dataset and report that you just renamed.
    
    In either case, when you upload, you must get to a dialog that asks for your permission to overwrite the dataset used in the app. If you do not overwrite the existing dataset, users will not be able to install your updated app.

    >[!WARNING]
    > Never delete the dataset used in the app. Doing so will make it impossible for users to update their apps.

    The following animation shows how to upload a local *.pbix* file to the service, overwriting the currently used dataset. Start by choosing **New > Dataset**
    
    ![Amimated gif shows upload of .pbix file.](media/service-template-apps-update-extract-delete/template-app-update-overwrite-dataset.gif)



1. In the **Release management** pane, select **Create app**.
1. Go back through the app creation process. If you changed the changed the name of the dataset and report used in the app, you may want to rename the app as well.
1. After you've set **Branding**, **Content**, **Control**, and **Access**, select **Create app** again.
1. Select **Close** and go back to **Release management**.

   You see you have two versions now: The version in production, plus a new version in testing.

    ![Two versions of a template app](media/service-template-apps-update-extract-delete/power-bi-template-app-update1.png)

1. When you're ready to promote your app to pre-production for further testing outside your tenant, go back to the Release Management pane and select **Promote app** next to **Testing**.

   You now have a version in production and a version in pre-production.

   ![Two versions of a template app promote greyed out](media/service-template-apps-update-extract-delete/power-bi-template-app-update2.png)

   Your link is now live. **Note that the Promote app button at the pre-production stage is greyed out**. This is to prevent accidentally overwriting the live production link to the current app version before the Cloud Partner Portal has validated and approved the new app version.

1. Submit your link again to the Cloud Partner Portal (CPP) by following the steps at [Power BI App offer update](/azure/marketplace/cloud-partner-portal/power-bi/cpp-update-existing-offer). In the Cloud Partner Portal, you must **publish** your offer again and have it validated and approved. If you've changed the name of the app, be sure to change the name in the Cloud Partner Portal as well.

   When your offer is approved, the Promote app button will become active again. 
1. Promote your app to the production stage.
   
### Update behavior

1. Updating the app will allow the installer of the template app to [Update a template app](service-template-apps-install-distribute.md#update-a-template-app) in the already installed workspace without losing the connection configuration.
1. See installer [overwrite behavior](service-template-apps-install-distribute.md#overwrite-behavior) to learn how changes in the dataset affect the installed template app.
1. When updating (overwriting) a template app, it first reverts back to sample data and will automatically reconnect with user's configuration (parameters & authentication). Until refresh is complete, the reports, dashboards, and org app will present the sample data banner.
1. If you added a new query parameter to the updated dataset that requires users input - you must check the *required* check box. This will prompt the installer with the connection string after updating the app.
 ![required parameters](media/service-template-apps-update-extract-delete/power-bi-template-app-upload-dataset4.png)

## Extract workspace
Rolling back to the previous version of a template app is now easier than ever with the extract capability. The following steps will extract a specific app version from various release stages into a new workspace:

1. In the release management pane, press more **(...)** and then **Extract**.

    ![Screenshot shows the Release Management pane with Extract selected from a menu.](media/service-template-apps-update-extract-delete/power-bi-template-app-extract.png)
    ![Screenshot shows confirmation message to Extract this app.](media/service-template-apps-update-extract-delete/power-bi-template-app-extract-dialog.png)
2. In dialog box, enter the name for extracted workspace. a new workspace will be added.

Your new workspace versioning resets and you can continue to develop and distribute the template app from the newly extracted workspace.

## Delete template app version
A template workspace is the source of an active distributed template app. To protect the template app users, it's not possible to delete a workspace without first removing all the created app versions in the workspace.
Deleting an app version also deletes the app url that will no longer work.

1. In the release management pane, press select the ellipsis **(...)** and then **Delete**.
 ![Screenshot shows the Release Management pane with Delete selected from a menu.](media/service-template-apps-update-extract-delete/power-bi-template-app-delete.png)
 ![Screenshot shows confirmation message to Delete this app.](media/service-template-apps-update-extract-delete/power-bi-template-app-delete-dialog.png)

>[!NOTE]
>Make sure not to delete app version which are being used by customers or **AppSource** or they will no longer work.

## Next steps

See how your customers interact with your template app in [Install, customize, and distribute template apps in your organization](service-template-apps-install-distribute.md).

See the [Power BI Application offer](/azure/marketplace/cloud-partner-portal/power-bi/cpp-power-bi-offer) for details on distributing your app.<|MERGE_RESOLUTION|>--- conflicted
+++ resolved
@@ -7,11 +7,7 @@
 ms.service: powerbi
 ms.subservice: powerbi-template-apps
 ms.topic: how-to
-<<<<<<< HEAD
-ms.date: 05/05/2020
-=======
 ms.date: 06/21/2021
->>>>>>> e89c2c67
 ---
 
 # Manage your published template app

--- conflicted
+++ resolved
@@ -86,15 +86,11 @@
     ![Credentials false warning](media/desktop-directquery-datasets-azure-analysis-services/directquery-datasets-06.png)
 - As this is confusing and incorrect, this is something we will take care of soon.
 
-<<<<<<< HEAD
-- To be able to make a DirectQuery connection to a Power BI dataset your tenant needs to have ['Allow XMLA Endpoints and Analyze in Excel with on-premises datasets'](https://docs.microsoft.com/power-bi/admin/service-admin-portal#allow-xmla-endpoints-and-analyze-in-excel-with-on-premises-datasets) enabled.
-=======
 - To be able to make a DirectQuery connection to a Power BI dataset, your tenant needs to have ["Allow XMLA Endpoints and Analyze in Excel with on-premises datasets"](../admin/service-admin-portal.md#allow-xmla-endpoints-and-analyze-in-excel-with-on-premises-datasets) enabled.
 
 - For premium capacities, the ["XMLA endpoint" should be set to either "Read Only" or "Read/Write"](../admin/service-premium-connect-tools.md#to-enable-read-write-for-a-capacity).
 
 - If using a [classic workspace](../collaborate-share/service-create-workspaces.md) in combination with this feature, it is not sufficient to set permissions on the dataset itself. For classic workspaces, all users accessing reports that leverage this feature must be members of the workspace. Consider [upgrading classic workspaces to new workspaces](../collaborate-share/service-upgrade-workspaces.md) to avoid this situation.
->>>>>>> 17e5c825
 
 - RLS rules will be applied on the source on which they are defined, but will not be applied to any other datasets in the model. RLS defined in the report will not be applied to remote sources, and RLS set on remote sources will not be applied to other data sources.
 
@@ -143,11 +139,7 @@
 
 - Calculation groups on remote sources are not supported, with undefined query results.
 
-<<<<<<< HEAD
 - Calculated tables are not supported in the Service using this feature.
-=======
-- For now, calculated tables are not supported in the service when using this feature.
->>>>>>> 17e5c825
 
 - Sort by column isn't supported at this time.
 

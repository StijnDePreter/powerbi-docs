--- conflicted
+++ resolved
@@ -237,27 +237,6 @@
         href: service-template-update-delete-extract.md
       - name: "Template apps samples"
         href: service-template-apps-samples.md        
-<<<<<<< HEAD
-    - name: Troubleshoot
-      items: 
-      - name: "Troubleshoot refresh scenarios"
-        href: refresh-troubleshooting-refresh-scenarios.md
-      - name: "Troubleshoot tile errors"
-        href: refresh-troubleshooting-tile-errors.md
-      - name: "Troubleshoot an unsupported data source for refresh"
-        href: service-admin-troubleshoot-unsupported-data-source-for-refresh.md
-      - name: "Troubleshoot scheduled refresh for Azure SQL Databases"
-        href: service-admin-troubleshooting-scheduled-refresh-azure-sql-databases.md
-      - name: "Troubleshoot analyze in Excel"
-        href: ../collaborate-share/desktop-troubleshooting-analyze-in-excel.md
-      - name: "Error: We couldn't find any data in your Excel workbook"
-        href: service-admin-troubleshoot-excel-workbook-data.md
-      - name: "How to refresh your Xero content pack credentials if refresh failed"
-        href: service-refresh-xero-credentials.md
-      - name: "Troubleshooting Nested Values returned as Text in Power BI Service"
-        href: service-troubleshooting-nested-values.md
-=======
->>>>>>> b5337e12
     - name: Connect to services
       items: 
       - name: "Connect to services with apps"

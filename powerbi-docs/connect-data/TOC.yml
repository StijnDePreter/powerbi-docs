- name: Connect to data in Power BI
  href: index.yml
  expanded: true
  items:
  - name: Overview
    expanded: true
    items: 
    - name: "Data sources in Power BI"
      href: service-get-data.md
    - name: "What is an on-premises data gateway?"
      href: service-gateway-onprem.md
    - name: "Datasets discovery in the Power BI service"
      href: service-datasets-hub.md
  - name: Quickstarts
    expanded: true
    items: 
    - name: "Connect to data in Power BI Desktop"
      href: desktop-quickstart-connect-to-data.md
  - name: Tutorials
    expanded: true
    items: 
    - name: "Shape and combine multiple data sources"
      href: desktop-shape-and-combine-data.md
    - name: "Import and analyze webpage data"
      href: desktop-tutorial-importing-and-analyzing-data-from-a-web-page.md
    - name: "Analyze sales data from Excel and an OData feed"
      href: desktop-tutorial-analyzing-sales-data-from-excel-and-an-odata-feed.md
    - name: "Implement row-level security in an Analysis Services tabular model"
      href: desktop-tutorial-row-level-security-onprem-ssas-tabular.md
    - name: "Connect to a GitHub sample"
      href: service-tutorial-connect-to-github.md
    - name: "Use Cognitive Services"
      href: service-tutorial-use-cognitive-services.md
    - name: "Build a machine learning model"
      href: service-tutorial-build-machine-learning-model.md
    - name: "Consume a machine learning model in a report"
      href: service-aml-integrate.md
    - name: "Refresh data from SQL Server"
      href: service-gateway-sql-tutorial.md                  
  - name: Concepts
    expanded: true
    items: 
    - name: "Power BI data sources"
      href: power-bi-data-sources.md
    - name: "Power BI data source prerequisites"
      href: desktop-data-source-prerequisites.md
    - name: "Using enhanced dataset metadata in Power BI Desktop"
      href: desktop-enhanced-dataset-metadata.md      
    - name: "Work with multidimensional models in Power BI"
      href: desktop-default-member-multidimensional-models.md            
    - name: "About using DirectQuery in Power BI"
      href: desktop-directquery-about.md
    - name: "Using DirectQuery for Power BI datasets and Azure Analysis Services (preview)"
      href: desktop-directquery-datasets-azure-analysis-services.md      
  - name: How-to guides
    expanded: true
    items: 
    - name: "Connect to data sources"
      href: desktop-connect-to-data.md
    - name: Connect to data
      items: 
      - name: "Connect to data sources"
        href: desktop-data-sources.md
      - name: "Use dynamic M query parameters"
        href: desktop-dynamic-m-query-parameters.md        
      - name: "Create a report on a SharePoint List"
        href: desktop-sharepoint-online-list.md
      - name: "Connect to LinkedIn Sales Navigator"
        href: desktop-connect-linkedin-sales-navigator.md        
      - name: "Get webpage data by providing examples"
        href: desktop-connect-to-web-by-example.md
      - name: "Connect to datasets in the Power BI service"
        href: desktop-report-lifecycle-datasets.md
      - name: "Import Excel workbooks"
        href: desktop-import-excel-workbooks.md
      - name: "Connect to data with Power BI Desktop generic interfaces"
        href: desktop-connect-using-generic-interfaces.md
      - name: "Connect to PDF files"
        href: desktop-connect-pdf.md        
      - name: "Connect to Adobe Analytics"
        href: desktop-connect-adobe-analytics.md          
      - name: "Connect to an Oracle database"
        href: desktop-connect-oracle-database.md
      - name: Python
        items: 
        - name: "Run Python scripts"
          href: desktop-python-scripts.md
        - name: "Use Python in Query Editor"
          href: desktop-python-in-query-editor.md
        - name: "Use an external Python IDE"
          href: desktop-python-ide.md
        - name: "Create visuals with Python"
          href: desktop-python-visuals.md
        - name: "Learn which Python packages are supported"
          href: service-python-packages-support.md
      - name: "Run R scripts"
        href: desktop-r-scripts.md
      - name: "Use R in Query Editor"
        href: desktop-r-in-query-editor.md
      - name: "Use an external R IDE"
        href: desktop-r-ide.md
      - name: "Create visuals with R packages"
        href: service-r-packages-support.md
      - name: "Enter data directly into Power BI Desktop"
        href: desktop-enter-data-directly-into-desktop.md
      - name: "Connect to Excel workbooks"
        href: desktop-connect-excel.md
      - name: "Connect to SSAS multidimensional models"
        href: desktop-ssas-multidimensional.md
      - name: "Connect to CSV files"
        href: desktop-connect-csv.md
      - name: "Connect to a Google BigQuery database"
        href: desktop-connect-bigquery.md        
      - name: "Connect to an Impala database"
        href: desktop-connect-impala.md
      - name: "Connect to OData feeds"
        href: desktop-connect-odata.md
      - name: "Connect to an Amazon Redshift database"
        href: desktop-connect-redshift.md
      - name: "Connect to webpages"
        href: desktop-connect-to-web.md
      - name: "Connect to a Snowflake computing warehouse"
        href: desktop-connect-snowflake.md
      - name: "Connect to Snowflake in the Power BI service"
        href: service-connect-snowflake.md        
      - name: "Create visuals with the Azure Cost Management connector"
        href: desktop-connect-azure-cost-management.md        
      - name: "Connect to Azure Consumption Insights data"
        href: desktop-connect-azure-consumption-insights.md
      - name: "Connect to SAP HANA databases"
        href: desktop-sap-hana.md
      - name: "Enable encryption for SAP HANA"
        href: desktop-sap-hana-encryption.md
      - name: "Connect to Analysis Services tabular data"
        href: desktop-analysis-services-tabular-data.md
      - name: "Connect to data sources with DirectQuery"
        href: desktop-use-directquery.md
      - name: "Connect to SAP Business Warehouse with DirectQuery"
        href: desktop-directquery-sap-bw.md
      - name: "Connect to SAP HANA data sources with DirectQuery"
        href: desktop-directquery-sap-hana.md
      - name: "Apply the Assume Referential Integrity setting"
        href: desktop-assume-referential-integrity.md
      - name: "Access SAP BW data with the SAP BW Connector"
        href: desktop-sap-bw-connector.md
      - name: "Use OneDrive for Business links"
        href: desktop-use-onedrive-business-links.md
      - name: "Third-party service: Use the Google Analytics connector"
        href: service-google-analytics-connector.md
      - name: "Connect to Project Online data through Power BI Desktop"
        href: desktop-project-online-connect-to-data.md
    - name: Get data from files
      items: 
      - name: "Getting data from files"
        href: service-get-data-from-files.md
      - name: "Get data from Excel workbook files"
        href: service-excel-workbook-files.md
      - name: "Get data from Power BI Desktop files"
        href: service-desktop-files.md
      - name: "Edit parameters"
        href: service-parameters.md
      - name: "Get data from comma separated value (.csv) files"
        href: service-comma-separated-value-files.md
      - name: "Real-time streaming in Power BI"
        href: service-real-time-streaming.md
      - name: "Publish to Power BI from Excel"
        href: service-publish-from-excel.md
      - name: "Reduce the size of an Excel workbook"
        href: reduce-the-size-of-an-excel-workbook.md
    - name: Get data from shared datasets
      items: 
      - name: "Use datasets across workspaces"
        href: service-datasets-across-workspaces.md
      - name: "Share datasets"
        href: service-datasets-share.md
      - name: "Build permission for shared datasets"
        href: service-datasets-build-permissions.md
      - name: "Create reports based on datasets"
        href: service-datasets-discover-across-workspaces.md
      - name: "Copy reports based on datasets"
        href: service-datasets-copy-reports.md
      - name: "Control the use of datasets"
        href: service-datasets-admin-across-workspaces.md
    - name: Get data from databases
      items: 
      - name: "Azure and Power BI"
        href: service-azure-and-power-bi.md
      - name: "Power BI and Azure egress"
        href: service-azure-egress-power-bi.md           
      - name: "Azure Synapse Analytics (formerly SQL Data Warehouse) with DirectQuery"
        href: service-azure-sql-data-warehouse-with-direct-connect.md
      - name: "Azure SQL Database with DirectQuery"
        href: service-azure-sql-database-with-direct-connect.md
    - name: Refresh data
      items: 
      - name: "Data refresh in Power BI"
        href: refresh-data.md
      - name: "Managing query refresh"
        href: refresh-include-in-report-refresh.md
      - name: "Configure scheduled refresh"
        href: refresh-scheduled-refresh.md
      - name: "Refresh summaries"
        href: refresh-summaries.md        
      - name: Incremental refresh
        items:
        - name: Incremental refresh for datasets
          href: ../connect-data/incremental-refresh-overview.md
        - name: Configure incremental refresh
          href: ../connect-data/incremental-refresh-configure.md
        - name: Advanced incremental refresh
          href: ../connect-data/incremental-refresh-xmla.md
        - name: Troubleshoot incremental refresh
          href: ../connect-data/incremental-refresh-troubleshoot.md
      - name: "Refresh a dataset from a local Power BI Desktop file"
        href: refresh-desktop-file-local-drive.md
      - name: "Refresh a dataset from a cloud Power BI Desktop file"
        href: refresh-desktop-file-onedrive.md
      - name: "Refresh a dataset from a local Excel workbook"
        href: refresh-excel-file-local-drive.md
      - name: "Refresh a dataset from a cloud Excel workbook"
        href: refresh-excel-file-onedrive.md
      - name: "Refresh a dataset from a .csv file on OneDrive"
        href: refresh-csv-file-onedrive.md
      - name: "Query caching in Power BI Premium"
        href: power-bi-query-caching.md
    - name: Template apps
      items: 
      - name: "Template apps overview"
        href: service-template-apps-overview.md
      - name: "Create and publish a template app"
        href: service-template-apps-create.md
      - name: "Tips for creating template apps"
        href: service-template-apps-tips.md
      - name: "Manage your published template app"
        href: service-template-update-delete-extract.md
      - name: "Install, share, and update a template app"
        href: service-template-apps-install-distribute.md
      - name: "Template apps samples"
        href: service-template-apps-samples.md        
<<<<<<< HEAD
    - name: Troubleshoot
      items: 
      - name: "Troubleshoot refresh scenarios"
        href: refresh-troubleshooting-refresh-scenarios.md
      - name: "Troubleshoot tile errors"
        href: refresh-troubleshooting-tile-errors.md
      - name: "Troubleshoot an unsupported data source for refresh"
        href: service-admin-troubleshoot-unsupported-data-source-for-refresh.md
      - name: "Troubleshoot scheduled refresh for Azure SQL Databases"
        href: service-admin-troubleshooting-scheduled-refresh-azure-sql-databases.md
      - name: "Troubleshoot analyze in Excel"
        href: ../collaborate-share/desktop-troubleshooting-analyze-in-excel.md
      - name: "Error: We couldn't find any data in your Excel workbook"
        href: service-admin-troubleshoot-excel-workbook-data.md
=======
>>>>>>> 8e483759
    - name: Connect to services
      items: 
      - name: "Connect to services with apps"
        href: service-connect-to-services.md
      - name: "Analyze Popular Stocks with Power BI"
        href: service-connect-to-analyze-stocks.md
      - name: "COVID-19 US Tracking Report"
        href: service-connect-to-covid-19-tracking.md
      - name: "Crisis Communication Presence Report"
        href: service-connect-to-crisis-communication-presence-report.md
      - name: "GitHub"
        href: service-connect-to-github.md
      - name: "Hospital Emergency Response Decision Support Dashboard"
        href: service-connect-to-health-emergency-response.md
      - name: "Microsoft Sustainability Calculator"
        href: service-connect-to-microsoft-sustainability-calculator.md
      - name: "Office365Mon"
        href: service-connect-to-office365mon.md
      - name: "Power BI Premium Capacity Metrics"
        href: service-connect-to-pbi-premium-capacity-metrics.md
      - name: "Project Online"
        href: service-connect-to-project-online.md
      - name: "Regional Emergency Response Dashboard"
        href: service-connect-to-regional-emergency-response.md
      - name: "Salesforce Analytics"
        href: service-connect-to-salesforce.md
      - name: "Smartsheet"
        href: service-connect-to-smartsheet.md
      - name: "Xero"
        href: service-connect-to-xero.md
      - name: "Zendesk"
        href: service-connect-to-zendesk.md
    - name: Gateways
      items:
      - name: "Guidance for deploying a data gateway"
        href: service-gateway-deployment-guidance.md
      - name: "On-premises data gateway - in-depth"
        href: service-gateway-onprem-indepth.md
      - name: "On-premises data gateway (personal mode)"
        href: service-gateway-personal-mode.md
      - name: "On-premises data gateway FAQ"
        href: service-gateway-power-bi-faq.yml              
      - name: "Manage gateway data sources"
        items:
        - name: "Add or remove a gateway data source"
          href: service-gateway-data-sources.md
        - name: "Manage your enterprise data source - Analysis Services"
          href: service-gateway-enterprise-manage-ssas.md
        - name: "Manage your enterprise data source - SAP HANA"
          href: service-gateway-enterprise-manage-sap.md
        - name: "Manage your enterprise data source - SQL"
          href: service-gateway-enterprise-manage-sql.md
        - name: "Manage your data source - Oracle"
          href: service-gateway-onprem-manage-oracle.md
        - name: "Manage your enterprise data source - import/scheduled refresh"
          href: service-gateway-enterprise-manage-scheduled-refresh.md
        - name: "Merge on-premises and cloud data sources"
          href: service-gateway-mashup-on-premises-cloud.md
      - name: "Enable single sign-on (SSO)"
        items:
        - name: "SSO overview"
          href: service-gateway-sso-overview.md
        - name: "Kerberos-based SSO"
          items:
          - name: "Configure Kerberos-based SSO"
            href: service-gateway-sso-kerberos.md
          - name: "Datasource-specific configuration"
            items:
            - name: "SAP HANA"
              href: service-gateway-sso-kerberos-sap-hana.md
            - name: "SAP BW - sapcrypto.dll (Common Crypto Library)"
              href: service-gateway-sso-kerberos-sap-bw-commoncryptolib.md
            - name: "SAP BW - gx64krb5.dll"
              href: service-gateway-sso-kerberos-sap-bw-gx64krb.md
            - name: "Teradata and SSO"
              href: service-gateway-sso-kerberos-teradata.md              
        - name: "SAML-based SSO"
          href: service-gateway-sso-saml.md
        - name: "Test single sign-on (SSO) configuration"
          href: service-gateway-sso-test-configuration.md
      - name: "Troubleshoot the gateway"
        href: service-gateway-onprem-tshoot.md
      - name: "Troubleshoot the gateway (personal mode)"
        href: service-admin-troubleshooting-power-bi-personal-gateway.md
      - name: "Use custom connectors"
        href: service-gateway-custom-connectors.md
    - name: Troubleshoot
      items: 
      - name: "Troubleshoot opening Power BI Desktop"
        href: desktop-error-launching-desktop.md
      - name: "Troubleshoot refresh scenarios"
        href: refresh-troubleshooting-refresh-scenarios.md
      - name: "Troubleshoot tile errors"
        href: refresh-troubleshooting-tile-errors.md
      - name: "Troubleshoot an unsupported data source for refresh"
        href: service-admin-troubleshoot-unsupported-data-source-for-refresh.md
      - name: "Troubleshoot scheduled refresh for Azure SQL Databases"
        href: service-admin-troubleshooting-scheduled-refresh-azure-sql-databases.md
      - name: "Troubleshoot analyze in Excel"
        href: ../collaborate-share/desktop-troubleshooting-analyze-in-excel.md
      - name: "Error: We couldn't find any data in your Excel workbook"
        href: service-admin-troubleshoot-excel-workbook-data.md
      - name: "How to refresh your Xero content pack credentials if refresh failed"
        href: service-refresh-xero-credentials.md
      - name: "Troubleshoot importing Access and Excel .xls files"
        href: desktop-access-database-errors.md
      - name: "Troubleshoot developing DirectQuery models"
        href: desktop-directquery-troubleshoot.md
  - name: Reference
    items: 
    - name: "Data types in Power BI Desktop"
      href: desktop-data-types.md
    - name: "Connector extensibility"
      href: desktop-connector-extensibility.md
    - name: "Trusted third-party connectors"
      href: desktop-trusted-third-party-connectors.md
    - name: "Manage DirectQuery connections to a published dataset"
      href: desktop-disable-directquery-connections-to-dataset.md<|MERGE_RESOLUTION|>--- conflicted
+++ resolved
@@ -237,23 +237,6 @@
         href: service-template-apps-install-distribute.md
       - name: "Template apps samples"
         href: service-template-apps-samples.md        
-<<<<<<< HEAD
-    - name: Troubleshoot
-      items: 
-      - name: "Troubleshoot refresh scenarios"
-        href: refresh-troubleshooting-refresh-scenarios.md
-      - name: "Troubleshoot tile errors"
-        href: refresh-troubleshooting-tile-errors.md
-      - name: "Troubleshoot an unsupported data source for refresh"
-        href: service-admin-troubleshoot-unsupported-data-source-for-refresh.md
-      - name: "Troubleshoot scheduled refresh for Azure SQL Databases"
-        href: service-admin-troubleshooting-scheduled-refresh-azure-sql-databases.md
-      - name: "Troubleshoot analyze in Excel"
-        href: ../collaborate-share/desktop-troubleshooting-analyze-in-excel.md
-      - name: "Error: We couldn't find any data in your Excel workbook"
-        href: service-admin-troubleshoot-excel-workbook-data.md
-=======
->>>>>>> 8e483759
     - name: Connect to services
       items: 
       - name: "Connect to services with apps"

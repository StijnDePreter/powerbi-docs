--- conflicted
+++ resolved
@@ -7,11 +7,8 @@
 ms.service: powerbi
 ms.subservice: pbi-data-sources
 ms.topic: how-to
-<<<<<<< HEAD
 ms.date: 04/30/2021
-=======
-ms.date: 04/19/2021
->>>>>>> d17812dd
+
 LocalizationGroup: Connect to data
 ---
 # Connect to a Google BigQuery database in Power BI Desktop

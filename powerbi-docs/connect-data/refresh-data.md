---
title: Data refresh in Power BI
description: This article describes the data refresh features of Power BI and their dependencies at a conceptual level.
author: davidiseminger
ms.reviewer: kayu
ms.service: powerbi
ms.subservice: powerbi-service
<<<<<<< HEAD
ms.topic: how-to
ms.date: 06/16/2020
=======
ms.topic: conceptual
ms.date: 06/18/2020
>>>>>>> 4437691a
ms.author: davidi

LocalizationGroup: Data refresh
---

# Data refresh in Power BI

Power BI enables you to go from data to insight to action quickly, yet you must make sure the data in your Power BI reports and dashboards is recent. Knowing how to refresh the data is often critical in delivering accurate results.

This article describes the data refresh features of Power BI and their dependencies at a conceptual level. It also provides best practices and tips to avoid common refresh issues. The content lays a foundation to help you understand how data refresh works. For targeted step-by-step instructions to configure data refresh, refer to the tutorials and how-to guides listed in the Next steps section at the end of this article.

## Understanding data refresh

Whenever you refresh data, Power BI must query the underlying data sources, possibly load the source data into a dataset, and then update any visualizations in your reports or dashboards that rely on the updated dataset. The entire process consists of multiple phases, depending on the storage modes of your datasets, as explained in the following sections.

To understand how Power BI refreshes your datasets, reports, and dashboards, you must be aware of the following concepts:

- **Storage modes and dataset types**: The storage modes and dataset types that Power BI supports have different refresh requirements. You can choose between re-importing data into Power BI to see any changes that occurred or querying the data directly at the source.
- **Power BI refresh types**: Regardless of dataset specifics, knowing the various refresh types can help you understand where Power BI might spend its time during a refresh operation. And combining these details with storage mode specifics helps to understand what exactly Power BI performs when you select **Refresh Now** for a dataset.

### Storage modes and dataset types

A Power BI dataset can operate in one of the following modes to access data from a variety of data sources. For more information, see [Storage mode in Power BI Desktop](../transform-model/desktop-storage-mode.md).

- Import mode
- DirectQuery mode
- LiveConnect mode
- Push mode

The following diagram illustrates the different data flows, based on storage mode. The most significant point is that only Import mode datasets require a source data refresh. They require refresh because only this type of dataset imports data from its data sources, and the imported data might be updated on a regular or ad-hoc basis. DirectQuery datasets and datasets in LiveConnect mode to Analysis Services don't import data; they query the underlying data source with every user interaction. Datasets in push mode don't access any data sources directly but expect you to push the data into Power BI. Dataset refresh requirements vary depending on the storage mode/dataset type.

![Storage modes and dataset types](media/refresh-data/storage-modes-dataset-types-diagram.png)

#### Datasets in Import mode

Power BI imports the data from the original data sources into the dataset. Power BI report and dashboard queries submitted to the dataset return results from the imported tables and columns. You might consider such a dataset a point-in-time copy. Because Power BI copies the data, you must refresh the dataset to fetch changes from the underlying data sources.

Because Power BI caches the data, Import mode dataset sizes can be substantial. Refer to the following table for maximum dataset sizes per capacity. Stay well below the maximum dataset sizes to avoid refresh issues that might occur if your datasets require more than the maximum available resources during a refresh operation.

| Capacity type | Maximum dataset size |
| --- | --- |
| Shared, A1, A2, or A3 | 1 GB |
| A4 or P1 | 3 GB |
| A5 or P2 | 6 GB |
| A6 or P3 | 10 GB |
| | |

#### Datasets in DirectQuery/LiveConnect mode

Power BI does not import data over connections that operate in DirectQuery/LiveConnect mode. Instead, the dataset returns results from the underlying data source whenever a report or dashboard queries the dataset. Power BI transforms and forwards the queries to the data source.

Although DirectQuery mode and LiveConnect mode are similar in that Power BI forwards the queries to the source, it is important to note that Power BI does not have to transform queries in LiveConnect mode. The queries go directly to the Analysis Services instance hosting the database without consuming resources on shared capacity or a Premium capacity.

Because Power BI does not import the data, you don't need to run a data refresh. However, Power BI still performs tile refreshes and possibly report refreshes, as the next section on refresh types explains. A tile is a report visual pinned to a dashboard, and dashboard tile refreshes happen about every hour so that the tiles show recent results. You can change the schedule in the dataset settings, as in the screenshot below, or force a dashboard update manually by using the **Refresh Now** option.

![Refresh schedule](media/refresh-data/refresh-schedule.png)

> [!NOTE]
> The **Scheduled cache refresh** section of the **Datasets** tab is not available for datasets in import mode. These datasets don't require a separate tile refresh because Power BI refreshes the tiles automatically during each scheduled or on-demand data refresh.

#### Push datasets

Push datasets don't contain a formal definition of a data source, so they don't require you to perform a data refresh in Power BI. You refresh them by pushing your data into the dataset through an external service or process, such as Azure Stream Analytics. This is a common approach for real-time analytics with Power BI. Power BI still performs cache refreshes for any tiles used on top of a push dataset. For a detailed walkthrough, see [Tutorial: Stream Analytics and Power BI: A real-time analytics dashboard for streaming data](/azure/stream-analytics/stream-analytics-power-bi-dashboard).

> [!NOTE]
> Push Mode has several limitations as documented in [Power BI REST API limitations](../developer/automation/api-rest-api-limitations.md).

### Power BI refresh types

A Power BI refresh operation can consist of multiple refresh types, including data refresh, OneDrive refresh, refresh of query caches, tile refresh, and refresh of report visuals. While Power BI determines the required refresh steps for a given dataset automatically, you should know how they contribute to the complexity and duration of a refresh operation. For a quick reference, refer to the following table.

| Storage mode | Data refresh | OneDrive refresh | Query caches | Tile refresh | Report visuals |
| --- | --- | --- | --- | --- | --- |
| Import | Scheduled and on-demand | Yes, for connected datasets | If enabled on Premium capacity | Automatically and on-demand | No |
| DirectQuery | Not applicable | Yes, for connected datasets | If enabled on Premium capacity | Automatically and on-demand | No |
| LiveConnect | Not applicable | Yes, for connected datasets | If enabled on Premium capacity | Automatically and on-demand | Yes |
| Push | Not applicable | Not applicable | Not practical | Automatically and on-demand | No |
| | | | | | |

#### Data refresh

For Power BI users, refreshing data typically means importing data from the original data sources into a dataset, either based on a refresh schedule or on-demand. You can perform multiple dataset refreshes daily, which might be necessary if the underlying source data changes frequently. Power BI limits datasets on shared capacity to eight daily refreshes. If the dataset resides on a Premium capacity, you can schedule up to 48 refreshes per day in the dataset settings. For more information, see [Configure scheduled refresh](#configure-scheduled-refresh) later in this article. Datasets on a Premium capacity with the [XMLA endpoint](../admin/service-premium-connect-tools.md) enabled for read-write support unlimited refresh operations when configured programmatically with TMSL or PowerShell.

It is also important to call out that the shared-capacity limitation for daily refreshes applies to both scheduled refreshes and API refreshes combined. You can also trigger an on-demand refresh by selecting **Refresh Now** in the dataset menu, as the following screenshot depicts. On-demand refreshes are not included in the refresh limitation. Also note that datasets on a Premium capacity don't impose limitations for API refreshes. If you are interested in building your own refresh solution by using the Power BI REST API, see [Datasets - Refresh Dataset](/rest/api/power-bi/datasets/refreshdataset).

![Refresh now](media/refresh-data/refresh-now.png)

> [!NOTE]
> Data refreshes must complete in less than 2 hours on shared capacity. If your datasets require longer refresh operations, consider moving the dataset onto a Premium capacity. On Premium, the maximum refresh duration is 5 hours.

#### OneDrive refresh

If you created your datasets and reports based on a Power BI Desktop file, Excel workbook, or comma separated value (.csv) file on OneDrive or SharePoint Online, Power BI performs another type of refresh, known as OneDrive refresh. For more information, see [Get data from files for Power BI](service-get-data-from-files.md).

Unlike a dataset refresh during which Power BI imports data from a data source into a dataset, OneDrive refresh synchronizes datasets and reports with their source files. By default, Power BI checks about every hour if a dataset connected to a file on OneDrive or SharePoint Online requires synchronization.

Power BI performs refresh based on an item ID in OneDrive, so be thoughtful when considering updates versus replacement. When you set a OneDrive file as the data source, Power BI references the item ID of the file when it performs the refresh. Consider the following scenario: you have a master file _A_ and a production copy of that file _B_, and you configure OneDrive refresh for file B. If you then _copy_ file A over file B, the copy operation deletes the old file B and creates a new file B with a different item ID, which breaks OneDrive refresh. To avoid that situation, you can instead upload and replace file B, which keeps its same item ID.

You can move the file to another location (using drag and drop, for example) and refresh will continue to work because Power BI still knows the file ID. However, if you copy that file to another location, a new instance of the file and a new fileID is created. Therefore, your Power BI file reference is no longer valid and refresh will fail.

> [!NOTE]
> It can take Power BI up to 60 minutes to refresh a dataset, even once the sync has completed on your local machine and after you've used *Refresh now* in the Power BI service.

To review past synchronization cycles, check the OneDrive tab in the refresh history. The following screenshot shows a completed synchronization cycle for a sample dataset.

![Refresh history](media/refresh-data/refresh-history.png)

As the above screenshot shows, Power BI identified this OneDrive refresh as a **Scheduled** refresh, but it is not possible to configure the refresh interval. You can only deactivate OneDrive refresh in the dataset's settings. Deactivating refresh is useful if you don't want your datasets and reports in Power BI to pick up any changes from the source files automatically.

Note that the dataset settings page only shows the **OneDrive Credentials** and **OneDrive refresh** sections if the dataset is connected to a file in OneDrive or SharePoint Online, as in the following screenshot. Datasets that are not connected to sources file in OneDrive or SharePoint Online don't show these sections.

![OneDrive Credentials and OneDrive refresh](media/refresh-data/onedrive-credentials-refresh.png)

If you disable OneDrive refresh for a dataset, you can still synchronize your dataset on-demand by selecting **Refresh Now** in the dataset menu. As part of the on-demand refresh, Power BI checks if the source file on OneDrive or SharePoint Online is newer than the dataset in Power BI and synchronizes the dataset if this is the case. The **Refresh history** lists these activities as on-demand refreshes on the **OneDrive** tab.

Keep in mind that OneDrive refresh does not pull data from the original data sources. OneDrive refresh simply updates the resources in Power BI with the metadata and data from the .pbix, .xlsx, or .csv file, as the following diagram illustrates. To ensure that the dataset has the most recent data from the data sources, Power BI also triggers a data refresh as part of an on-demand refresh. You can verify this in the **Refresh history** if you switch to the **Scheduled** tab.

![OneDrive refresh diagram](media/refresh-data/onedrive-refresh-diagram.png)

If you keep OneDrive refresh enabled for a OneDrive or SharePoint Online-connected dataset and you want to perform data refresh on a scheduled basis, make sure you configure the schedule so that Power BI performs the data refresh after the OneDrive refresh. For example, if you created your own service or process to update the source file in OneDrive or SharePoint Online every night at 1 am, you could configure scheduled refresh for 2:30 am to give Power BI enough time to complete the OneDrive refresh before starting the data refresh.

#### Refresh of query caches

If your dataset resides on a Premium capacity, you might be able to improve the performance of any associated reports and dashboards by enabling query caching, as in the following screenshot. Query caching instructs the Premium capacity to use its local caching service to maintain query results, avoiding having the underlying data source compute those results. For more information, see [Query caching in Power BI Premium](power-bi-query-caching.md).

![Query caching](media/refresh-data/query-caching.png)

Following a data refresh, however, previously cached query results are no longer valid. Power BI discards these cached results and must rebuild them. For this reason, query caching might not be as beneficial for reports and dashboards associated with datasets that you refresh very often, such as 48 times per day.

#### Tile refresh

Power BI maintains a cache for every tile visual on your dashboards and proactively updates the tile caches when data changes. In other words, tile refresh happens automatically following a data refresh. This is true for both, scheduled and on-demand refresh operations. You can also force a tile refresh by selecting **More options** (...) in the upper right of a dashboard and selecting **Refresh dashboard tiles**.

![Refresh dashboard tiles](media/refresh-data/refresh-dashboard-tiles.png)

Because it happens automatically, you can consider tile refresh an intrinsic part of data refresh. Among other things, you might notice that the refresh duration increases with the number of tiles. The tile refresh overhead can be significant.

By default, Power BI maintains a single cache for every tile, but if you use dynamic security to restrict data access based on user roles, as covered in the article [row-level security (RLS) with Power BI](../admin/service-admin-rls.md), then Power BI must maintain a cache for every role and every tile. The number of tile caches multiplies by the number of roles.

The situation can get even more involved if your dataset uses a live connection to an Analysis Services data model with RLS, as highlighted in the tutorial [Dynamic row level security with Analysis services tabular model](desktop-tutorial-row-level-security-onprem-ssas-tabular.md). In this situation, Power BI must maintain and refresh a cache for every tile and every user who ever viewed the dashboard. It is not uncommon that the tile refresh portion of such a data refresh operation far exceeds the time it takes to fetch the data from the source. For more details around tile refresh, see [Troubleshooting tile errors](refresh-troubleshooting-tile-errors.md).

#### Refresh of report visuals

This refresh process is less important because it is only relevant for live connections to Analysis Services. For these connections, Power BI caches the last state of the report visuals so that when you view the report again, Power BI does not have to query the Analysis Services tabular model. When you interact with the report, such as by changing a report filter, Power BI queries the tabular model and updates the report visuals automatically. If you suspect that a report is showing stale data, you can also select the Refresh button of the report to trigger a refresh of all report visuals, as the following screenshot illustrates.

![Refresh report visuals](media/refresh-data/refresh-report-visuals.png)

## Review data infrastructure dependencies

Regardless of storage modes, no data refresh can succeed unless the underlying data sources are accessible. There are three main data access scenarios:

- A dataset uses data sources that reside on-premises
- A dataset uses data sources in the cloud
- A dataset uses data from both, on-premises and cloud sources

### Connecting to on-premises data sources

If your dataset uses a data source that Power BI can't access over a direct network connection, you must configure a gateway connection for this dataset before you can enable a refresh schedule or perform an on-demand data refresh. For more information about data gateways and how they work, see [What are on-premises data gateways?](service-gateway-onprem.md)

You have the following options:

- Choose an enterprise data gateway with the required data source definition
- Deploy a personal data gateway

> [!NOTE]
> You can find a list of data source types that require a data gateway in the article [Manage your data source - Import/Scheduled Refresh](service-gateway-enterprise-manage-scheduled-refresh.md).

#### Using an enterprise data gateway

Microsoft recommends using an enterprise data gateway instead of a personal gateway to connect a dataset to an on-premises data source. Make sure the gateway is properly configured, which means the gateway must have the latest updates and all required data source definitions. A data source definition provides Power BI with the connection information for a given source, including connection endpoints, authentication mode, and credentials. For more information about managing data sources on a gateway, see [Manage your data source - import/scheduled refresh](service-gateway-enterprise-manage-scheduled-refresh.md).

Connecting a dataset to an enterprise gateway is relatively straightforward if you are a gateway administrator. With admin permissions, you can promptly update the gateway and add missing data sources, if necessary. In fact, you can add a missing data source to your gateway straight from the dataset settings page. Expand the toggle button to view the data sources and select the **Add to gateway** link, as in the following screenshot. If you are not a gateway administrator, on the other hand, you must contact a gateway admin to add the required data source definition.

> [!NOTE]
> Only gateway admins can add data sources to a gateway. Also make sure your gateway admin adds your user account to the list of users with permissions to use the data source. The dataset settings page only lets you select an enterprise gateway with a matching data source that you have permission to use.

![Add to gateway](media/refresh-data/add-to-gateway.png)

Make sure you map the correct data source definition to your data source. As the above screenshot illustrates, gateway admins can create multiple definitions on a single gateway connecting to the same data source, each with different credentials. In the example shown, a dataset owner in the Sales department would choose the AdventureWorksProducts-Sales data source definition while a dataset owner in the Support department would map the dataset to the AdventureWorksProducts-Support data source definition. If the names of the data source definition aren't intuitive, contact your gateway admin to clarify which definition to pick.

> [!NOTE]
> A dataset can only use a single gateway connection. In other words, it is not possible to access on-premises data sources across multiple gateway connections. Accordingly, you must add all required data source definitions to the same gateway.

#### Deploying a personal data gateway

If you have no access to an enterprise data gateway and you're the only person who manages datasets so you don't need to share data sources with others, you can deploy a data gateway in personal mode. In the **Gateway connection** section, under **You have no personal gateways installed** , select **Install now**. The personal data gateway has several limitations as documented in [On-premises data gateway (personal mode)](service-gateway-personal-mode.md).

Unlike for an enterprise data gateway, you don't need to add data source definitions to a personal gateway. Instead, you manage the data source configuration by using the **Data source credentials** section in the dataset settings, as the following screenshot illustrates.

![Configure data source credentials for gateway](media/refresh-data/configure-data-source-credentials-gateway.png)


### Accessing cloud data sources

Datasets that use cloud data sources, such as Azure SQL DB, don't require a data gateway if Power BI can establish a direct network connection to the source. Accordingly, you can manage the configuration of these data sources by using the **Data source credentials** section in the dataset settings. As the following screenshot shows, you don't need to configure a gateway connection.

![Configure data source credentials without a gateway](media/refresh-data/configure-data-source-credentials.png)

> [!NOTE]
> Each user can only have one set of credentials per data source, across all of the data sets they own, regardless of the workspaces where the datasets reside. 

### Accessing on-premises and cloud sources in the same source query

A dataset can get data from multiple sources, and these sources can reside on-premises or in the cloud. However, a dataset can only use a single gateway connection, as mentioned earlier. While cloud data sources don't necessarily require a gateway, a gateway is required if a dataset connects to both on-premises and cloud sources in a single mashup query. In this scenario, Power BI must use a gateway for the cloud data sources as well. The following diagram illustrates how such a dataset accesses its data sources.

![Cloud and on-premises data sources](media/refresh-data/cloud-on-premises-data-sources-diagram.png)

> [!NOTE]
> If a dataset uses separate mashup queries to connect to on-premises and cloud sources, Power BI uses a gateway connection to reach the on-premises sources and a direct network connection to the cloud sources. If a mashup query merges or appends data from on-premises and cloud sources, Power BI switches to the gateway connection even for the cloud sources.

Power BI datasets rely on Power Query to access and retrieve source data. The following mashup listing shows a basic example of a query that merges data from an on-premises source and a cloud source.

```
Let

    OnPremSource = Sql.Database("on-premises-db", "AdventureWorks"),

    CloudSource = Sql.Databases("cloudsql.database.windows.net", "AdventureWorks"),

    TableData1 = OnPremSource{[Schema="Sales",Item="Customer"]}[Data],

    TableData2 = CloudSource {[Schema="Sales",Item="Customer"]}[Data],

    MergedData = Table.NestedJoin(TableData1, {"BusinessEntityID"}, TableData2, {"BusinessEntityID"}, "MergedData", JoinKind.Inner)

in

    MergedData
```

There are two options to configure a data gateway to support merging or appending data from on-premises and cloud sources:

- Add a data source definition for the cloud source to the data gateway in addition to the on-premises data sources.
- Enable the checkbox **Allow user's cloud data sources to refresh through this gateway cluster**.

![Refresh through gateway cluster](media/refresh-data/refresh-gateway-cluster.png)

If you enable the checkbox **Allow user's cloud data sources to refresh through this gateway cluster in the gateway configuration**, as in the screenshot above, Power BI can use the configuration that the user defined for the cloud source under **Data source credentials** in the dataset settings. This can help to lower the gateway configuration overhead. On the other hand, if you want to have greater control over the connections that your gateway establishes, you should not enable this checkbox. In this case, you must add an explicit data source definition for every cloud source that you want to support to your gateway. It is also possible to enable the checkbox and add explicit data source definitions for your cloud sources to a gateway. In this case, the gateway uses the data source definitions for all matching sources.

### Configuring query parameters

The mashup or M queries you create by using Power Query can vary in complexity from trivial steps to parameterized constructs. The following listing shows a small sample mashup query that uses two parameters called _SchemaName_ and _TableName_ to access a given table in an AdventureWorks database.

```
let

    Source = Sql.Database("SqlServer01", "AdventureWorks"),

    TableData = Source{[Schema=SchemaName,Item=TableName]}[Data]

in

    TableData
```

> [!NOTE]
> Query parameters are only supported for Import mode datasets. DirectQuery/LiveConnect mode does not support query parameter definitions.

To ensure that a parameterized dataset accesses the correct data, you must configure the mashup query parameters in the dataset settings. You can also update the parameters programmatically by using the [Power BI REST API](/rest/api/power-bi/datasets/updateparametersingroup). The following screenshot shows the user interface to configure the query parameters for a dataset that uses the above mashup query.

![Configure query parameters](media/refresh-data/configure-query-parameters.png)




## Refresh and dynamic data sources
 
A *dynamic data source* is a data source in which some or all of the information required to connect cannot be determined until Power Query runs its query, because the data is generated in code or returned from another data source. Examples include: the instance name and database of a SQL Server database; the path of a CSV file; or the URL of a web service. 
 
In most cases, Power BI datasets that use dynamic data sources cannot be refreshed in the Power BI service. There are a few exceptions in which dynamic data sources can be refreshed in the Power BI service, such as when using the RelativePath and Query options with the Web.Contents M function. Queries that reference Power Query parameters can also be refreshed.
 
To determine whether your dynamic data source can be refreshed, open the **Data Source Settings** dialog in **Power Query Editor**, and then select **Data Sources In Current File**. In the window that appears, look for the following warning message, as shown in the following image:
 
    Some data sources may not be listed because of hand-authored queries.

![Dynamic data source indicator](media/refresh-data/dynamic-data-source.png)

If that warning is present in the **Data Source Settings** dialog that appears, then a dynamic data source that cannot be refreshed in the Power BI service is present.

## Configure scheduled refresh

Establishing connectivity between Power BI and your data sources is by far the most challenging task in configuring a data refresh. The remaining steps are relatively straightforward and include setting the refresh schedule and enabling refresh failure notifications. For step-by-step instructions, see the how-to guide [Configuring scheduled refresh](refresh-scheduled-refresh.md).

### Setting a refresh schedule

The **Scheduled refresh** section is where you define the frequency and time slots to refresh a dataset. As mentioned earlier, you can configure up to eight daily time slots if your dataset is on shared capacity, or 48 time slots on Power BI Premium. The following screenshot shows a refresh schedule on a twelve-hour interval.

![Configure scheduled refresh](media/refresh-data/configure-scheduled-refresh.png)

Having configured a refresh schedule, the dataset settings page informs you about the next refresh time, as in the screenshot above. If you want to refresh the data sooner, such as to test your gateway and data source configuration, perform an on-demand refresh by using the **Refresh Now** option in the dataset menu in the nav pane. On-demand refreshes don't affect the next scheduled refresh time.

Note also that the configured refresh time might not be the exact time when Power BI starts the next scheduled process. Power BI starts scheduled refreshes on a best effort basis. The target is to initiate the refresh within 15 minutes of the scheduled time slot, but a delay of up to one hour can occur if the service can't allocate the required resources sooner.

> [!NOTE]
> Power BI deactivates your refresh schedule after four consecutive failures or when the service detects an unrecoverable error that requires a configuration update, such as invalid or expired credentials. It is not possible to change the consecutive failures threshold.

### Getting refresh failure notifications

By default, Power BI sends refresh failure notifications through email to the dataset owner so that the owner can act in a timely manner should refresh issues occur. Power BI also sends you a notification when the service disables your schedule due to consecutive failures. Microsoft recommends that you leave the checkbox **Send refresh failure notification emails to me** enabled.

It is also a good idea to specify additional recipients by using the **Email these users when the refresh fails** textbox. The specified recipients receive refresh failure notifications in addition to the dataset owner. This might be a colleague taking care of your datasets while you are on vacation. It could also be the email alias of your support team taking care of refresh issues for your department or organization. Sending refresh failure notifications to others in addition to the dataset owner is helpful to ensure issues get noticed and addressed in a timely manner.

Note that Power BI not only sends notifications on refresh failures but also when the service pauses a scheduled refresh due to inactivity. After two months, when no user has visited any dashboard or report built on the dataset, Power BI considers the dataset inactive. In this situation, Power BI sends an email message to the dataset owner indicating that the service paused the refresh schedule for the dataset. See the following screenshot for an example of such a notification.

![Email for paused refresh](media/refresh-data/email-paused-refresh.png)

To resume scheduled refresh, visit a report or dashboard built using this dataset or manually refresh the dataset using the **Refresh Now** option.

### Checking refresh status and history

In addition to failure notifications, it is a good idea to check your datasets periodically for refresh errors. A quick way is to view the list of datasets in a workspace. Datasets with errors show a small warning icon. Select the warning icon to obtain additional information, as in the following screenshot. For more information about troubleshooting specific refresh errors, see [Troubleshooting refresh scenarios](refresh-troubleshooting-refresh-scenarios.md).

![Refresh status warning](media/refresh-data/refresh-status-warning.png)

The warning icon helps to indicate current dataset issues, but it is also a good idea to check the refresh history occasionally. As the name implies, the refresh history enables you to review the success or failure status of past synchronization cycles. For example, a gateway administrator might have updated an expired set of database credentials. As you can see in the following screenshot, the refresh history shows when an affected refresh started working again.

![Refresh history messages](media/refresh-data/refresh-history-messages.png)

> [!NOTE]
> You can find a link to display the refresh history in the dataset settings. You can also retrieve the refresh history programmatically by using the [Power BI REST API](/rest/api/power-bi/datasets/getrefreshhistoryingroup). By using a custom solution, you can monitor the refresh history of multiple datasets in a centralized way.

## Automatic page refresh

Automatic page refresh works at a report page level, and allows report authors to set a refresh interval for visuals in a page that is only active when the page is being consumed. Automatic page refresh is only available for DirectQuery data sources. The minimum refresh interval depends on which type of workspace the report is published in, and the capacity admin settings for Premium workspaces and [embedded workspaces](../developer/embedded/embedding.md).

Learn more about automatic page refresh in the [automatic page refresh](../create-reports/desktop-automatic-page-refresh.md) article.

## Best practices

Checking the refresh history of your datasets regularly is one of the most important best practices you can adopt to ensure that your reports and dashboards use current data. If you discover issues, address them promptly and follow up with data source owners and gateway administrators if necessary.

In addition, consider the following recommendations to establish and maintain reliable data refresh processes for your datasets:

- Schedule your refreshes for less busy times, especially if your datasets are on Power BI Premium. If you distribute the refresh cycles for your datasets across a broader time window, you can help to avoid peaks that might otherwise overtax available resources. Delays starting a refresh cycle are an indicator of resource overload. If a Premium capacity is completely exhausted, Power BI might even skip a refresh cycle.
- Keep refresh limits in mind. If the source data changes frequently or the data volume is substantial, consider using DirectQuery/LiveConnect mode instead of Import mode if the increased load at the source and the impact on query performance are acceptable. Avoid constantly refreshing an Import mode dataset. However, DirectQuery/LiveConnect mode has several limitations, such as a one-million-row limit for returning data and a 225 seconds response time limit for running queries, as documented in [Use DirectQuery in Power BI Desktop](desktop-use-directquery.md). These limitations might require you to use Import mode nonetheless. For very large data volumes, consider the use of [aggregations in Power BI](../transform-model/desktop-aggregations.md).
- Verify that your dataset refresh time does not exceed the maximum refresh duration. Use Power BI Desktop to check the refresh duration. If it takes more than 2 hours, consider moving your dataset to Power BI Premium. Your dataset might not be refreshable on shared capacity. Also consider using [incremental refresh in Power BI Premium](../admin/service-premium-incremental-refresh.md) for datasets that are larger than 1GB or take several hours to refresh.
- Optimize your datasets to include only those tables and columns that your reports and dashboards use. Optimize your mashup queries and, if possible, avoid dynamic data source definitions and expensive DAX calculations. Specifically avoid DAX functions that test every row in a table because of the high memory consumption and processing overhead.
- Apply the same privacy settings as in Power BI Desktop to ensure that Power BI can generate efficient source queries. Keep in mind that Power BI Desktop does not publish privacy settings. You must manually reapply the settings in the data source definitions after publishing your dataset.
- Limit the number of visuals on your dashboards, especially if you use [row-level security (RLS)](../admin/service-admin-rls.md). As explained earlier in this article, an excessive number of dashboard tiles can significantly increase the refresh duration.
- Use a reliable enterprise data gateway deployment to connect your datasets to on-premises data sources. If you notice gateway-related refresh failures, such as gateway unavailable or overloaded, follow up with gateway administrators to either add additional gateways to an existing cluster or deploy a new cluster (scale up versus scale out).
- Use separate data gateways for Import datasets and DirectQuery/LiveConnect datasets so that the data imports during scheduled refresh don't impact the performance of reports and dashboards on top of DirectQuery/LiveConnect datasets, which query the data sources with each user interaction.
- Ensure that Power BI can send refresh failure notifications to your mailbox. Spam filters might block the email messages or move them into a separate folder where you might not notice them immediately.


## Next steps

[Configuring scheduled refresh](refresh-scheduled-refresh.md)  
[Tools for troubleshooting refresh issues](service-gateway-onprem-tshoot.md)  
[Troubleshooting refresh scenarios](refresh-troubleshooting-refresh-scenarios.md)  

More questions? [Try asking the Power BI Community](https://community.powerbi.com/)<|MERGE_RESOLUTION|>--- conflicted
+++ resolved
@@ -5,13 +5,8 @@
 ms.reviewer: kayu
 ms.service: powerbi
 ms.subservice: powerbi-service
-<<<<<<< HEAD
 ms.topic: how-to
 ms.date: 06/16/2020
-=======
-ms.topic: conceptual
-ms.date: 06/18/2020
->>>>>>> 4437691a
 ms.author: davidi
 
 LocalizationGroup: Data refresh

---
title: What is Microsoft Power BI Premium?
description: Power BI Premium provides capacities for your organization, giving you more dependable performance and larger data volumes, without requiring you to purchase per-user licenses.
author: davidiseminger
ms.author: davidi
ms.reviewer: ''
ms.service: powerbi
ms.subservice: powerbi-premium
ms.topic: conceptual
<<<<<<< HEAD
ms.date: 06/16/2021
=======
ms.date: 06/18/2021
>>>>>>> f8c72ca7
ms.custom: licensing support
LocalizationGroup: Premium
---

# What is Power BI Premium?

You can use Power BI Premium to access features and capabilities only available in Premium, and offer greater scale and performance for Power BI content in your organization. Power BI Premium enables more users in your organization to get the most out of Power BI with better performance and responsiveness. For example, with Power BI Premium, you and your organization's users get the following capabilities:

> [!div class="checklist"]
> * Greater scale and performance for your Power BI reports
> * Flexibility to license by capacity
> * Best-in-class features for data visualization and insight-extraction such as AI-driven analysis, composable and reusable dataflows, and paginated reports
> * Unify self-service and enterprise BI with a variety of Premium-only capabilities that support heavier workloads and require enterprise scale
> * Built-in license to extend on-premises BI with Power BI Report Server
> * Support for data residency by region (Multi-Geo) and customer-managed encryption keys for data at rest (BYOK)
> * Ability to share Power BI content with anyone (even outside your organization) without purchasing a per-user license


![Screenshot shows the Power B I Admin portal.](media/service-premium-what-is/premium-admin-portal.png) 

This article introduces key features in Power BI Premium. Where necessary, links to additional articles with more detailed information are provided. For more information about Power BI Pro and Power BI Premium, see the _Power BI features comparison_ section of [Power BI pricing](https://powerbi.microsoft.com/pricing/).

## Power BI Premium Generation 2 (preview)

Power BI Premium recently released a new version of Power BI Premium, **Power BI Premium Generation 2**, referred to as **Premium Gen2** for convenience. Premium Gen2 is currently in preview, and is available for Premium subscribers to use during the preview period. You can select to use the original version of Premium, or switch to using Premium Gen2. You can only use one or the other for your Premium capacity.

<<<<<<< HEAD
For more information about Premium Gen2, see [What is Power BI Premium Gen2?](service-premium-gen2-what-is.md)
=======
>[!NOTE]
>To review the Power BI Embedded Gen2 enhancements, refer to [Power BI Embedded Generation 2](../developer/embedded/power-bi-embedded-generation-2.md).

Premium Gen2 provides the following updates or improved experiences:

* Ability to license **Premium Per User** in addition to by capacity.

* Enhanced **performance** on any capacity size, anytime: Analytics operations run up to 16X faster on Premium Gen2. Operations will always perform at top speed and won't slow down when the load on the capacity approaches the capacity limits.

* **Greater scale**:
    * *No limits* on refresh concurrency, no longer requiring you to track schedules for datasets being refreshed on your capacity
    * Fewer memory restrictions
    * Complete separation between report interaction and scheduled refreshes

* **Improved metrics** with clear and normalized capacity utilization data, that's dependent only on the complexity of analytics operations the capacity performs, and not on its size, the level of load on the system while performing analytics, or other factors. With the improved metrics, utilization analysis, budget planning, chargebacks, and the need to upgrade are clearly visible with built-in reporting. 

* **Autoscale** allows for *automatically adding* one v-core at a time for 24-hour periods when the load on the capacity exceeds its limits, preventing slowdowns caused by overload. V-cores are automatically removed when idle time is detected. Additional v-cores are charged to your Azure subscription on a pay-as-you-go basis. See [using Autoscale with Power BI Premium](service-premium-auto-scale.md) for steps on how to configure and use **Autoscale**.

* **Reduced management overhead** with proactive and configurable admin notifications about capacity utilization level and load increasing.


### Using Premium Gen2

Enable Premium Gen2 to take advantage of its updates. To enable Premium Gen2, take the following steps:

1. In the admin portal, navigate to **Capacity settings**.
1. Select **Power BI Premium**.
1. If you have already allocated capacity, select it.
1. A section appears titled **Premium Generation 2 (preview)**, and in that section is a slider to enable Premium Generation 2 (preview). 
1. Move the slider to **Enabled**.

The following image shows how to enable Premium Gen2. 

![Enabling Premium Generation 2](media/service-premium-what-is/enable-premium-gen2.gif#lightbox) 

You can also [configure and use Autoscale with Power BI Premium](service-premium-auto-scale.md) to ensure capacity and performance for your Premium users.

### Limitations in Premium Gen2

The following known limitations currently apply to Premium Gen2:

1.    Premium Gen2 capacity utilization can't be tracked in the metrics app.

1. Premium Gen2 does not support customer-managed encryption keys for data at rest (BYOK). [Learn more about using your own keys (BYOK)](service-encryption-byok.md).

1.  If you're using XMLA on Premium Gen2, make sure you're using the most recent versions of the [data modeling and management tools](service-premium-connect-tools.md#data-modeling-and-management-tools). 

1.  Analysis services features in Premium Gen2 are only supported on the latest client libraries. Estimated release dates for dependent tools to support this requirement are:

    |Tool|Minimum version required|
    |---|---|
    |SQL Server Management Studio (SSMS)|18.8|
    |SQL Server Data Tools (SSDT)|2.9.15|
    | AS PowerShell| Greater than 21.1.18229|
>>>>>>> f8c72ca7


## Subscriptions and licensing

Power BI Premium is a tenant-level Microsoft 365 subscription available in two SKU (Stock-Keeping Unit) families:

- **P** SKUs (P1-P5) for embedding and enterprise features, requiring a monthly or yearly commitment, billed monthly, and includes a license to install Power BI Report Server on-premises.

- **EM** SKUs (EM1-EM3) for _organizational_ embedding, requiring a yearly commitment, billed monthly. EM1 and EM2 SKUs are available only through volume licensing plans. You can't purchase them directly.

### Purchasing

Power BI Premium subscriptions are purchased by administrators in the Microsoft 365 admin center. Specifically, only Global administrators or Billing Administrators can purchase SKUs. When purchased, the tenant receives a corresponding number of v-cores to assign to capacities, known as *v-core pooling*. For example, purchasing a P3 SKU provides the tenant with 32 v-cores. To learn more, see [How to purchase Power BI Premium](service-admin-premium-purchase.md).

#### Power BI Premium Per User

Power BI **Premium Per User** allows organizations to license Premium features on a per-user basis. Premium Per User (PPU) includes all Power BI Pro license capabilities, and adds features such as paginated reports, AI, and other capabilities that are only available to Premium subscribers. 
For more information about Premium per user, including a feature comparison and other information, see the [Power BI Premium Per User](service-premium-per-user-faq.yml) article. 


## Reserved capacities

With Power BI Premium, you get *reserved capacities*. In contrast to a shared capacity where workloads' analytics processing run on computational resources shared with other customers, a reserved capacity is for exclusive use by an organization. It's isolated with reserved computational resources, which provide dependable and consistent performance for hosted content. Note that the processing of the following types of Power BI content is stored in shared capacity rather than your reserved capacity:

* Excel workbooks (unless data is first imported into Power BI Desktop)
* [Push datasets](/rest/api/power-bi/pushdatasets)
* [Streaming datasets](../connect-data/service-real-time-streaming.md#set-up-your-real-time-streaming-dataset-in-power-bi)
* [Q&A](../create-reports/power-bi-tutorial-q-and-a.md)

Workspaces reside within capacities. Each Power BI user has a personal workspace known as **My Workspace**. Additional workspaces known as **workspaces** can be created to enable collaboration. By default, workspaces, including personal workspaces, are created in the shared capacity. When you have Premium capacities, both My Workspaces and workspaces can be assigned to Premium capacities.

Capacity administrators automatically have their my workspaces assigned to Premium capacities.

### Capacity nodes

As described in the [Subscriptions and Licensing](#subscriptions-and-licensing) section, there are two Power BI Premium SKU families: **EM** and **P**. All Power BI Premium SKUs are available as capacity *nodes*, each representing a set amount of resources consisting of processor, memory, and storage.  In addition to resources, each SKU has operational limits on the number of DirectQuery and Live Connection connections per second, and the number of parallel model refreshes. While there is a lot of overlap in features for the two SKU families, only the P Premium SKU gives free users the ability to consume content hosted in the Premium capacity.  EM SKUs are used for embedding content.

Processing is achieved by a set number of v-cores, divided equally between backend and frontend.

**Backend v-cores** are responsible for core Power BI functionality, including query processing, cache management, running R services, model refresh, and server-side rendering of reports and images. Backend v-cores are assigned a fixed amount of memory that is primarily used to host models, also known as active datasets.

**Frontend v-cores** are responsible for the web service, dashboard and report document management, access rights management, scheduling, APIs, uploads and downloads, and generally for everything related to the user experiences.

Storage is set to **100 TB per capacity node**.

The resources and limits of each Premium SKU (and equivalently sized A SKU) are described in the following table:

| Capacity Nodes | Total v-cores | Backend v-cores | RAM (GB) | Frontend v-cores | DirectQuery/Live Connection (per sec) | Model Refresh Parallelism |
| --- | --- | --- | --- | --- | --- | --- |
| EM1/A1 | 1 | 0.5 | 3 | 0.5 | 3.75 | 1 |
| EM2/A2 | 2 | 1 | 5 | 1 | 7.5 | 2 |
| EM3/A3 | 4 | 2 | 10 | 2 | 15 | 3 |
| P1/A4 | 8 | 4 | 25 | 4 | 30 | 6 |
| P2/A5 | 16 | 8 | 50 | 8 | 60 | 12 |
| P3/A6 | 32 | 16 | 100 | 16 | 120 | 24 |
| P4/A7 <sup>[1](#limit)</sup>| 64 | 32 | 200 | 32 | 240 | 48 |
| P5/A8 <sup>[1](#limit)</sup>| 128 | 64 | 400 | 64 | 480 | 96 |
| | | | | | | |

<a name="limit">1</a> - By special request only. For very large models greater than 100 GB.

>[!NOTE]
>Using a single larger SKU (e.g. one P2 SKU) can be preferable to combining smaller SKUs (e.g. two P1 SKUs). For example, you can use larger models and achieve better parallelism with the P2.


### Capacity workloads

Capacity workloads are services made available to users. By default, Premium and Azure capacities support only a dataset workload associated with running Power BI queries. The dataset workload cannot be disabled. Additional workloads can be enabled for [AI (Cognitive Services)](https://powerbi.microsoft.com/blog/easy-access-to-ai-in-power-bi-preview/), [Dataflows](../transform-model/dataflows/dataflows-introduction-self-service.md), and [Paginated reports](../paginated-reports/paginated-reports-save-to-power-bi-service.md). These workloads are supported in Premium subscriptions only. 

Each additional workload allows configuring the maximum memory (as a percentage of total capacity memory) that can be used by the workload. Default values for maximum memory are determined by SKU. You can maximize your capacity's available resources by enabling only those additional workloads when they're used. And you can change memory settings only when you have determined default settings aren't meeting your capacity resource requirements. Workloads can be enabled and configured for a capacity by capacity admins using **Capacity settings** in the [Admin portal](service-admin-portal.md) or using the [Capacities REST APIs](/rest/api/power-bi/capacities).  

![Enable workloads](media/service-admin-premium-workloads/admin-portal-workloads.png)

To learn more, see [Configure workloads in a Premium capacity](service-admin-premium-workloads.md). 

### How capacities function

At all times, the Power BI service makes the best use of capacity resources while not exceeding limits imposed on the capacity.

Capacity operations are classified as either *interactive* or *background*. Interactive operations include rendering requests and responding to user interactions (filtering, Q&A querying, etc.). Background operations include dataflow and import model refreshes, and dashboard query caching.

It's important to understand that interactive operations are always prioritized over background operations to ensure the best possible user experience. If there are insufficient resources, background operations are added to a waiting queue until resources free up. Background operations, like dataset refreshes, can be interrupted mid-process by the Power BI service, added to a queue, and retried later on.

Import models must be fully loaded into memory so they can be queried or refreshed. The Power BI service uses sophisticated algorithms to manage memory usage fairly, but in rare cases, the capacity can get overloaded if there are insufficient resources to meet customers' real-time demands. While it's possible for a capacity to store many import models in persistent storage (up to 100 TB per Premium capacity), not all the models necessarily reside in memory at the same time, otherwise their in-memory dataset size can easily exceed the capacity memory limit. Besides the memory required to load the datasets, additional memory is needed for execution of queries and refresh operations.

Import models are therefore loaded and removed from memory according to usage. An import model is loaded when it is queried (interactive operation), or if it needs to be refreshed (background operation).

The removal of a model from memory is known as *eviction*. It's an operation Power BI can perform quickly depending on the size of the models. If the capacity isn't experiencing any memory pressure and the model isn't idle (i.e., actively in-used), the model can reside in memory without being evicted. When Power BI determines there is insufficient memory to load a model, the Power BI service will attempt to free up memory by evicting inactive models, typically defined as models loaded for interactive operations which have not been used in the last three minutes. If there are no inactive models to evict, the Power BI service attempts to evict models loaded for background operations. A last resort, after 30 seconds of failed attempts, is to fail the interactive operation. In this case, the report user is notified of failure with a suggestion to try again shortly. In some cases, models may be unloaded from memory due to service operations.

It's important to stress that dataset eviction is a normal behavior on the capacity. The capacity strives to balance memory usage by managing the in-memory lifecycle of models in a way that is transparent to users. A high eviction rate does not necessarily mean the capacity is insufficiently resourced. It can, however, become a concern if the performance of queries or refreshes degrades due to the overhead of loading and evicting models repeatedly within a short span of time.

Refreshes of import models are always memory intensive as models must be loaded into memory. Additional intermediate memory is also required for processing. A full refresh can use approximately double the amount of memory required by the model because Power BI maintains an existing snapshot of the model in memory until the processing operation is completed. This allows the model to be queried even when it's being processed. Queries can be sent to the existing snapshot of the model until the refresh has completed and the new model data is available.

Incremental refresh performs partition refresh instead of a full model refresh, and will typically be faster and require less memory, and can substantially reduce the capacity's resource usage. Refreshes can also be CPU-intensive for models, especially those with complex Power Query transformations, or calculated tables or columns that are complex or are based on a large volume of data.

Refreshes, like queries, require the model be loaded into memory. If there is insufficient memory, the Power BI service will attempt to evict inactive models, and if this isn't possible (as all models are active), the refresh job is queued. Refreshes are typically CPU-intensive, even more so than queries. For this reason, a limit on the number of concurrent refreshes, calculated as the ceiling of 1.5 x the number of backend v-cores, is imposed. If there are too many concurrent refreshes, the scheduled refresh is queued until a refresh slot is available, resulting in the operation taking longer to complete. On-demand refreshes such as those triggered by a user request or an API call will retry three times. If there still aren't enough resources, the refresh will then fail.


### Regional support

When creating a new capacity, global administrators and Power BI service administrators can specify a region where workspaces assigned to the capacity will reside. This is known as **Multi-Geo**. With Multi-Geo, organizations can meet data residency requirements by deploying content to datacenters in a specific region, even if it's different than the region where the Microsoft 365 subscription resides. To learn more, see [Multi-Geo support for Power BI Premium](service-admin-premium-multi-geo.md).

### Capacity management

Managing Premium capacities involves creating or deleting capacities, assigning admins, assigning workspaces, configuring workloads, monitoring, and making adjustments to optimize capacity performance. 

Global administrators and Power BI service administrators can create Premium capacities from available v-cores, or modify existing Premium capacities. When a capacity is created, capacity size and geographic region are specified, and at least one capacity admin is assigned. 

When capacities are created, most administrative tasks are completed in the [Admin portal](service-admin-portal.md).

![Screenshot shows the Power B I Admin portal with My Workspace selected.](media/service-premium-what-is/premium-admin-portal.png)

Capacity admins can assign workspaces to the capacity, manage user permissions, and assign other admins. Capacity admins can also configure workloads, adjust memory allocations, and if necessary, restart a capacity, resetting operations if a capacity becomes overloaded.

![Screenshot shows capacity management in the Power BI Admin portal.](media/service-premium-what-is/premium-admin-portal-mgmt.png)

Capacity admins can also make sure a capacity is running smoothly. They can monitor capacity health right in the Admin portal or by using the Premium capacity metrics app.

To learn more about creating capacities, assigning admins, and assigning workspaces, see [Managing Premium capacities](service-premium-capacity-manage.md). To learn more about roles, see [Administrator roles related to Power BI](service-admin-administering-power-bi-in-your-organization.md#administrator-roles-related-to-power-bi).

### Monitoring

Monitoring Premium capacities provides administrators with an understanding of how capacities are performing. Capacities can be monitored by using the Admin portal and the [Power BI Premium Capacity Metrics app](https://app.powerbi.com/groups/me/getapps/services/capacitymetrics).

Monitoring in the portal provides a quick view with high-level metrics indicating loads placed and the resources utilized by your capacity, averaged, over the past seven days. 

![Screenshot shows capacity health in the Power B I Admin portal.](media/service-premium-what-is/premium-admin-portal-health.png)


The **Power BI Premium Capacity Metrics** app provides the most in-depth information into how your capacities are performing. The app provides a high-level dashboard and more detailed reports.

![Metrics app dashboard](media/service-admin-premium-monitor-capacity/app-dashboard.png)

From the app's dashboard, you can click a metric cell to open an in-depth report. Reports provide in-depth metrics and filtering capability to drill down on the most important information you need to keep your capacities running smoothly.

![Periodic peaks of query wait time counts indicate potential CPU saturation](media/service-premium-capacity-scenarios/peak-query-wait-times.png)

To learn more about monitoring capacities, see [Monitoring in the Power BI Admin portal](service-admin-premium-monitor-portal.md) and [Monitoring with the Power BI Premium Capacity Metrics app](service-admin-premium-monitor-capacity.md).

<<<<<<< HEAD
=======
#### Updates for Premium Gen2 (Preview)
**Premium Gen2** and [Embedded Gen 2](../developer/embedded/power-bi-embedded-generation-2.md) capacities don't use the Metrics app, they use the Capacity Utilization App, which will be made available during the preview. 

You can download and install the metrics app for Premium Gen2 and [Embedded Gen 2](../developer/embedded/power-bi-embedded-generation-2.md) (Preview) using the [following link](https://aka.ms/GenutilizationInstall).

>>>>>>> f8c72ca7
### Optimizing capacities

Making the best use of your capacities is critical to assuring users get the performance and you're getting the most value for your Premium investment. By monitoring key metrics, administrators can determine how best to troubleshoot bottlenecks and take necessary action. To learn more, see [Optimizing Premium capacities](service-premium-capacity-optimize.md) and [Premium capacity scenarios](service-premium-capacity-scenarios.md).

### Capacities REST APIs

The Power BI REST APIs include a collection of [Capacities APIs](/rest/api/power-bi/capacities). With the APIs, admins can programmatically manage many aspects of your Premium capacities, including enabling and disabling workloads, assigning workspaces to a capacity, and more.

## Large datasets

Depending on the SKU, Power BI Premium supports uploading Power BI Desktop (.pbix) model files up to a maximum of **10 GB** in size. When loaded, the model can then be published to a workspace assigned to a Premium capacity. The dataset can then be refreshed to up to **12 GB** in size.

### Size considerations

Large datasets can be resource-intensive. You should have at least a P1 or an A4 SKU for any datasets larger than 1 GB. Although publishing large datasets to workspaces backed by A SKUs up to A3 could work, refreshing them will not.

The following table shows the recommended SKUs for .pbix file upload or publish to the Power BI service:

   |SKU  |Size of .pbix   |
   |---------|---------|
   |P1    | < 3 GB        |
   |P2    | < 6 GB        |
   |P3, P4, P5    | up to 10 GB  |

The Power BI Embedded A4 SKU is equal to the P1 SKU, A5 = P2 and A6 = P3.

### Large dataset storage format

If you enable the [Large dataset storage format](service-premium-large-models.md) setting for a dataset, the .pbix file size limitations still apply to file upload or publish. The upload size limit is unaffected by the large dataset storage format. However, when published to the service, with incremental refresh and large dataset storage format enabled, datasets can grow much larger than these limits. With large dataset storage format, the dataset size is limited only by the Power BI Premium capacity size.

Power BI datasets can store data in a highly compressed, in-memory cache for optimized query performance enabling fast user interactivity over large datasets. Previously, datasets in Power BI Premium have been limited to 10 GB after compression. With large models, the limitation is removed and dataset sizes are limited only by the capacity size, or a maximum size set by the administrator. Enabling such large dataset sizes enables Power BI dataset sizes to align better to Azure Analysis Services model sizes.

Your .pbix files represent data in a *highly compressed state*. The data will likely expand when loaded in memory, and from there it may expand several more times during data refresh.

Scheduled refresh of large datasets can take a long time and be resource-intensive. It's important to not schedule too many overlapping refreshes. It's recommended [incremental refresh](../connect-data/incremental-refresh-overview.md) is configured, because it's faster, more reliable, and consumes fewer resources.

The initial report load of large datasets can take a long time if it has been a while since the last time the dataset was used. A loading bar for longer-loading reports displays the load progress.

While the per-query memory and time constraints are much higher in Premium capacity, it's recommended you use filters and slicers to limit visuals to display only what is necessary.

## Incremental refresh

Incremental refresh provides an integral part of having and maintaining large datasets in Power BI Premium and Power BI Pro. Incremental refresh has many benefits, for example, refreshes are faster because only data that has changed needs to be refreshed. Refreshes are more reliable because it's unnecessary to maintain long-running connections to volatile data sources. Resource consumption is reduced because less data to refresh reduces overall consumption of memory and other resources. Incremental refresh policies are defined in **Power BI Desktop**, and applied in the service. To learn more, see [Incremental refresh for datasets](../connect-data/incremental-refresh-overview.md).

## Paginated reports

Paginated reports, supported on P1-P3 and A4_A6 SKUs, are based on Report Definition Language (RDL) technology in SQL Server Reporting Services. While based on RDL technology, it's not the same as Power BI Report Server, which is a downloadable reporting platform you can install on-premises, also included with Power BI Premium. Paginated reports are formatted to fit well on a page that can be printed or shared. Data is displayed in a table, even if the table spans multiple pages. By using the free [**Power BI Report Builder**](https://aka.ms/pbireportbuilder) Windows Desktop application, users author paginated reports and publish them to the service.

In Power BI Premium, Paginated reports are a workload that must be enabled for a capacity by using the Admin portal. Capacity admins can enable and then specify the amount of memory as a percentage of the capacity's overall memory resources. Unlike other types of workloads, Premium runs paginated reports in a contained space within the capacity. The maximum memory specified for this space is used whether or not the workload is active. The default is 20%. 

## Premium features unique to Dataflows

Dataflows are supported for Power BI Pro, Premium Per User (PPU), and Power BI Premium users. Some features are only available with a Power BI Premium subscription or Premium Per User (PPU) license. This article describes and details the Premium Per User (PPU) and Premium-only features and their uses.

To learn more, see [Premium features unique to Dataflows](../transform-model/dataflows/dataflows-premium-features.md).

## Deployment Pipelines

The deployment pipelines tool enables BI creators to manage the lifecycle of organizational content. It's an efficient and reusable tool for creators in an enterprise with Premium capacity. Deployment pipelines enable creators to develop and test Power BI content in the Power BI service, before the content is consumed by users. The content types include reports, paginated reports, dashboards, and datasets.

To learn more, see [Introduction to Deployment Pipelines](../create-reports/deployment-pipelines-overview.md).

## Power BI Report Server
 
Included with Power BI Premium, Power BI Report Server is an *on-premises* report server with a web portal. You can build your BI environment on-premises and distribute reports behind your organization's firewall. Report Server gives users access to rich, interactive, and enterprise reporting capabilities of SQL Server Reporting Services. Users can explore visual data and quickly discover patterns to make better, faster decisions. Report Server provides governance on your own terms. If and when the time comes, Power BI Report Server makes it easy to migrate to the cloud, where your organization can take full advantage of all Power BI Premium functionality.

To learn more, see [Power BI Report Server](../report-server/get-started.md).

## Unlimited content sharing

With P Premium SKUs, anyone, whether they're inside or outside your organization can view your Power BI content including paginated and interactive reports without purchasing individual licenses. P SKUs allow free Power BI users to consumer Power BI apps and shared content, in the Power BI service. EM Premium SKUs do not support unlimited content sharing, though they do support embedding in applications.

![Content sharing](media/service-premium-what-is/premium-sharing.png)

Premium enables widespread distribution of content by Pro users without requiring Pro or Premium Per User (PPU) licenses for recipients who view the content. Pro or Premium Per User (PPU) licenses are required for content creators. Creators connect to data sources, model data, and create reports and dashboards that are packaged as workspace apps. Users without a Pro or Premium Per User (PPU) license can still access a workspace that's in Power BI Premium capacity, as long as they only have a Viewer role. A Pro or PPU license is required for other roles. 

To learn more, see [Power BI licensing](service-admin-licensing-organization.md).

## Analysis Services in Power BI Premium

Under the hood, the enterprise proven Microsoft **Analysis Services VertiPaq engine** powers Power BI Premium workspaces and datasets. Analysis Services provides programmability and client application and tool support through client libraries and APIs that support the open-standard XMLA protocol. By default, Power BI Premium capacity dataset workloads support *read-only* operations from Microsoft and third-party client applications and tools through an **XMLA endpoint**. Capacity admins can also choose to disable or allow *read/write* operations through the endpoint.

With read-only access, Microsoft tools like SQL Server Management Studio (SSMS) and SQL Server Profiler, and third-party apps such as DAX Studio and data visualization applications, can connect to and query Premium datasets by using XMLA, DAX, MDX, DMVs, and Trace events. With read/write access, enterprise data modeling tools like Visual Studio with Analysis Services projects extension or the open source Tabular Editor can deploy tabular models as a dataset to a Premium workspace. And with tools like SSMS, admins can use Tabular Model Scripting Language (TMSL) to script metadata changes and advanced data refresh scenarios. 

> [!CAUTION]
> The [XMLA endpoint and 3rd party tools](troubleshoot-xmla-endpoint.md) enable organizations to create perspectives. Power BI does not honor perspectives when building reports on top of Live connect models or reports. Instead, Power BI points to the main model once published to the Power BI service, showing all elements in the data model. If your Azure Analysis Services model uses perspectives, you should not move or migrate those models to Power BI Premium. 

To learn more, see [Dataset connectivity with the XMLA endpoint](service-premium-connect-tools.md).

![SSMS](media/service-premium-what-is/connect-tools-ssms-dax.png)


## Next steps

> [!div class="nextstepaction"]
> [Managing Premium capacities](service-premium-capacity-manage.md)
> [Azure Power BI Embedded Documentation](https://azure.microsoft.com/services/power-bi-embedded/)
> [What is Power BI Premium Gen2?](service-premium-gen2-what-is.md)

More questions? [Try asking the Power BI Community](https://community.powerbi.com/)<|MERGE_RESOLUTION|>--- conflicted
+++ resolved
@@ -7,11 +7,7 @@
 ms.service: powerbi
 ms.subservice: powerbi-premium
 ms.topic: conceptual
-<<<<<<< HEAD
-ms.date: 06/16/2021
-=======
-ms.date: 06/18/2021
->>>>>>> f8c72ca7
+ms.date: 07/06/2021
 ms.custom: licensing support
 LocalizationGroup: Premium
 ---
@@ -38,64 +34,7 @@
 
 Power BI Premium recently released a new version of Power BI Premium, **Power BI Premium Generation 2**, referred to as **Premium Gen2** for convenience. Premium Gen2 is currently in preview, and is available for Premium subscribers to use during the preview period. You can select to use the original version of Premium, or switch to using Premium Gen2. You can only use one or the other for your Premium capacity.
 
-<<<<<<< HEAD
 For more information about Premium Gen2, see [What is Power BI Premium Gen2?](service-premium-gen2-what-is.md)
-=======
->[!NOTE]
->To review the Power BI Embedded Gen2 enhancements, refer to [Power BI Embedded Generation 2](../developer/embedded/power-bi-embedded-generation-2.md).
-
-Premium Gen2 provides the following updates or improved experiences:
-
-* Ability to license **Premium Per User** in addition to by capacity.
-
-* Enhanced **performance** on any capacity size, anytime: Analytics operations run up to 16X faster on Premium Gen2. Operations will always perform at top speed and won't slow down when the load on the capacity approaches the capacity limits.
-
-* **Greater scale**:
-    * *No limits* on refresh concurrency, no longer requiring you to track schedules for datasets being refreshed on your capacity
-    * Fewer memory restrictions
-    * Complete separation between report interaction and scheduled refreshes
-
-* **Improved metrics** with clear and normalized capacity utilization data, that's dependent only on the complexity of analytics operations the capacity performs, and not on its size, the level of load on the system while performing analytics, or other factors. With the improved metrics, utilization analysis, budget planning, chargebacks, and the need to upgrade are clearly visible with built-in reporting. 
-
-* **Autoscale** allows for *automatically adding* one v-core at a time for 24-hour periods when the load on the capacity exceeds its limits, preventing slowdowns caused by overload. V-cores are automatically removed when idle time is detected. Additional v-cores are charged to your Azure subscription on a pay-as-you-go basis. See [using Autoscale with Power BI Premium](service-premium-auto-scale.md) for steps on how to configure and use **Autoscale**.
-
-* **Reduced management overhead** with proactive and configurable admin notifications about capacity utilization level and load increasing.
-
-
-### Using Premium Gen2
-
-Enable Premium Gen2 to take advantage of its updates. To enable Premium Gen2, take the following steps:
-
-1. In the admin portal, navigate to **Capacity settings**.
-1. Select **Power BI Premium**.
-1. If you have already allocated capacity, select it.
-1. A section appears titled **Premium Generation 2 (preview)**, and in that section is a slider to enable Premium Generation 2 (preview). 
-1. Move the slider to **Enabled**.
-
-The following image shows how to enable Premium Gen2. 
-
-![Enabling Premium Generation 2](media/service-premium-what-is/enable-premium-gen2.gif#lightbox) 
-
-You can also [configure and use Autoscale with Power BI Premium](service-premium-auto-scale.md) to ensure capacity and performance for your Premium users.
-
-### Limitations in Premium Gen2
-
-The following known limitations currently apply to Premium Gen2:
-
-1.    Premium Gen2 capacity utilization can't be tracked in the metrics app.
-
-1. Premium Gen2 does not support customer-managed encryption keys for data at rest (BYOK). [Learn more about using your own keys (BYOK)](service-encryption-byok.md).
-
-1.  If you're using XMLA on Premium Gen2, make sure you're using the most recent versions of the [data modeling and management tools](service-premium-connect-tools.md#data-modeling-and-management-tools). 
-
-1.  Analysis services features in Premium Gen2 are only supported on the latest client libraries. Estimated release dates for dependent tools to support this requirement are:
-
-    |Tool|Minimum version required|
-    |---|---|
-    |SQL Server Management Studio (SSMS)|18.8|
-    |SQL Server Data Tools (SSDT)|2.9.15|
-    | AS PowerShell| Greater than 21.1.18229|
->>>>>>> f8c72ca7
 
 
 ## Subscriptions and licensing
@@ -235,14 +174,6 @@
 
 To learn more about monitoring capacities, see [Monitoring in the Power BI Admin portal](service-admin-premium-monitor-portal.md) and [Monitoring with the Power BI Premium Capacity Metrics app](service-admin-premium-monitor-capacity.md).
 
-<<<<<<< HEAD
-=======
-#### Updates for Premium Gen2 (Preview)
-**Premium Gen2** and [Embedded Gen 2](../developer/embedded/power-bi-embedded-generation-2.md) capacities don't use the Metrics app, they use the Capacity Utilization App, which will be made available during the preview. 
-
-You can download and install the metrics app for Premium Gen2 and [Embedded Gen 2](../developer/embedded/power-bi-embedded-generation-2.md) (Preview) using the [following link](https://aka.ms/GenutilizationInstall).
-
->>>>>>> f8c72ca7
 ### Optimizing capacities
 
 Making the best use of your capacities is critical to assuring users get the performance and you're getting the most value for your Premium investment. By monitoring key metrics, administrators can determine how best to troubleshoot bottlenecks and take necessary action. To learn more, see [Optimizing Premium capacities](service-premium-capacity-optimize.md) and [Premium capacity scenarios](service-premium-capacity-scenarios.md).

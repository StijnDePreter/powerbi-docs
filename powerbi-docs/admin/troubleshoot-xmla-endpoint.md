---
title: Troubleshoot XMLA endpoint connectivity in Power BI
description: Describes how to troubleshoot connectivity through the XMLA endpoint in Power BI Premium.
author: Minewiskan
ms.author: kfollis
ms.reviewer: kayu
ms.service: powerbi
ms.subservice: powerbi-admin
ms.topic: troubleshooting
<<<<<<< HEAD
ms.date: 01/14/2021
=======
ms.date: 02/02/2021
>>>>>>> 078874e5
ms.custom: seodec18, css_fy20Q4
LocalizationGroup: Premium
---

# Troubleshoot XMLA endpoint connectivity

XMLA endpoints in Power BI Premium rely on the native Analysis Services communication protocol for access to Power BI datasets. Because of this, XMLA endpoint troubleshooting is much the same as troubleshooting a typical Analysis Services connection. However, some differences around Power BI-specific dependencies apply.

## Before you begin

Before troubleshooting an XMLA endpoint scenario, be sure to review the basics covered in [Dataset connectivity with the XMLA endpoint](service-premium-connect-tools.md). Most common XMLA endpoint use cases are covered there. Other Power BI troubleshooting guides, such as [Troubleshoot gateways - Power BI](../connect-data/service-gateway-onprem-tshoot.md) and [Troubleshooting Analyze in Excel](../collaborate-share/desktop-troubleshooting-analyze-in-excel.md), can also be helpful.

## Enabling the XMLA endpoint

The XMLA endpoint can be enabled on both Power BI Premium and Power BI Embedded capacities. On smaller capacities, such as an A1 capacity with only 2.5 GB of memory, you might encounter an error in Capacity settings when trying to set the XMLA Endpoint to **Read/Write** and then selecting **Apply**. The error states "There was an issue with your workload settings. Try again in a little while.".

Here are a couple things to try:

- Limit the memory consumption of other services on the capacity, such as Dataflows, to 40% or less, or disable an unnecessary service completely.  
- Upgrade the capacity to a larger SKU. For example, upgrading from an A1 to an A3 capacity solves this configuration issue without having to disable Dataflows.

Keep in-mind, you must also enable the tenant-level [Export data setting](service-premium-connect-tools.md#security) in the Power BI Admin Portal. This setting is also required for the Analyze in Excel feature.

## Establishing a client connection

After enabling the XMLA endpoint, it's a good idea to test connectivity to a workspace on the capacity. To learn more, see [Connecting to a Premium workspace](service-premium-connect-tools.md#connecting-to-a-premium-workspace). Also, be sure to read the section [Connection requirements](service-premium-connect-tools.md#connection-requirements) for helpful tips and information about current XMLA connectivity limitations.

### Connecting with a service principal

If you've enabled tenant settings to allow service principals to use Power BI APIs, as described in [Enable service principals](service-premium-service-principal.md#enable-service-principals), you can connect to an XMLA endpoint by using a service principal. Keep in mind the service principal requires the same level of access permissions at the workspace or dataset level as regular users.

To use a service principal, be sure to specify the application identity information in the connection string as:

- `User ID=<app:appid@tenantid>`
- `Password=<application secret>`

For example:

`Data Source=powerbi://api.powerbi.com/v1.0/myorg/Contoso;Initial Catalog=PowerBI_Dataset;User ID=app:91ab91bb-6b32-4f6d-8bbc-97a0f9f8906b@19373176-316e-4dc7-834c-328902628ad4;Password=6drX...;`

If you receive the following error:

"We cannot connect to the dataset due to incomplete account information. For service principals, make sure you specify the tenant ID together with the app ID using the format app:\<appId>@\<tenantId>, then try again."

Make sure you specify the tenant ID together with the app ID using the correct format.

It's also valid to specify the app ID without the tenant ID. However, in this case, you must replace the `myorg` alias in the data source URL with the actual tenant ID. Power BI can then locate the service principal in the correct tenant. But, as a best practice, use the `myorg` alias and specify the tenant ID together with the app ID in the User ID parameter.

### Connecting with Azure Active Directory B2B

With support for Azure Active Directory (Azure AD) business-to-business (B2B) in Power BI, you can provide external guest users with access to datasets over the XMLA endpoint. Make sure the [Share content with external users](service-admin-portal.md#export-and-sharing-settings) setting is enabled in the Power BI Admin portal. To learn more, see [Distribute Power BI content to external guest users with Azure AD B2B](service-admin-azure-ad-b2b.md).

## Deploying a dataset

You can deploy a tabular model project in Visual Studio (SSDT) to a Power BI Premium workspace much the same as to Azure Analysis Services. However, when deploying to a Power BI Premium workspace, there are some additional considerations. Be sure to review the section [Deploy model projects from Visual Studio (SSDT)](service-premium-connect-tools.md#deploy-model-projects-from-visual-studio-ssdt) in the Dataset connectivity with the XMLA endpoint article.

### Deploying a new model

In the default configuration, Visual Studio attempts to process the model as part of the deployment operation to load data into the dataset from the data sources. As described in [Deploy model projects from Visual Studio (SSDT)](service-premium-connect-tools.md#deploy-model-projects-from-visual-studio-ssdt), this operation can fail because data source credentials cannot be specified as part of the deployment operation. Instead, if credentials for your data source aren't already defined for any of your existing datasets, you must specify the data source credentials in the dataset settings using the Power BI user interface (**Datasets** > **Settings** > **Data source credentials** > **Edit credentials**). Having defined the data source credentials, Power BI can then apply the credentials to this data source automatically for any new dataset, after metadata deployment has succeeded and the dataset has been created.

If Power BI cannot bind your new dataset to data source credentials, you will receive an error stating "Cannot process database. Reason: Failed to save modifications to the server." with the error code "DMTS_DatasourceHasNoCredentialError", as shown below:

:::image type="content" source="media/troubleshoot-xmla-endpoint/deploy-refresh-error.png" alt-text="Model deployment error":::

To avoid the processing failure, set the **Deployment Options** > **Processing Options** to **Do not Process**, as shown in the following image. Visual Studio  then deploys only metadata. You can then configure the data source credentials, and click on **Refresh now** for the dataset in the Power BI user interface. For information about troubleshooting processing issues, see the section [Refreshing a dataset](#refreshing-a-dataset) later in this article.

:::image type="content" source="media/troubleshoot-xmla-endpoint/do-not-process.png" alt-text="Do not process option":::

### New project from an existing dataset

Creating a new tabular project in Visual Studio by importing the metadata from an existing dataset on a Power BI Premium workspace is not supported. However, you can connect to the dataset by using SQL Server Management Studio, script out the metadata, and reuse it in other tabular projects.

## Migrating a dataset to Power BI

It's recommended you specify the 1500 (or higher) compatibility level for tabular models. This compatibility level supports the most capabilities and data source types. Later compatibility levels are backwards compatible with earlier levels.

### Supported data providers

At the 1500 compatibility level, Power BI supports the following data source types:

- Provider data sources (legacy with a connection string in the model metadata).
- Structured data sources (introduced with the 1400 compatibility level).
- Inline M declarations of data sources (as Power BI Desktop declares them).

It's recommended you use structured data sources, which Visual Studio creates by default when going through the Import data flow. However, if you are planning to migrate an existing model to Power BI that uses a provider data source, make sure the provider data source relies on a supported data provider. Specifically, the Microsoft OLE DB Driver for SQL Server and any third-party ODBC drivers. For OLE DB Driver for SQL Server, you must switch the data source definition to the .NET Framework Data Provider for SQL Server. For third-party ODBC drivers that might be unavailable in the Power BI service, you must switch to a structured data source definition instead.

It's also recommended you replace the outdated Microsoft OLE DB Driver for SQL Server (SQLNCLI11) in your SQL Server data source definitions with the .NET Framework Data Provider for SQL Server.

The following table provides an example of a .NET Framework Data Provider for SQL Server connection string replacing a corresponding connection string for the OLE DB Driver for SQL Server.

|OLE DB Driver for SQL Server  |.NET Framework Data Provider for SQL Server   |
|---------|---------|
|`Provider=SQLNCLI11;Data Source=sqldb.database.windows.net;Initial Catalog=AdventureWorksDW;Trusted_Connection=yes;`    |   `Data Source=sqldb.database.windows.net;Initial Catalog=AdventureWorksDW2016;Integrated Security=SSPI;Encrypt=true;TrustServerCertificate=false`       |

### Cross-referencing partition sources

Just as there are multiple data source types, there are also multiple partition source types a tabular model can include to import data into a table. Specifically, a partition can use a query partition source or an M partition source. These partition source types, in turn, can reference provider data sources or structured data sources. While tabular models in Azure Analysis Services support cross-referencing these various data source and partition types, Power BI enforces a more strict relationship. Query partition sources must reference provider data sources, and M partition sources must reference structured data sources. Other combinations are not supported in Power BI. If you want to migrate a cross-referencing dataset, the following table describes supported configurations:  

|Data source   |Partition source   |Comments   |Supported in Power BI Premium with XMLA endpoint   |
|---------|---------|---------|---------|
|Provider data source      |   Query partition source      |   The AS engine uses the cartridge-based connectivity stack to access the data source.       |     Yes     |
|Provider data source      |   M partition source       |   The AS engine translates the provider data source into a generic structured data source and then uses the Mashup engine to import the data.       |    No     |
|Structured data source      |     Query partition source     |    The AS engine wraps the native query on the partition source into an M expression and then uses the Mashup engine to import the data.      |    No     |
|Structured data source      |    M partition source      |     The AS engine uses the Mashup engine to import the data.     |   Yes      |

## Refreshing a dataset

XMLA endpoints enable you to perform refresh operations against tabular models as well as datasets created in Power BI Desktop. To support the latter, make sure you specify the Enhanced storage format setting. This setting is required if you want to perform processing or other read/write operations by using the XMLA endpoint. You can find the setting in Power BI Desktop under Preview features. After setting, publish your PBIX solution again to your Power BI Premium workspace.  

Power BI returns the following error if you perform a refresh via the XMLA endpoint against a model without enhanced metadata: "The operation is only supported on model with property 'DefaultPowerBIDataSourceVersion' set to 'PowerBI_V3' in Power BI Premium."

### Data sources and impersonation

Impersonation settings you can define for provider data sources are not relevant for Power BI. Power BI uses a different mechanism based on dataset settings to manage data source credentials. For this reason, make sure you select **Service Account** if you are creating a Provider Data Source.

:::image type="content" source="media/troubleshoot-xmla-endpoint/impersonate-services-account.png" alt-text="Impersonate service account":::

### Fine-grained processing

When triggering a scheduled refresh or on-demand refresh in Power BI, Power BI typically refreshes the entire dataset. In many cases, it's more efficient to perform refreshes more selectively. You can perform fine-grained processing tasks in SQL Server Management Studio (SSMS) as shown below, or by using third-party tools or scripts.

:::image type="content" source="media/troubleshoot-xmla-endpoint/process-tables.png" alt-text="Process tables in SSMS":::

### Overrides in Refresh TMSL command

Overrides in [Refresh command (TMSL)](/analysis-services/tmsl/refresh-command-tmsl) allow users choosing a different partition query definition or data source definition for the refresh operation. Currently, **overrides are not supported** in Power BI Premium. An error,  "Out-of-line binding is not allowed in Power BI Premium. For additional information, see 'XMLA read/write support' in the product documentation." is returned.

## Errors in SSMS - Premium Gen 2

### Query execution

When connected to a workspace in a [Premium Gen2](service-premium-what-is.md#power-bi-premium-generation-2-preview) or an [Embedded Gen2](../developer/embedded/power-bi-embedded-generation-2.md) capacity, SQL Server Management Studio may display the following error:

```
Executing the query ...
Error -1052311437:
```

This occurs because client libraries installed with SSMS v18.7.1 do not support session tracing. This is resolved in SSMS 18.8 and higher. [Download the latest SSMS](/sql/ssms/download-sql-server-management-studio-ssms).

### Refresh operations

When using SSMS v18.7.1 or lower to perform a long running (>1 min) refresh operation on a dataset in a Premium Gen2 or an [Embedded Gen2](../developer/embedded/power-bi-embedded-generation-2.md) capacity, SSMS may display an error like the following even though the refresh operation succeeds:

```
Executing the query ...
Error -1052311437:
The remote server returned an error: (400) Bad Request.

Technical Details:
RootActivityId: 3716c0f7-3d01-4595-8061-e6b2bd9f3428
Date (UTC): 11/13/2020 7:57:16 PM
Run complete
```

This is due to a known issue in the client libraries where the status of the refresh request is incorrectly tracked. This is resolved in SSMS 18.8 and higher. [Download the latest SSMS](/sql/ssms/download-sql-server-management-studio-ssms).

## Editing role memberships in SSMS

When using the SQL Server Management Studio (SSMS) v18.8 to edit a role membership on a dataset, SSMS may display the following error:

```
Failed to save modifications to the server. 
Error returned: ‘Metadata change of current operation cannot be resolved, please check the command or try again later.’ 
```

This is due to a known issue in the app services REST API. This will be resolved in an upcoming release. In the meantime, to get around this error, in **Role Properties**, click **Script**, and then enter and execute the following TMSL command:

```json
{ 
  "createOrReplace": { 
    "object": { 
      "database": "AdventureWorks", 
      "role": "Role" 
    }, 
    "role": { 
      "name": "Role", 
      "modelPermission": "read", 
      "members": [ 
        { 
          "memberName": "xxxx", 
          "identityProvider": "AzureAD" 
        }, 
        { 
          "memberName": “xxxx” 
          "identityProvider": "AzureAD" 
        } 
      ] 
    } 
  } 
} 
```

## Publish Error - Live connected dataset

When republishing a live connected dataset utilizing the Analysis Services connector, the following error may be shown:

:::image type="content" source="media/troubleshoot-xmla-endpoint/couldnt-publish-to-power-bi.png" alt-text="Couldn't publish to Power BI error.":::

As stated in the error message, to resolve this issue, either delete or rename the existing dataset. Also be sure to republish any apps that are dependent on the report. If necessary, downstream users should also be informed to update any bookmarks with the new report address to ensure they access the latest report.  

## Workspace/server alias

Unlike Azure Analysis Services, server name [aliases](/azure/analysis-services/analysis-services-server-alias) **are not supported** for Power BI Premium workspaces. 

## Dataset refresh through the XMLA endpoint

Last refresh date and time is shown in a number of places in Power BI such as Refreshed columns in reports and lists, Dataset details, Dataset settings, and Dataset refresh history. Currently, refresh date and times shown in Power BI **do not** include refresh operations performed through the XMLA endpoint by using TMSL/TOM, SSMS, or third-party tools.

## DISCOVER_M_EXPRESSIONS 

The DMV DISCOVER_M_EXPRESSIONS data management view (DMV) is currently not supported in Power BI using the XMLA Endpoint. Applications can use the Tabular object model (TOM) to obtain M expressions used by the data model.

## See also

[Dataset connectivity with the XMLA endpoint](service-premium-connect-tools.md)  
[Automate Premium workspace and dataset tasks with service principals](service-premium-service-principal.md)  
[Troubleshooting Analyze in Excel](../collaborate-share/desktop-troubleshooting-analyze-in-excel.md)  
[Tabular model solution deployment](/analysis-services/deployment/tabular-model-solution-deployment?view=power-bi-premium-current&preserve-view=true)<|MERGE_RESOLUTION|>--- conflicted
+++ resolved
@@ -2,16 +2,12 @@
 title: Troubleshoot XMLA endpoint connectivity in Power BI
 description: Describes how to troubleshoot connectivity through the XMLA endpoint in Power BI Premium.
 author: Minewiskan
-ms.author: kfollis
-ms.reviewer: kayu
+ms.author: owend
+ms.reviewer: owend
 ms.service: powerbi
 ms.subservice: powerbi-admin
 ms.topic: troubleshooting
-<<<<<<< HEAD
-ms.date: 01/14/2021
-=======
 ms.date: 02/02/2021
->>>>>>> 078874e5
 ms.custom: seodec18, css_fy20Q4
 LocalizationGroup: Premium
 ---

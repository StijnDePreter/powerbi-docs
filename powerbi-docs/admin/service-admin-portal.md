---
title: Power BI admin portal
description: The admin portal allows for tenant management of Power BI in your organization. It includes items such as usage metrics, access to the Microsoft 365 admin center, and settings.
author: kfollis
ms.reviewer: ''
ms.service: powerbi
ms.subservice: powerbi-admin
ms.topic: how-to
ms.date: 05/12/2020
ms.author: kfollis
ms.custom: seodec18
LocalizationGroup: Administration
---

# Administering Power BI in the admin portal

The admin portal enables you to manage a Power BI *tenant* for your organization. The portal includes items such as usage metrics, access to the Microsoft 365 admin center, and settings.

The full admin portal is accessible to all users who are global admins or have been assigned the Power BI service administrator role. If you're not in one of these roles, you only see **Capacity settings** in the portal. For more information about the Power BI service administrator role, see [Understanding the Power BI admin role](service-admin-role.md).

## How to get to the admin portal

Your account needs to be marked as a **Global Admin**, within Microsoft 365 or Azure Active Directory (Azure AD), or have been assigned the Power BI service administrator role, to get access to the Power BI admin portal. For more information about the Power BI service administrator role, see [Understanding the Power BI admin role](service-admin-role.md). To get to the Power BI admin portal, do the following.

1. Select the settings gear in the top right of the Power BI service.

1. Select **Admin portal**.

    ![Settings to admin portal](media/service-admin-portal/powerbi-admin-settings.png)

There are nine tabs in the portal. The rest of this article provides information about each of these tabs.

![Admin portal navigation](media/service-admin-portal/powerbi-admin-landing-page.png)

* [Usage metrics](#usage-metrics)
* [Users](#users)
* [Audit logs](#audit-logs)
* [Tenant settings](#tenant-settings)
* [Capacity settings](#capacity-settings)
* [Embed codes](#embed-codes)
* [Organization visuals](organizational-visuals.md#organizational-visuals)
* [Dataflow storage (preview)](#dataflow-storage-preview)
* [Workspaces](#workspaces)
* [Custom branding](#custom-branding)

## Usage metrics

The **Usage metrics** enables you to monitor Power BI usage for your organization. It also provides the ability to see which users, and groups, are the most active within Power BI for your organization. 

> [!NOTE]
> The first time you access the dashboard, or after you visit again after a long period of not viewing the dashboard, you'll likely see a loading screen while we load the dashboard.

Once the dashboard loads, you see two sections of tiles. The first section includes usage data for individual users, and the second section has similar information for groups in your organization.

Here's a breakdown of what you can see in each tile:

* Distinct count of all dashboards, reports, and datasets in the user workspace.
  
    ![Distinct count of dashboards, reports, datasets](media/service-admin-portal/powerbi-admin-usage-metrics-number-tiles.png)

* Most consumed dashboard by number of users who can access it. For example, if you have a dashboard that you shared with 3 users, and you also added it to a content pack that two different users connected to, its count would be 6 (1 + 3 + 2).
  
    ![Most consumed dashboards](media/service-admin-portal/powerbi-admin-usage-metrics-top-dashboards.png)

* The most popular content users connected to. This would be anything the users could reach through the Get Data process, so SaaS content packs, Organizational content packs, files or databases.
  
    ![Most consumed packages](media/service-admin-portal/powerbi-admin-usage-metrics-top-connections.png)

* A view of your top users based on how many dashboards they have, both dashboards they created themselves and dashboards shared to them.
  
    ![Top users - dashboards](media/service-admin-portal/powerbi-admin-usage-metrics-top-users-dashboards.png)

* A view of your top users based on how many reports they have.
  
    ![Top users - reports](media/service-admin-portal/powerbi-admin-usage-metrics-top-users-reports.png)

The second section shows the same type of information, but based on groups. This lets you see which groups in your organization are most active and what kind of content they are consuming.

With this information, you can get real insights into how people are using Power BI across your organization, and be able to recognize those users and groups who are very active in your organization.

## Control usage metrics

Usage metrics reports are a feature that the Power BI or global administrator can turn on or off. Administrators have granular control over which users have access to usage metrics. They are **On** by default for all users in the organization.

Admins can also determine whether content creators can see per-user data in usage metrics. 

See [Monitor usage metrics for Power BI dashboards and reports](../collaborate-share/service-usage-metrics.md) for details about the reports themselves.

### Usage metrics for content creators

1. In the Admin portal, select **Tenant settings** > **Usage metrics for content creators**.

    ![Admin portal tenant settings usage metrics](media/service-admin-portal/power-bi-admin-usage-metrics.png)

1. Enable (or disable) usage metrics > **Apply**.

    ![Usage metrics enabled](../collaborate-share/media/service-usage-metrics/power-bi-tenant-settings-updated.png)


### Per-user data in usage metrics

By default, per-user data is enabled for usage metrics, and content consumer account information is included in the metrics report. If you don't want to include this information for some or all users, disable the feature for specified security groups or for an entire organization. Account information then shows in the report as *Unnamed*.

![Per-user usage data](media/service-admin-portal/power-bi-admin-per-user-usage-data.png)

### Delete all existing usage metrics content

When disabling usage metrics for their entire organization, admins can also choose one or both options to:

- **Delete all existing usage metrics content** to delete all existing reports and dashboard tiles that were built using the usage metrics reports and datasets. This option removes all access to usage metrics data for all users in the organization who may already be using it. 
- **Delete all existing per-user data in current usage metrics content** This option removes all access to per-user data for all users in the organization who may already be using it. 

Be careful, because deleting existing usage and per-user metrics content is irreversible.

## Users

You manage Power BI users, groups, and admins in the Microsoft 365 admin center. The **Users** tab provides a link to the admin center for your tenant.

![Go to Microsoft 365 admin center](media/service-admin-portal/powerbi-admin-manage-users.png)

## Audit logs

You manage Power BI audit logs in the Office 365 Security & Compliance center. The **Audit logs** tab provides a link to the Security & Compliance center for your tenant. [Learn more](service-admin-auditing.md)

To use audit logs, make sure the [**Create audit logs for internal activity auditing and compliance**](#create-audit-logs-for-internal-activity-auditing-and-compliance) setting is enabled.

## Tenant settings

The **Tenant settings** tab enables fine-grained control over the features that are made available to your organization. If you have concerns around sensitive data, some of our features may not be right for your organization, or you may only want a particular feature to be available to a specific group.

> [!NOTE]
> Tenant settings that control the availability of features in the Power BI user interface can help to establish governance policies, but they are not a security measure. For example, the **Export data** setting does not restrict the permissions of a Power BI user on a dataset. Power BI users with read access to a dataset have the permission to query this dataset and might be able to persist the results without using the **Export data** feature in the Power BI user interface.

The following image shows several settings on the **Tenant settings** tab.

![Tenant settings](media/service-admin-portal/powerbi-admin-tenant-settings.png)

> [!NOTE]
> It can take up to 10 minutes for a setting change to take effect for everyone in your tenant.

Settings can have three states:

* **Disabled for the entire organization**: No one in your organization can use this feature.

    ![Disabled all setting](media/service-admin-portal/powerbi-admin-tenant-settings-disabled.png)

* **Enabled for the entire organization**: Everyone in your organization can use this feature.

    ![Enabled all setting](media/service-admin-portal/powerbi-admin-tenant-settings-enabled.png)

* **Enabled for a subset of the organization**: A specific subset of users or groups in your organization can use this feature.

    You can enable the feature for your entire organization, except for a specific group of users.

    ![Enabled subset setting](media/service-admin-portal/powerbi-admin-tenant-settings-enabled-except.png)

    You can also enable the feature only for a specific group of users and also disable it for a group of users. Using this approach ensures that certain users do not have access to the feature even if they are in the allowed group.

    ![Enable except setting](media/service-admin-portal/powerbi-admin-tenant-settings-enabled-except2.png)

The next few sections provide an overview of the different types of tenant settings.

## Help and support settings

### Publish "Get Help" information

Users in the organization can go to internal help and support resources from the Power BI help menu. Specifically, these parameters change the behavior of the Learn, Community, and Get help menu items.

Also, by specifying a URL for licensing requests, you customize the target URL of the **Upgrade account** button. Users without a Power BI Pro license see this button in the **Update to Power BI Pro** dialog box as well as in the **Manage personal storage** page. Moreover, Power BI no longer offers the **Try Pro for free** button in this dialog box or storage page. This ensures that Power BI guides your users reliably through the processes defined in your organization through your license management solution.

![Enable except setting](media/service-admin-portal/powerbi-admin-tenant-settings-gethelp.png)

### Receive email notifications for service outages or incidents

Mail-enabled security groups will receive email notifications if this tenant is impacted by a service outage or incident. Learn more about [Service interruption notifications](service-interruption-notifications.md).

## Workspace settings

In **Tenant settings**, the admin portal has two sections for controlling workspaces:

- Create the new workspace experiences.
- Use datasets across workspaces.
- Block classic workspace creation.

### Create the new workspaces

Workspaces are places where users can collaborate on dashboards, reports, and other content. Admins use the **Create workspaces (new workspace experience** setting to indicate which users in the organization can create workspaces. Admins can allow everybody or nobody in an organization to create new workspace experience workspaces. They can also limit creation to members of specific security groups. Learn more about [workspaces](../collaborate-share/service-new-workspaces.md).

:::image type="content" source="media/service-admin-portal/power-bi-admin-workspace-settings.png" alt-text="Create the new workspace experiences":::

For classic workspaces based on Microsoft 365 Groups, administration continues to occur in admin portal and Azure Active Directory.

> [!NOTE]
> The **Create workspaces (new workspace experience)** setting defaults to allowing only users who can create Microsoft 365 Groups to create the new Power BI workspaces. Be sure to set a value in the Power BI admin portal to ensure appropriate users can create them.

**List of workspaces**

The admin portal has another section of settings about the workspaces in your tenant. In that section, you can sort and filter the list of workspaces and display the details for each workspace. See [Workspaces](#workspaces) in this article for details.

**Publish content packs and apps**

In the admin portal, you also control which users have permissions to distribute apps to the organization. See [Publish content packs and apps to the entire organization](#publish-content-packs-and-apps-to-the-entire-organization) in this article for details.

### Use datasets across workspaces

Admins can control which users in the organization can use datasets across workspaces. When this setting is enabled, users still need the required Build permission for a specific dataset.

:::image type="content" source="media/service-admin-portal/power-bi-admin-datasets-workspaces.png" alt-text="Use datasets across workspaces":::

See [Intro to datasets across workspaces](../connect-data/service-datasets-across-workspaces.md) for more information.

### Block classic workspace creation

Admins can control whether the organization can create classic workspaces. When this setting is enabled, users who create a workspace can only create new workspace experience workspaces. 

![Block classic workspace creation](media/service-admin-portal/power-bi-admin-block-classic-workspaces.png)

When enabled, newly created Office 365 Groups won't be shown in the Power BI workspaces list. Existing classic workspaces continue to be shown in the list. When the setting is disabled, all Office 365 Groups the user is a member of appear in the workspaces list. Read more about the [new workspace experience workspaces](../collaborate-share/service-new-workspaces.md).

## Export and sharing settings

### Share content with external users

Users in the organization can share dashboards, reports and apps with users outside the organization. Learn more about [sharing externally](../collaborate-share/service-share-dashboards.md#share-a-dashboard-or-report-outside-your-organization).

![External users setting](media/service-admin-portal/powerbi-admin-sharing-external-02.png)

The following image shows the message that appears when you share with an external user.

![Share with external user](media/service-admin-portal/powerbi-admin-sharing-external.png)  

> [!IMPORTANT]
> This option controls whether users in Power BI can invite external users to become Azure Active Directory B2B (Azure AD B2B) guest users in your organization through Power BI. When enabled, users who have the Guest Inviter role in Azure AD can add external email addresses when sharing reports, dashboards, and Power BI apps. The external recipient is invited to join your organization as an Azure AD B2B guest user. Importantly, when disabling this setting, external users who are already Azure AD B2B guest users in your organization continue to appear in people picker UIs in Power BI and can be given access to items, workspaces, and apps.

### Publish to web

As admin for a Power BI tenant, the **Publish to web** setting gives you options for which users can create embed codes to publish reports to the web. This functionality makes the report and its data available to anyone on the web. Learn more about [publishing to the web](../collaborate-share/service-publish-to-web.md).

> [!NOTE]
> Only Power BI admins can allow creating new publish to web embed codes. Organizations may have existing embed codes. See the [Embed codes](service-admin-portal.md#embed-codes) section of the admin portal to review currently published reports.

The following image shows the **More options (...)** menu for a report when the **Publish to web** setting is enabled.

![Publish to web on More options menu](media/service-admin-portal/power-bi-more-options-publish-web.png)

The **Publish to web** setting in the admin portal gives options for which users can create embed codes.

![Publish to web setting](media/service-admin-portal/powerbi-admin-publish-to-web-setting.png)

Admins can set **Publish to web** to **Enabled** and **Choose how embed codes work** to **Allow only existing embed codes**. In that case, users can create embed codes, but they have to contact the Power BI admin to allow them do so.

![Publish to web prompt](../collaborate-share/media/service-publish-to-web/publish_to_web_admin_prompt.png)

Users see different options in the UI based on what the **Publish to web** setting is.

|Feature |Enabled for entire organization |Disabled for entire organization |Specific security groups   |
|---------|---------|---------|---------|
|**Publish to web** under report **More options (...)** menu|Enabled for all|Not visible for all|Only visible for authorized users or groups.|
|**Manage embed codes** under **Settings**|Enabled for all|Enabled for all|Enabled for all<br><br>* **Delete** option only for authorized users or groups.<br>* **Get codes** enabled for all.|
|**Embed codes** within admin portal|Status reflects one of the following:<br>* Active<br>* Not supported<br>* Blocked|Status displays **Disabled**|Status reflects one of the following:<br>* Active<br>* Not supported<br>* Blocked<br><br>If a user isn't authorized based on the tenant setting, status displays **infringed**.|
|Existing published reports|All enabled|All disabled|Reports continue to render for all.|

### Export data

Users in the organization can export data from a tile or visualization. This controls Analyze in Excel, export to .csv, dataset downloads (.pbix), and Power BI Service Live Connect features. Learn more about [exporting data from a tile or visual](../visuals/power-bi-visualization-export-data.md).

>[!NOTE]
> Before the introduction of the Export to Excel setting, this setting also controlled exporting data to Excel files. See the [note under Export to Excel](#export-to-excel) for detail.

![Export data setting](media/service-admin-portal/powerbi-admin-portal-export-data-setting.png)

The following image shows the option to export data from a tile.

![Export data from a tile](media/service-admin-portal/powerbi-admin-export-data.png)

> [!NOTE]
> Disabling **Export Data** also prevents users from using the [Analyze in Excel](../collaborate-share/service-analyze-in-excel.md) feature, as well as using the Power BI service live connection.

### Export to Excel

Users in the organization can export the data from a visualization to an Excel file.

![Export to Excel setting](media/service-admin-portal/powerbi-admin-portal-export-to-excel-setting.png)

>[!IMPORTANT]
> Before the introduction of the Export to Excel setting, exporting to an Excel file was controlled by the Export data setting. Therefore, on tenants that existed before the introduction of the Export to Excel setting, the first time tenant administrators look at the Export to Excel setting they will see that it has *Unapplied changes*. They must apply these changes in order for the new setting to take effect. Otherwise, exporting to an Excel file will continue to be controlled by the Export data setting.

### Export reports as PowerPoint presentations or PDF documents

Users in the organization can export Power BI reports as PowerPoint files or PDF documents. [Learn more](../consumer/end-user-powerpoint.md)

The following image shows the **File** menu for a report when the **Export reports as PowerPoint presentations or PDF documents** setting is enabled.

![Export reports as PowerPoint presentations](media/service-admin-portal/powerbi-admin-powerpoint.png)

### Print dashboards and reports

Users in the organization can print dashboards and reports. [Learn more](../consumer/end-user-print.md)

The following image shows the option to print a dashboard.

![Print dashboard](media/service-admin-portal/powerbi-admin-print-dashboard.png)

The following image shows the **File** menu for a report when the **Print dashboards and reports** setting is enabled.

![Print report](media/service-admin-portal/powerbi-admin-print-report.png)

### Allow external guest users to edit and manage content in the organization

Azure AD B2B guest users can edit and manage content in the organization. [Learn more](service-admin-azure-ad-b2b.md)

The following image shows the option to Allow external guest users to edit and manage content in the organization.

![Allow external guest users to edit and manage content in the organization](media/service-admin-portal/powerbi-admin-tenant-settings-b2b-guest-edit-manage.png)

In the admin portal, you also control which users have permissions to invite external users to the organization. See [Share content with external users](#export-and-sharing-settings) in this article for details.

### Email Subscriptions
Users in the organization can create email subscriptions. Learn more about [subscriptions](../collaborate-share/service-publish-to-web.md).

![Enable email subscriptions](media/service-admin-portal/power-bi-manage-email-subscriptions.png)

### Featured content

Allow some or all report authors in your organization to feature their content on the Featured section of Power BI Home. New users will see featured content at the top of their Power BI Home page. Featured content moves down the Home page as users add **Favorites**, **frequents**, and **Recents**. 

We recommend starting with a small set of promoters first. Allowing the entire organization to feature content on Home may make it difficult to keep track of all the promoted content. 

After you enable featured content, you can also manage it in the Admin portal. See [Manage featured content](#manage-featured-content) in this article to read about controlling featured content in your domain.

## Content pack and app settings

### Publish content packs and apps to the entire organization

Admins use this setting to decide which users can publish content packs and apps to the entire organization, rather than just specific groups. Learn more about [publishing apps](../collaborate-share/service-create-distribute-apps.md).

The following image shows the **My entire organization** option when creating a content pack.

![Publish content pack to organization](media/service-admin-portal/powerbi-admin-publish-entire-org.png)

### Create template apps and organizational content packs

Users in the organization can create template apps and organizational content packs that use datasets built on one data source in Power BI Desktop. Learn more about [template apps](../connect-data/service-template-apps-create.md).

### Push apps to end users

Report creators can share apps directly with end users without requiring installation from [AppSource](https://appsource.microsoft.com). Learn more about [automatically installing apps for end users](../collaborate-share/service-create-distribute-apps.md#automatically-install-apps-for-end-users).

## Integration settings

### Use Analyze in Excel with on-premises datasets

Users in the organization can use Excel to view and interact with on-premises Power BI datasets. [Learn more](../collaborate-share/service-analyze-in-excel.md)

> [!NOTE]
> Disabling **Export Data** also prevents users from using the **Analyze in Excel** feature.

### Use ArcGIS Maps for Power BI

Users in the organization can use the ArcGIS Maps for Power BI visualization provided by Esri. [Learn more](../visuals/power-bi-visualization-arcgis.md)

### Use global search for Power BI (Preview)

Users in the organization can use external search features that rely on Azure Search.

## Featured tables settings

Under **Tenant settings**, the **Allow connections to featured tables** tenant setting lets Power BI admins control who in the organization can use featured tables in the Excel Data Types Gallery. 

:::image type="content" source="media/service-admin-portal/admin-allow-connections-featured-tables.png" alt-text="All connections to featured tables":::

Connections to featured tables are also disabled if the **Export data** tenant setting is set to **Disabled**.

Read more about [Power BI featured tables in Excel](../collaborate-share/service-excel-featured-tables.md).

<<<<<<< HEAD
=======
## Share to Teams tenant setting

The **Share to Teams** setting is in the **Tenant settings** section of the Power BI admin portal. The setting allows organizations to hide the **Share to Teams** buttons in the Power BI service. When set to disabled, users don't see **Share to Teams** buttons in the action bar or context menus when they view reports and dashboards in the Power BI service.

![Screenshot of Share to Teams tenant setting in the Power B I admin portal.](media/service-admin-portal/service-teams-share-to-teams-tenant-setting.png)

Read more about [sharing Power BI content to Teams](../collaborate-share/service-share-report-teams.md).


## Power BI visuals settings

### Add and use Power BI visuals

Users in the organization can interact with and share Power BI visuals. [Learn more](../developer/visuals/power-bi-custom-visuals.md)

> [!NOTE]
> This setting can be applied to the entire organization or can be limited to specific groups.

Power BI Desktop (starting from March '19 release) supports using **Group Policy** to disable the usage of Power BI visuals across an organization's deployed computers.

<table>
<tr><th>Attribute</th><th>Value</th>
</tr>
<td>key</td>
    <td>Software\Policies\Microsoft\Power BI Desktop\</td>
<tr>
<td>valueName</td>
<td>EnableCustomVisuals</td>
</tr>
</table>

A value of 1 (decimal) enables the use of Power BI visuals in Power BI (This is the default).

A value of 0 (decimal) disable the use of Power BI visuals in Power BI.

### Allow only certified visuals

Users in the organization who have been granted permissions to add and use Power BI visuals, denoted by the setting "Add and use Power BI visuals", will only be able to use [certified Power BI visuals](https://go.microsoft.com/fwlink/?linkid=2002010) (uncertified visuals will be blocked and will display an error message when used). 


Power BI Desktop (starting from March '19 release) supports using **Group Policy** to disable the usage of uncertified Power BI visuals across an organization's deployed computers.

<table>
<tr><th>Attribute</th><th>Value</th>
</tr>
<td>key</td>
    <td>Software\Policies\Microsoft\Power BI Desktop\</td>
<tr>
<td>valueName</td>
<td>EnableUncertifiedVisuals</td>
</tr>
</table>

A value of 1 (decimal) enables the use of uncertified Power BI visuals in Power BI (This is the default).

A value of 0 (decimal) disable the use of uncertified Power BI visuals in Power BI (This option enables only the use of [certified Power BI visuals](https://go.microsoft.com/fwlink/?linkid=2002010)).

>>>>>>> 81444988
## R visuals settings

### Interact with and share R visuals

Users in the organization can interact with and share visuals created with R scripts. [Learn more](../visuals/service-r-visuals.md)

> [!NOTE]
> This setting applies to the entire organization and cannot be limited to specific groups.

## Audit and usage settings

### Create audit logs for internal activity auditing and compliance

Users in the organization can use auditing to monitor actions taken in Power BI by other users in the organization. [Learn more](service-admin-auditing.md)

This setting must be enabled for audit log entries to be recorded. There can be up to a 48 hour delay between enabling auditing and being able to view audit data. If you don't see data immediately, check the audit logs later. There can be a similar delay between getting permission to view audit logs and being able to access the logs.

> [!NOTE]
> This setting applies to the entire organization and cannot be limited to specific groups.

### Usage metrics for content creators

Users in the organization can see usage metrics for dashboards and reports they create. [Learn more](../collaborate-share/service-usage-metrics.md)

### Per-user data in usage metrics for content creators

Usage metrics for content creators will expose display names and email addresses of users who are accessing content. [Learn more](../collaborate-share/service-usage-metrics.md)

Per-user data is enabled for usage metrics by default, and content creator account information is included in the metrics report. If you do not wish to gather this information for all users, you can disable the feature for specified security groups or for an entire organization. Account information for the excluded users will then show in the report as *Unnamed*.

## Dashboard settings

### Data classification for dashboards

Users in the organization can tag dashboards with classifications that indicate dashboard security levels. [Learn more](../create-reports/service-data-classification.md)

> [!NOTE]
> This setting applies to the entire organization and cannot be limited to specific groups.

## Developer settings

### Embed content in apps

Users in the organization can embed Power BI dashboards and reports in Software as a Service (SaaS) applications. Disabling this setting prevents users from being able to use the REST APIs to embed Power BI content within their application. [Learn more](../developer/embedded/embedding.md)

### Allow service principals to use Power BI APIs

Web apps registered in Azure Active Directory (Azure AD) will use an assigned service principal to access Power BI APIs without a signed in user. To allow an app to use service principal authentication its service principal must be included in an allowed security group. [Learn more](../developer/embedded/embed-service-principal.md)

> [!NOTE]
> Service principals inherit the permissions for all Power BI tenant settings from their security group. To restrict permissions, create a dedicated security group for service principals and add it to the 'Except specific security groups' list for the relevant, enabled Power BI settings.

## Dataflow settings

### Create and use dataflows

Users in the organization can create and use dataflows. For an overview of dataflows, see [Self-service data prep in Power BI](../transform-model/service-dataflows-overview.md). To enable dataflows in a Premium capacity, see [Configure workloads](service-admin-premium-workloads.md).

> [!NOTE]
> This setting applies to the entire organization and cannot be limited to specific groups.

## Template apps settings

Three settings control template apps ability to publish or install template apps.

![Power BI admin portal template apps settings](media/service-admin-portal/power-bi-admin-portal-template-apps.png)

### Publish Template Apps

Users in the organization can create template apps workspaces. Control which users can publish template apps or distribute them to clients outside your organization by way of [AppSource](https://appsource.microsoft.com) or other distribution methods.

![Power BI admin portal, Create template apps setting](media/service-admin-portal/power-bi-admin-portal-template-app-settings.png)

### Install template apps listed on AppSource

Users in the organization can download and install template apps **only** from [AppSource](https://appsource.microsoft.com). Control which specific users or security groups can install template apps from AppSource.

![Power BI admin portal, Install template apps setting](media/service-admin-portal/power-bi-admin-portal-template-app-settings-installer-appsource.png)

### Install template apps not listed on AppSource

Control which users in the organization can download and install template apps **not listed on [AppSource](https://appsource.microsoft.com)**.

![Power BI admin portal, Install template apps setting](media/service-admin-portal/power-bi-admin-portal-template-app-settings-installer-nonappsource.png)

## Capacity settings

### Power BI Premium

The **Power BI Premium** tab enables you to manage any Power BI Premium capacities (EM or P SKU) that have been purchased for your organization. All users within your organization can see the **Power BI Premium** tab, but they only see contents within it if they are assigned as either a *Capacity admin* or a user that has assignment permissions. If a user does not have any permissions, the following message appears.

![No access to Premium settings](media/service-admin-portal/premium-settings-no-access.png)

### Power BI Embedded

The **Power BI Embedded** tab enables you to view your Power BI Embedded (A SKU) capacities that you've purchased for your customer. Since you can only purchase A SKUs from Azure, you [manage embedded capacities in Azure](../developer/embedded/azure-pbie-create-capacity.md) from **the Azure portal**.

For more information about how to manage Power BI Embedded (A SKU) settings, see [What is Power BI Embedded](../developer/embedded/azure-pbie-what-is-power-bi-embedded.md).

## Embed codes

As an administrator, you can view the embed codes that are generated for your tenant to share reports publicly. You can also revoke or delete codes. [Learn more](../collaborate-share/service-publish-to-web.md)

![Embed codes within the Power BI admin portal](media/service-admin-portal/embed-codes.png)

## Dataflow storage (preview)

By default, data used with Power BI is stored in internal storage provided by Power BI. With the integration of dataflows and Azure Data Lake Storage Gen2 (ADLS Gen2), you can store your dataflows in your organization's Azure Data Lake Storage Gen2 account. For more information, see [Dataflows and Azure Data Lake integration (Preview)](../transform-model/service-dataflows-azure-data-lake-integration.md).

## Workspaces

As an administrator, you can view the workspaces that exist in your tenant. You can sort and filter the list of workspaces and display the details for each workspace. The table columns correspond to the properties returned by the [Power BI admin Rest API](/rest/api/power-bi/admin) for workspaces. Personal workspaces are of type **PersonalGroup**, classic workspaces are of type **Group**, and the new workspace experience workspaces are of type **Workspace**. For more information, see [Organize work in the new workspaces](../collaborate-share/service-new-workspaces.md).

Admins can also manage and recover workspaces, using either the admin portal or PowerShell cmdlets. 

![Workspaces list](media/service-admin-portal/workspaces-list.png)

On the **Workspaces** tab, you see the *state* for each workspace. The following table gives more details about the meaning of those states.

|State  |Description  |
|---------|---------|
| Active | A normal workspace. It doesn't indicate anything about usage or what's inside, only that the workspace itself is "normal". |
| Orphaned | A workspace with no admin user. |
| Deleted | A deleted workspace. For up to 90 days, we maintain enough metadata to restore the workspace if desired. |
| Removing | A workspace in the process of being deleted, but not gone yet. Users can delete their own workspaces, putting things into Removing and eventually Deleted. |

## Custom branding

As an administrator, you can customize the look of Power BI for your whole organization. Currently there are three main options:

![Custom branding options](media/service-admin-portal/power-bi-custom-branding.png)

* **Upload Logo**: For best results, upload a logo that's saved as a .png, 10 KB or smaller, and at least 200 x 30 pixels.

* **Upload Cover image**: For best results, upload a cover image that's saved as a .jpg or .png, 1 MB or smaller, and at least 1920 x 160 pixels.

* **Select Theme color**: You are able to select your theme based on a hex #, RGB, value, or from the provided pallet.


For more information, see [Custom branding for your organization](https://aka.ms/orgBranding).

![Workspaces list](media/service-admin-portal/workspaces-list.png)

## Manage featured content

As tenant admin, you can manage all the reports, dashboards, and apps that have been promoted to the Featured section on Power BI Home across your organization.

- In the Admin portal, select **Featured content**.

Here you see an overview of who featured the content, when it was featured, and all its relevant metadata. If something looks suspicious, or you want to clean up the Featured section, you can delete promoted content as needed.

See [Featured content](#featured-content) in this article for information about enabling featured content.

## Next steps

[Administering Power BI in your Organization](service-admin-administering-power-bi-in-your-organization.md)  
[Understanding the Power BI admin role](service-admin-role.md)  
[Auditing Power BI in your organization](service-admin-auditing.md)  

More questions? [Try asking the Power BI Community](https://community.powerbi.com/)<|MERGE_RESOLUTION|>--- conflicted
+++ resolved
@@ -373,8 +373,6 @@
 
 Read more about [Power BI featured tables in Excel](../collaborate-share/service-excel-featured-tables.md).
 
-<<<<<<< HEAD
-=======
 ## Share to Teams tenant setting
 
 The **Share to Teams** setting is in the **Tenant settings** section of the Power BI admin portal. The setting allows organizations to hide the **Share to Teams** buttons in the Power BI service. When set to disabled, users don't see **Share to Teams** buttons in the action bar or context menus when they view reports and dashboards in the Power BI service.
@@ -383,56 +381,6 @@
 
 Read more about [sharing Power BI content to Teams](../collaborate-share/service-share-report-teams.md).
 
-
-## Power BI visuals settings
-
-### Add and use Power BI visuals
-
-Users in the organization can interact with and share Power BI visuals. [Learn more](../developer/visuals/power-bi-custom-visuals.md)
-
-> [!NOTE]
-> This setting can be applied to the entire organization or can be limited to specific groups.
-
-Power BI Desktop (starting from March '19 release) supports using **Group Policy** to disable the usage of Power BI visuals across an organization's deployed computers.
-
-<table>
-<tr><th>Attribute</th><th>Value</th>
-</tr>
-<td>key</td>
-    <td>Software\Policies\Microsoft\Power BI Desktop\</td>
-<tr>
-<td>valueName</td>
-<td>EnableCustomVisuals</td>
-</tr>
-</table>
-
-A value of 1 (decimal) enables the use of Power BI visuals in Power BI (This is the default).
-
-A value of 0 (decimal) disable the use of Power BI visuals in Power BI.
-
-### Allow only certified visuals
-
-Users in the organization who have been granted permissions to add and use Power BI visuals, denoted by the setting "Add and use Power BI visuals", will only be able to use [certified Power BI visuals](https://go.microsoft.com/fwlink/?linkid=2002010) (uncertified visuals will be blocked and will display an error message when used). 
-
-
-Power BI Desktop (starting from March '19 release) supports using **Group Policy** to disable the usage of uncertified Power BI visuals across an organization's deployed computers.
-
-<table>
-<tr><th>Attribute</th><th>Value</th>
-</tr>
-<td>key</td>
-    <td>Software\Policies\Microsoft\Power BI Desktop\</td>
-<tr>
-<td>valueName</td>
-<td>EnableUncertifiedVisuals</td>
-</tr>
-</table>
-
-A value of 1 (decimal) enables the use of uncertified Power BI visuals in Power BI (This is the default).
-
-A value of 0 (decimal) disable the use of uncertified Power BI visuals in Power BI (This option enables only the use of [certified Power BI visuals](https://go.microsoft.com/fwlink/?linkid=2002010)).
-
->>>>>>> 81444988
 ## R visuals settings
 
 ### Interact with and share R visuals

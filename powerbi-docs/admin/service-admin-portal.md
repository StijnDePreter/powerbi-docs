---
title: Power BI admin portal
description: The admin portal lets you configure org-wide settings for Power BI. You can view usage metrics, configure tenant settings, work with capacity, view workspaces, organizational visuals, and featured content.
author: paulinbar
ms.author: painbar
ms.reviewer: ''
ms.service: powerbi
ms.subservice: powerbi-admin
ms.topic: how-to
ms.date: 04/05/2021
ms.custom: seodec18
LocalizationGroup: Administration
---

# Administering Power BI in the admin portal

The admin portal includes settings that govern Power BI for all users in your organization. For example, in the admin portal you can view usage metrics, access  the Microsoft 365 admin center, and control how users interact with Power BI.

The full admin portal can be accessed by global admins and users who have the Power BI Administrator role. If you're not in one of these roles, you only see **Capacity settings** in the portal. For more information about the Power BI service administrator role, see [Understanding the Power BI admin role](service-admin-role.md).

## How to get to the admin portal

You have to be a global admin or Power BI service admin to access the Power BI admin portal. For more information about the Power BI service administrator role, see [Understanding the Power BI admin role](service-admin-role.md). To get to the Power BI admin portal, follow these steps:

1. Sign in to [Power BI](https://app.powerbi.com) using your admin account credentials.

1. From the page header, select **Settings** > **Admin portal**.

   :::image type="content" source="media/service-admin-portal/settings-portal.png" alt-text="Settings menu with admin portal selected.":::

There are several sections in the Admin portal. The rest of this article provides information about each of these sections.

   :::image type="content" source="media/service-admin-portal/portal-menu.png" alt-text="Admin portal menu.":::

* [Usage metrics](#usage-metrics)
* [Users](#users)
* [Premium per user (preview)](#premium-per-user-preview)
* [Audit logs](#audit-logs)
* [Tenant settings](#tenant-settings)
* [Capacity settings](#capacity-settings)
* [Embed codes](#embed-codes)
* [Organizational visuals](organizational-visuals.md#organizational-visuals)
* [Azure connections (preview)](#azure-connections-preview)
* [Workspaces](#workspaces)
* [Custom branding](#custom-branding)
* [Protection metrics](#protection-metrics)
* [Featured content](#featured-content)

## Usage metrics

**Usage metrics** let you monitor Power BI usage for your organization. It also shows which users and groups in your organization are the most active in Power BI.

> [!NOTE]
> The first time you access the dashboard, or after you visit again after a long period of not viewing the dashboard, you'll likely see a loading screen while we load the dashboard.

After the dashboard loads, you see two sections of tiles. The first section includes usage data for individual users and the second section has similar information for groups.

Here's a breakdown of what you can see in each tile:

* Distinct count of all dashboards, reports, and datasets in the user workspace.
  
    ![Distinct count of dashboards, reports, datasets](media/service-admin-portal/powerbi-admin-usage-metrics-number-tiles.png)


* Most consumed dashboard by number of users who can access it. For example: You have a dashboard that you shared with three users. You also added the dashboard to a content pack that two different users connected to. The dashboard's count would be 6 (1 + 3 + 2).
  
    ![Most consumed dashboards](media/service-admin-portal/powerbi-admin-usage-metrics-top-dashboards.png)

* The most popular content users connected to. The content would be anything the users could reach through the Get Data process, such as SaaS content packs, Organizational content packs, files, or databases.

  
    ![Most consumed packages](media/service-admin-portal/powerbi-admin-usage-metrics-top-connections.png)

* A view of your top users based on how many dashboards they have, both dashboards they created themselves and dashboards shared to them.
  
    ![Top users - dashboards](media/service-admin-portal/powerbi-admin-usage-metrics-top-users-dashboards.png)

* A view of your top users based on how many reports they have.
  
    ![Top users - reports](media/service-admin-portal/powerbi-admin-usage-metrics-top-users-reports.png)

The second section shows the same type of information, but based on groups. This section lets you see which groups in your organization are most active and what kind of content they're consuming.

With this information, you can get real insights into how people are using Power BI across your organization.

## Control usage metrics

Usage metrics reports are a feature that the Power BI or global administrator can turn on or off. Administrators have granular control over which users have access to usage metrics. They are **On** by default for all users in the organization.

Admins can also determine whether content creators can see per-user data in usage metrics. 

See [Monitor usage metrics for Power BI dashboards and reports](../collaborate-share/service-usage-metrics.md) for details about the reports themselves.

### Usage metrics for content creators

1. In the Admin portal, select **Tenant settings** > **Audit and usage settings** > **Usage metrics for content creators**.

    :::image type="content" source="media/service-admin-portal/admin-portal-usage-metrics.png" alt-text="Screenshot that shows the Admin portal tenant settings usage metrics.":::

1. Enable (or disable) usage metrics > **Apply**.

    ![Usage metrics enabled](../collaborate-share/media/service-usage-metrics/power-bi-tenant-settings-updated.png)

### Per-user data in usage metrics for content creators

By default, per-user data is enabled for usage metrics, and account information is included in the metrics report. If you don't want to include account information for some or all users, disable the feature for specified security groups or for an entire organization. Account information then shows in the report as *Unnamed*.

![Per-user usage data](media/service-admin-portal/power-bi-admin-per-user-usage-data.png)

### Delete all existing usage metrics content

When disabling usage metrics for their entire organization, admins can also choose one or both options to:

- **Delete all existing usage metrics content** to delete all existing reports and dashboard tiles that were built using the usage metrics reports and datasets. This option removes all access to usage metrics data for all users in the organization who may already be using it.
- **Delete all existing per-user data in current usage metrics content** to remove all access to per-user data for all users in the organization who may already be using it.

Be careful, because deleting existing usage and per-user metrics content is irreversible.

## Users

You manage Power BI users, groups, and admins in the Microsoft 365 admin center. The **Users** tab provides a link to the admin center.

![Go to Microsoft 365 admin center](media/service-admin-portal/powerbi-admin-manage-users.png)

## Premium per user

Premium per user is a new way to license Premium features on a per user basis. After at least one user is assigned a Premium per user license, the associated features can be turned on in any workspace. Admins can manage the auto refresh and dataset workload settings that are shown to users and their default values. For example, access to the XMLA Endpoint can be turned off, set to read-only, or set to read-write.

   :::image type="content" source="media/service-admin-portal/premium-per-user-options.png" alt-text="Premium per user settings.":::

<<<<<<< HEAD
Reference [Power BI Premium Per User FAQ](service-premium-per-user-faq.md) to learn more about this licensing model.
=======
Reference [Power BI Premium Per User FAQ (preview)](service-premium-per-user-faq.yml) to learn more about this licensing model.
>>>>>>> 9b1ea40b

## Audit logs

You manage Power BI audit logs in the Office 365 Security & Compliance center. The **Audit logs** tab provides a link to the Security & Compliance center. To learn more, see [Track user activities in Power BI](service-admin-auditing.md).

To use audit logs, make sure the [**Create audit logs for internal activity auditing and compliance**](#create-audit-logs-for-internal-activity-auditing-and-compliance) setting is enabled.

## Tenant settings

**Tenant settings** enable fine-grained control over the features that are made available to your organization. If you have concerns around sensitive data, some of our features may not be right for your organization, or you may only want a particular feature to be available to a specific group.

> [!NOTE]
> Tenant settings that control the availability of features in the Power BI user interface can help to establish governance policies, but they're not a security measure. For example, the **Export data** setting doesn't restrict the permissions of a Power BI user on a dataset. Power BI users with read access to a dataset have the permission to query this dataset and might be able to persist the results without using the **Export data** feature in the Power BI user interface.

The following sections elaborate on the settings on the **Tenant settings** tab.

> [!NOTE]
> It can take up to 15 minutes for a setting change to take effect for everyone in your organization.

Many of the settings can have one of three states:

* **Disabled for the entire organization**: No one in your organization can use this feature.

    ![Disabled all setting](media/service-admin-portal/powerbi-admin-tenant-settings-disabled.png)

* **Enabled for the entire organization**: Everyone in your organization can use this feature.

    ![Enabled all setting](media/service-admin-portal/powerbi-admin-tenant-settings-enabled.png)

* **Enabled for a subset of the organization**: Specific security groups in your organization are allowed to use this feature.

    You can also enable a feature for your entire organization, **Except specific security groups**.

    ![Enabled subset setting](media/service-admin-portal/powerbi-admin-tenant-settings-enabled-except.png)

    You can also combine settings to enable the feature only for a specific group of users and also disable it for a group of users. Using this approach ensures that certain users don't have access to the feature even if they're in the allowed group. The most restrictive setting for a user applies.

    ![Enable except setting](media/service-admin-portal/powerbi-admin-tenant-settings-enabled-except2.png)

The next few sections provide an overview of the different types of tenant settings.

## Help and support settings

### Publish "Get Help" information

  :::image type="content" source="media/service-admin-portal/publish-get-help.png" alt-text="Screen capture showing interface for Publish get help information.":::

Admins can specify internal URLs to override the destination of links on the Power BI help menu and for license upgrades. If custom URLs are set, users in the organization go to internal help and support resources instead of the default destinations. The following resource destinations can be customized:

* **Learn**. By default, this help menu link targets a [list of all our Power BI learning paths and modules](/learn/browse/?products=power-bi). To direct this link to internal training resources instead, set a custom URL for **Training documentation**.

* **Community**. To take users to an internal forum from the help menu, instead of to the [Power BI Community](https://community.powerbi.com/), set a custom URL for **Discussion forum**.

* **Licensing upgrades**. Users with a Power BI (free) license may be presented with the opportunity to upgrade their account to Power BI Pro while using the service. Users who already hold a Power BI Pro license may be prompted to upgrade to a Power BI Premium Per User license. If you specify an internal URL for **Licensing requests**, you redirect users to an internal request and purchase flow and prevent self-service purchase. If you want to prevent users from buying licenses, but are okay with letting users start a Power BI Pro or Power BI Premium Per User trial, see [Allow users to try Power BI paid features](#allow-users-to-try-power-bi-paid-features) to separate the buy and try experiences.

* **Get help**. To take users to an internal help desk from the help menu, instead of to [Power BI Support](https://powerbi.microsoft.com/support/), set a custom URL for **Help Desk**.

### Receive email notifications for service outages or incidents

Mail-enabled security groups will receive email notifications if this tenant is impacted by a service outage or incident. Learn more about [Service interruption notifications](service-interruption-notifications.md).

### Allow users to try Power BI paid features

   :::image type="content" source="media/service-admin-portal/allow-paid-features.png" alt-text="Screen capture showing Allow users to try Power BI paid features interface.":::

The setting to **Allow users to try Power BI paid features** is enabled by default. This setting increases your control over how users get license upgrades. In scenarios where you have blocked self-service purchase, this setting lets users use more features free for 60 days. Users who have a Power BI (free) license can start a Power BI Pro trial. Users with a Power BI Pro license can start a Power BI Premium Per User trial. The user's license upgrade experience depends on how you combine license settings. The table below shows how the upgrade experience is affected by different setting combinations:

| Self-service purchase setting | Allow user to try Power BI paid features | End-user experience |
| ------ | ------ | ----- |
| Enabled | Disabled | User can buy an upgraded license, but can't start a trial |
| Enabled | Enabled | User can start a free trial and can upgrade to a paid license |
| Disabled | Disabled | User sees a message to contact the IT admin to request a license |
| Disabled | Enabled | User can start a trial, but must contact the IT admin to get a paid license |

> [!NOTE]
> You can add an internal URL for licensing requests in [Help and support settings](#help-and-support-settings). If you set the URL, it overrides the default self-service purchase experience. It doesn't redirect signup for a trial license. Users who can buy a license in the scenarios described in the table above are redirected to your internal URL.

To learn more, see [Enable or disable self-service sign-up and purchasing](service-admin-disable-self-service.md).

### Show a custom message before publishing reports  

Admins can provide a custom message that appears before a user publishes a report from Power BI Desktop. After you enable the setting, you need to provide a **Custom message**. The Custom message can be plain text or follow Markdown syntax, as in the following example message:

```markdown
#### Important Disclaimer 

Before publishing the report to a workspace, be sure to validate that the appropriate users or groups have access to the destination workspace. If some users or groups should *not* have access to the content and underlying artifacts, remove or modify their access to the workspace, or publish the report to a different workspace. Learn about [giving access to the new workspaces](../collaborate-share/give-access-new-workspaces.md). 
```

The **Custom message** text area does support scrolling, so you can provide a message up to 5,000 characters.

:::image type="content" source="media/service-admin-portal/admin-show-custom-message.png" alt-text="Screenshot of the custom message box.":::

When your users publish reports to workspaces in Power BI, they see the message you've written.

:::image type="content" source="media/service-admin-portal/admin-user-show-custom-message.png" alt-text="The dialog box your users see when publishing reports to a workspace.":::

As with other tenant settings, you can choose who the **Custom message** applies to:

- **The entire organization**.
- **Specific security groups**.
- Or **Except specific security groups**.

## Workspace settings

In **Tenant settings**, the admin portal has three sections for controlling workspaces:

- [Create the new workspace experiences](#create-the-new-workspaces).
- [Use datasets across workspaces](#use-datasets-across-workspaces).
- [Block classic workspace creation](#block-classic-workspace-creation).

### Create the new workspaces

Workspaces are places where users collaborate on dashboards, reports, and other content. Admins use the **Create workspaces (new workspace experience** setting to indicate which users in the organization can create workspaces. Admins can let everybody or nobody in an organization create new workspace experience workspaces. Workspace creation can also be limited to members of specific security groups. Learn more about [workspaces](../collaborate-share/service-new-workspaces.md).

:::image type="content" source="media/service-admin-portal/power-bi-admin-workspace-settings.png" alt-text="Create the new workspace experiences":::

For classic workspaces based on Microsoft 365 Groups, administration continues to occur in admin portal and Azure Active Directory.

> [!NOTE]
> The **Create workspaces (new workspace experience)** setting defaults to allowing only users who can create Microsoft 365 Groups to create the new Power BI workspaces. Be sure to set a value in the Power BI admin portal to ensure appropriate users can create them.

**List of workspaces**

The admin portal has another section of settings about the workspaces in your tenant. In that section, you can sort and filter the list of workspaces and display the details for each workspace. See [Workspaces](#workspaces) in this article for details.

**Publish content packs and apps**

In the admin portal, you also control which users have permissions to distribute apps to the organization. See [Publish content packs and apps to the entire organization](#publish-content-packs-and-apps-to-the-entire-organization) in this article for details.

### Use datasets across workspaces

Admins can control which users in the organization can use datasets across workspaces. When this setting is enabled, users still need the required Build permission for a specific dataset.

:::image type="content" source="media/service-admin-portal/power-bi-admin-datasets-workspaces.png" alt-text="Use datasets across workspaces":::

For more information, see [Intro to datasets across workspaces](../connect-data/service-datasets-across-workspaces.md).

### Block classic workspace creation

Admins can control whether the organization can create classic workspaces. When this setting is enabled, users who create a workspace can only create new workspace experience workspaces. 

![Block classic workspace creation](media/service-admin-portal/power-bi-admin-block-classic-workspaces.png)

When enabled, newly created Office 365 Groups won't be shown in the Power BI workspaces list. Existing classic workspaces continue to be shown in the list. When the setting is disabled, all Office 365 Groups the user is a member of appear in the workspaces list. Read more about the [new workspace experience workspaces](../collaborate-share/service-new-workspaces.md).

## Information protection

### Apply sensitivity labels from data sources to their data in Power BI (preview)

When this setting is enabled, Power BI datasets that connect to sensitivity-labeled data in supported data sources can inherit those labels, so that the data remains classified and secure when brought into Power BI.  For detail about sensitivity label inheritance from data sources, see [Sensitivity label inheritance from data sources (preview)](service-security-sensitivity-label-inheritance-from-data-sources.md).

To enable sensitivity label inheritance from data sources go to the [Power BI tenant settings](service-admin-portal.md#tenant-settings), and enable the toggle under **Information protection > Apply sensitivity labels from data sources to their data in Power BI (preview)**:

![Screenshot of Apply sensitivity labels from data sources to their data in Power BI tenant setting.](media/service-admin-portal/inherit-from-data-sources-tenant-setting.png)

## Export and sharing settings

### Allow Azure Active Directory guest users to access Power BI

Enabling this setting allows Azure Active Directory Business-to-Business (Azure AD B2B) guest users to access Power BI. If you disable this setting, guest users receive an error when trying to access Power BI. Disabling this setting for the entire organization also prevents users from inviting guests to your organization. Use the specific security groups option to control which guest users can access Power BI.

![Allow Azure Active Directory guest users to access Power BI](media/service-admin-portal/powerbi-admin-allow-aad-b2b-guests.png)

### Invite external users to your organization 

The **Invite external users to your organization** setting helps organizations choose whether new external users can be invited to the organization through Power BI sharing, permissions, and subscription experiences. If the setting is disabled, an external user who isn't already a guest user in the organization, can’t be added to the organization through Power BI.

![Invite external users to your organization](media/service-admin-portal/inherit-from-data-sources-tenant-setting.png)

> [!IMPORTANT]
> This setting was previously called “Share content with external users”. The revised name reflects more accurately what the setting does.

To invite external users to your organization, a user also needs the Azure Active Directory Guest Inviter role. This setting only controls the ability to invite through Power BI. 

### Allow external guest users to edit and manage content in the organization

Azure AD B2B guest users can edit and manage content in the organization. [Learn more](service-admin-azure-ad-b2b.md)

The following image shows the option to Allow Azure Active Directory external guest users to edit and manage content in the organization.

:::image type="content" source="media/service-admin-portal/allow-external-guest-users-azure-ad.png" alt-text="Screenshot that shows the Allow Azure A D guest users to edit and manage content in the organization.":::

In the admin portal, you also control which users have permissions to invite external users to the organization. See [Share content with external users](#export-and-sharing-settings) in this article for details.

### Publish to web

As a Power BI admin, the **Publish to web** setting gives you options that let users create embed codes to publish reports to the web. This functionality makes the report and its data available to anyone on the web. Learn more about [publishing to the web](../collaborate-share/service-publish-to-web.md).

> [!NOTE]
> Only Power BI admins can allow creating new publish to web embed codes. Organizations may have existing embed codes. See the [Embed codes](service-admin-portal.md#embed-codes) section of the admin portal to review currently published reports.

The following image shows the **More options (...)** menu for a report when the **Publish to web** setting is enabled.

![Publish to web on More options menu](media/service-admin-portal/power-bi-more-options-publish-web.png)

The **Publish to web** setting in the admin portal gives options for which users can create embed codes.

![Publish to web setting](media/service-admin-portal/powerbi-admin-publish-to-web-setting.png)

Admins can set **Publish to web** to **Enabled** and **Choose how embed codes work** to **Allow only existing embed codes**. In that case, users can create embed codes, but they have to contact the Power BI admin to allow them to do so.

![Publish to web prompt](../collaborate-share/media/service-publish-to-web/publish_to_web_admin_prompt.png)

Users see different options in the UI based on what the **Publish to web** setting is.

|Feature |Enabled for entire organization |Disabled for entire organization |Specific security groups   |
|---------|---------|---------|---------|
|**Publish to web** under report **More options (...)** menu|Enabled for all|Not visible for all|Only visible for authorized users or groups.|
|**Manage embed codes** under **Settings**|Enabled for all|Enabled for all|Enabled for all<br><br>* **Delete** option only for authorized users or groups.<br>* **Get codes** enabled for all.|
|**Embed codes** within admin portal|Status has one of the following values:<br>* Active<br>* Not supported<br>* Blocked|Status displays **Disabled**|Status has one of the following values:<br>* Active<br>* Not supported<br>* Blocked<br><br>If a user isn't authorized based on the tenant setting, status displays **infringed**.|
|Existing published reports|All enabled|All disabled|Reports continue to render for all.|

### Copy and paste visuals

Users in the organization can copy visuals from a tile or report visual and paste them as static images into external applications.

![Screenshot of copy paste visuals enable switch.](media/service-admin-portal/powerbi-admin-portal-copy-paste-visuals-setting.png)

### Export to Excel

Users in the organization can export the data from a visualization to an Excel file.

![Screenshot of export to Excel setting](media/service-admin-portal/powerbi-admin-portal-export-to-excel-setting.png)

### Export to .csv

Users in the organization can export data from a tile, visualization, or paginated report to a .csv file.

![Screenshot of export to .csv setting](media/service-admin-portal/powerbi-admin-portal-export-to-csv-setting.png)

### Download reports

Users in the organization can download .pbix files and paginated reports.

![Screenshot of download reports setting.](media/service-admin-portal/powerbi-admin-portal-download-reports-setting.png)

### Allow live connections

Users in the organization can use Power BI service Live Connect. Allowing live connections also allows users to Analyze in Excel.

![Screenshot of allow live connections setting.](media/service-admin-portal/powerbi-admin-portal-allow-live-connections-setting.png)

### Export reports as PowerPoint presentations or PDF documents

Users in the organization can export reports as PowerPoint files or PDF documents.

![Screenshot of export reports as PowerPoint or PDF documents.](media/service-admin-portal/powerbi-admin-portal-export-pptx-pdf-setting.png)

### Export reports as MHTML documents

Users in the organization can export Paginated reports as MHTML documents.

![Screenshot of export to MHTML setting.](media/service-admin-portal/powerbi-admin-portal-export-mhtml-setting.png)

### Export reports as Word documents

Users in the organization can export Paginated reports as Word documents.

![Screenshot of export to Word setting.](media/service-admin-portal/powerbi-admin-portal-export-word-setting.png)

### Export reports as XML documents

Users in the organization can export Paginated reports as XML documents.

![Screenshot of export to XML setting.](media/service-admin-portal/powerbi-admin-portal-export-xml-setting.png)

### Export reports as image files (preview)

Users in the organization can use the export report to file API to export reports as image files.

![Screenshot of export as image setting.](media/service-admin-portal/powerbi-admin-portal-export-as-image-setting.png)

### Print dashboards and reports


![Screenshot of print dashboards and reports setting.](media/service-admin-portal/powerbi-admin-portal-print-dashboards-reports-setting.png)

### Certification
Allow users in this org to certify datasets, dataflows, reports, and apps. See [Enable content certification](service-admin-setup-certification.md) for details.

### Email Subscriptions
Users in the organization can create email subscriptions. Learn more about [subscriptions](../collaborate-share/service-report-subscribe.md).

![Enable email subscriptions](media/service-admin-portal/power-bi-manage-email-subscriptions.png)

### Featured content

By default, anyone with the Admin, Member, or Contributor role in a workspace in your organization can feature content on Power BI Home. New users will see that content in the the Featured section at the top of their Power BI Home page. Featured content moves down the Home page as users add **Favorites & frequents**, and **Recents**. See [Feature content on colleagues' Power BI Home page](../collaborate-share/service-featured-content.md) for more information.

You can turn off the ability to feature content, and manage it in the Admin portal. See [Manage featured content](#manage-featured-content) in this article to read about controlling featured content in your domain.

### Allow connections to featured tables

This setting lets Power BI admins control who in the organization can use featured tables in the Excel Data Types Gallery. 

![Screenshot of allow connections to featured tables setting.](media/service-admin-portal/powerbi-admin-portal-allow-connections-featured-tables-setting.png)

>[!NOTE]
>Connections to featured tables are also disabled if the [Allow live connections](#allow-live-connections) setting is set to Disabled.

Read more about [Power BI featured tables in Excel](../collaborate-share/service-excel-featured-tables.md).

### Share to Teams

This setting allows organizations to hide the **Share to Teams** buttons in the Power BI service. When set to disabled, users don't see **Share to Teams** buttons in the action bar or context menus when they view reports and dashboards in the Power BI service.

![Screenshot of Share to Teams tenant setting in the Power B I admin portal.](media/service-admin-portal/service-teams-share-to-teams-tenant-setting.png)

Read more about [sharing Power BI content to Teams](../collaborate-share/service-share-report-teams.md).

### Allow shareable links to grant access to all people in your organization
This tenant setting is available for admins looking to disable creating shareable links to **People in your organization**. You can find this option in the Admin portal by navigating to **Tenant settings** > **Export and sharing settings** > **Allow shareable links to grant access to all people in your organization**.

![Screenshot of allow shareable links to grant access to all People in your organization setting](media/service-admin-portal/admin-allow-shareable-links.png)

As with other tenant settings, you can enable sharing links to **People in your organization** for:
- **The entire organization**
- **Specific security groups**
- Or **Except specific security groups**

If this setting is disabled for a user with share permissions to a report, that user can only share the report via link to **Specific people** or **People with existing access**.

![Screenshot showing share option disabled](media/service-admin-portal/admin-share-option-disabled.png)

## Content pack and app settings

### Publish content packs and apps to the entire organization

Admins use this setting to decide which users can publish content packs and apps to the entire organization, rather than specific groups. Learn more about [publishing apps](../collaborate-share/service-create-distribute-apps.md).

The following image shows the **My entire organization** option when creating a content pack.

![Publish content pack to organization](media/service-admin-portal/powerbi-admin-publish-entire-org.png)

### Create template apps and organizational content packs

Users in the organization can create template apps and organizational content packs that use datasets built on one data source in Power BI Desktop. Learn more about [template apps](../connect-data/service-template-apps-create.md).

### Push apps to end users

Report creators can share apps directly with end users without requiring installation from [AppSource](https://appsource.microsoft.com). Learn more about [automatically installing apps for end users](../collaborate-share/service-create-distribute-apps.md#automatically-install-apps-for-end-users).

## Integration settings

### Allow XMLA endpoints and Analyze in Excel with on-premises datasets

Users in the organization can use Excel to view and interact with on-premises Power BI datasets. This also allows connections to XMLA endpoints. [Learn more](../collaborate-share/service-analyze-in-excel.md)

### Use ArcGIS Maps for Power BI

Users in the organization can use the ArcGIS Maps for Power BI visualization provided by Esri. [Learn more](../visuals/power-bi-visualizations-arcgis.md)

### Use global search for Power BI (Preview)

Users in the organization can use external search features that rely on Azure Search.

## R visuals settings

### Interact with and share R visuals

Users in the organization can interact with and share visuals created with R scripts. [Learn more](../visuals/service-r-visuals.md)

> [!NOTE]
> This setting applies to the entire organization and cannot be limited to specific groups.

## Audit and usage settings

### Create audit logs for internal activity auditing and compliance

Users in the organization can use auditing to monitor actions taken in Power BI by other users in the organization. [Learn more](service-admin-auditing.md)

This setting must be enabled for audit log entries to be recorded. There can be up to a 48-hour delay between enabling auditing and being able to view audit data. If you don't see data immediately, check the audit logs later. There can be a similar delay between getting permission to view audit logs and being able to access the logs.

> [!NOTE]
> This setting applies to the entire organization and cannot be limited to specific groups.

### Usage metrics for content creators

Users in the organization can see usage metrics for dashboards and reports they create. [Learn more](../collaborate-share/service-usage-metrics.md)

### Per-user data in usage metrics for content creators

Usage metrics for content creators will expose display names and email addresses of users who are accessing content. [Learn more](../collaborate-share/service-usage-metrics.md)

Per-user data is enabled for usage metrics by default, and content creator account information is included in the metrics report. If you do not wish to gather this information for all users, you can disable the feature for specified security groups or for an entire organization. Account information for the excluded users will then show in the report as *Unnamed*.

## Dashboard settings

### Data classification for dashboards

Users in the organization can tag dashboards with classifications that indicate dashboard security levels. [Learn more](../create-reports/service-data-classification.md)

> [!NOTE]
> This setting applies to the entire organization and cannot be limited to specific groups.

### Web content on dashboard tiles

Users in the organization can add and view web content tiles on Power BI dashboards. [Learn more](../create-reports/service-dashboard-add-widget.md)

> [!NOTE]
> This may expose your org to security risks via malicious web content.

## Developer settings

### Embed content in apps

Users in the organization can embed Power BI dashboards and reports in Software as a Service (SaaS) applications. Disabling this setting prevents users from being able to use the REST APIs to embed Power BI content within their application. [Learn more](../developer/embedded/embedding.md)

### Allow service principals to use Power BI APIs

Web apps registered in Azure Active Directory (Azure AD) will use an assigned service principal to access Power BI APIs without a signed in user. To allow an app to use service principal authentication, its service principal must be included in an allowed security group. [Learn more](../developer/embedded/embed-service-principal.md)

> [!NOTE]
> Service principals inherit the permissions for all Power BI tenant settings from their security group. To restrict permissions, create a dedicated security group for service principals and add it to the 'Except specific security groups' list for the relevant, enabled Power BI settings.

## Dataflow settings

### Create and use dataflows

Users in the organization can create and use dataflows. For an overview of dataflows, see [Self-service data prep in Power BI](../transform-model/dataflows/dataflows-introduction-self-service.md). To enable dataflows in a Premium capacity, see [Configure workloads](service-admin-premium-workloads.md).

> [!NOTE]
> This setting applies to the entire organization and cannot be limited to specific groups.

## Template apps settings

Three settings control template apps ability to publish or install template apps.

:::image type="content" source="media/service-admin-portal/template-app-settings.png" alt-text="Screenshot that shows the Power B I admin portal template app settings.":::

### Publish Template Apps

Users in the organization can create template apps workspaces. Control which users can publish template apps or distribute them to clients outside your organization by way of [AppSource](https://appsource.microsoft.com) or other distribution methods.

![Publish template apps setting enabled for entire organization](media/service-admin-portal/power-bi-admin-portal-template-app-settings.png)

### Install template apps listed on AppSource

Users in the organization can download and install template apps **only** from [AppSource](https://appsource.microsoft.com). Control which specific users or security groups can install template apps from AppSource.

:::image type="content" source="media/service-admin-portal/powerbi-install-template-apps-settings.png" alt-text="Screenshot that shows the Install template apps setting.":::

### Install template apps not listed on AppSource

Control which users in the organization can download and install template apps **not listed on [AppSource](https://appsource.microsoft.com)**.

![Install template apps not listed in AppSource setting](media/service-admin-portal/power-bi-admin-portal-template-app-settings-installer-nonappsource.png)

## Capacity settings

### Power BI Premium

The **Power BI Premium** tab enables you to manage any Power BI Premium capacities (EM or P SKU) that have been purchased for your organization. All users within your organization can see the **Power BI Premium** tab, but they only see contents within it if they are assigned as either a *Capacity admin* or a user that has assignment permissions. If a user does not have any permissions, the following message appears.

![No access to Premium settings](media/service-admin-portal/premium-settings-no-access.png)

### Power BI Embedded

The **Power BI Embedded** tab enables you to view your Power BI Embedded (A SKU) capacities that you've purchased for your customer. Since you can only purchase A SKUs from Azure, you [manage embedded capacities in Azure](../developer/embedded/azure-pbie-create-capacity.md) from **the Azure portal**.

For more information about how to manage Power BI Embedded (A SKU) settings, see [What is Power BI Embedded](../developer/embedded/azure-pbie-what-is-power-bi-embedded.md).

## Embed codes

As an administrator, you can view the embed codes that are generated for your tenant to share reports publicly. You can also revoke or delete codes. [Learn more](../collaborate-share/service-publish-to-web.md)

![Embed codes within the Power BI admin portal](media/service-admin-portal/embed-codes.png)

## Organizational visuals

All the Power BI visuals admin settings, including Power BI visuals tenant settings, are described in [Manage Power BI visuals admin settings](organizational-visuals.md).

## Azure connections (preview)

### Tenant-level storage (preview)

By default, data used with Power BI is stored in internal storage provided by Power BI. With the integration of dataflows and Azure Data Lake Storage Gen2 (ADLS Gen2), you can store your dataflows in your organization's Azure Data Lake Storage Gen2 account. For more information, see [Dataflows and Azure Data Lake integration (Preview)](../transform-model/dataflows/dataflows-azure-data-lake-storage-integration.md).

### Workspace-level storage permissions (preview)

By default, workspace admins can't connect their own storage account. This preview feature lets you turn on a setting that allows workspace admins to connect their own storage account.

## Workspaces

As an administrator, you can view the workspaces that exist in your organization on the **Workspaces** tab. On this tab, you can perform these actions:

- Refresh the list of workspaces and their details.
- Export the data about the workspaces to a .csv file. 
- See details about a workspace, including its ID, its users and their roles, and its dashboards, reports, and datasets.
- Edit the list of people who have access. This means you can delete the workspace. You can add yourself to a workspace as an admin, then open the workspace and delete it.
- Edit the Name and Description fields.
- Upgrade classic workspaces to the new workspace experience

![Workspaces list](media/service-admin-portal/workspaces-list.png)

Admins can also control users' ability to create new workspace experience workspaces, and classic workspaces. See [Workspace settings](#workspace-settings) in this article for details.

The table columns on the **Workspaces** tab correspond to the properties returned by the [Power BI admin Rest API](/rest/api/power-bi/admin) for workspaces. Personal workspaces are of type **PersonalGroup**, classic workspaces are of type **Group**, and the new workspace experience workspaces are of type **Workspace**. For more information, see [Organize work in the new workspaces](../collaborate-share/service-new-workspaces.md).

On the **Workspaces** tab, you see the *state* for each workspace. The following table gives more details about the meaning of those states.

|State  |Description  |
|---------|---------|
| **Active** | A normal workspace. It doesn't indicate anything about usage or what's inside, only that the workspace itself is "normal". |
| **Orphaned** | A workspace with no admin user. |
| **Deleted** | A deleted workspace. We maintain enough metadata to restore the workspace for up to 90 days. |
| **Removing** | A workspace that is being deleted, but not gone yet. Users can delete their own workspaces, putting things into Removing and eventually Deleted. |

Admins can also manage and recover workspaces, using either the admin portal or PowerShell cmdlets. 

![Workspaces list](media/service-admin-portal/workspaces-list.png)

Admins can upgrade classic workspaces to the new workspace experience. Admins can select one or more workspaces with Type **Group** to upgrade. Upgrades are queued and executed asynchronously. It may take several minutes to several days to complete all **Pending** upgrades because the overall rate of admin-initiated upgrades is limited to keep the service running smoothly. The **Workspace upgrade status** column helps admins track the progress of the admin-initiated upgrades. Admins can cancel admin-initiated upgrades when they are **Pending**. To upgrade a workspace immediately, contact the Workspace Admin and have them start the upgrade through the workspace settings pane. [Learn more about workspace upgrade before starting your Power BI admin-initiated workspace upgrade.](../collaborate-share/service-upgrade-workspaces.md).

The following table gives more details about the status of the upgrade.

|Status  |Description  |
|---------|---------|
| **(Blank)** | The workspace is not being upgraded by a Power BI admin. |
| **Pending** | The workspace is queued to be upgraded. The upgrade can be canceled. |
| **In Progress** | The workspace is actively being upgraded. The upgrade can't be canceled. |
| **Completed** | The workspace was upgraded in the last 30 days by a Power BI admin. A workspace admin can go back to classic option during the 30-day period after the workspace was upgraded. |

> [!NOTE]
> There are a few limitations to upgrading workspaces, such as those listed here. Learn more about [upgrading workspaces](../collaborate-share/service-upgrade-workspaces.md) before attempting an upgrade.
> - If the admin for a workspace hasn't accessed Power BI recently (in the last 14 days), the upgrade may fail. Have the workspace admin access Power BI or change to a different admin before trying to upgrade.
> - If the group associated with the workspace doesn't have a group owner in Azure Active Directory or Microsoft 365, the upgrade may fail. Assign a group owner in Azure Active Directory or Microsoft 365 before upgrading.

## Custom branding

As an administrator, you can customize the look of Power BI for your whole organization. Currently there are three main options:

![Custom branding options](media/service-admin-portal/power-bi-custom-branding.png)

* **Upload Logo**: For best results, upload a logo that's saved as a .png, 10 KB or smaller, and at least 200 x 30 pixels.

* **Upload Cover image**: For best results, upload a cover image that's saved as a .jpg or .png, 1 MB or smaller, and at least 1920 x 160 pixels.

* **Select Theme color**: You are able to select your theme based on a hex #, RGB, value, or from the provided palette.


For more information, see [Custom branding for your organization](https://aka.ms/orgBranding).

## Protection metrics

After you enable information protection for Power BI, data protection metrics are displayed in the admin portal. The report shows how sensitivity labels help protect your content.

## Manage featured content

As a Power BI admin, you can manage all the reports, dashboards, and apps that have been promoted to the Featured section on Power BI Home across your organization.

- In the Admin portal, select **Featured content**.

Here you see an overview of who featured the content, when it was featured, and all its relevant metadata. If something looks suspicious, or you want to clean up the Featured section, you can delete promoted content as needed.

See [Featured content](#featured-content) in this article for information about enabling featured content.

## Next steps

[Administering Power BI in your Organization](service-admin-administering-power-bi-in-your-organization.md)  
[Understanding the Power BI admin role](service-admin-role.md)  
[Auditing Power BI in your organization](service-admin-auditing.md)  

More questions? [Try asking the Power BI Community](https://community.powerbi.com/)<|MERGE_RESOLUTION|>--- conflicted
+++ resolved
@@ -128,11 +128,7 @@
 
    :::image type="content" source="media/service-admin-portal/premium-per-user-options.png" alt-text="Premium per user settings.":::
 
-<<<<<<< HEAD
-Reference [Power BI Premium Per User FAQ](service-premium-per-user-faq.md) to learn more about this licensing model.
-=======
 Reference [Power BI Premium Per User FAQ (preview)](service-premium-per-user-faq.yml) to learn more about this licensing model.
->>>>>>> 9b1ea40b
 
 ## Audit logs
 

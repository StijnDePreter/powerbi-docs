--- conflicted
+++ resolved
@@ -6,11 +6,7 @@
 ms.service: powerbi
 ms.subservice: powerbi-admin
 ms.topic: how-to
-<<<<<<< HEAD
 ms.date: 08/10/2020
-=======
-ms.date: 08/07/2020
->>>>>>> 632bda63
 ms.author: kfollis
 ms.custom: seodec18
 LocalizationGroup: Administration
@@ -64,19 +60,13 @@
   
     ![Distinct count of dashboards, reports, datasets](media/service-admin-portal/powerbi-admin-usage-metrics-number-tiles.png)
 
-<<<<<<< HEAD
+
 * Most consumed dashboard by number of users who can access it. For example: You have a dashboard that you shared with three users. You also added the dashboard to a content pack that two different users connected to. The dashboard's count would be 6 (1 + 3 + 2).
   
     ![Most consumed dashboards](media/service-admin-portal/powerbi-admin-usage-metrics-top-dashboards.png)
 
 * The most popular content users connected to. The content would be anything the users could reach through the Get Data process, such as SaaS content packs, Organizational content packs, files, or databases.
-=======
-* Most consumed dashboard by number of users who can access it. For example, if you have a dashboard that you shared with three users, and you also added it to a content pack that two different users connected to, its count would be 6 (1 + 3 + 2).
-  
-    ![Most consumed dashboards](media/service-admin-portal/powerbi-admin-usage-metrics-top-dashboards.png)
-
-* The most popular content users connected to. This would be anything the users could reach through the Get Data process, so SaaS content packs, Organizational content packs, files, or databases.
->>>>>>> 632bda63
+
   
     ![Most consumed packages](media/service-admin-portal/powerbi-admin-usage-metrics-top-connections.png)
 
@@ -90,11 +80,7 @@
 
 The second section shows the same type of information, but based on groups. This section lets you see which groups in your organization are most active and what kind of content they're consuming.
 
-<<<<<<< HEAD
 With this information, you can get real insights into how people are using Power BI across your organization.
-=======
-With this information, you can get real insights into how people are using Power BI across your organization, and be able to recognize those users and groups who are active in your organization.
->>>>>>> 632bda63
 
 ## Control usage metrics
 

--- conflicted
+++ resolved
@@ -605,18 +605,36 @@
 
 ![Install template apps not listed in AppSource setting](media/service-admin-portal/power-bi-admin-portal-template-app-settings-installer-non-app-source.png)
 
+## Share data with your Microsoft 365 services
+
+### Allow your Microsoft 365 services to process or store Power BI data which may be outside of your Power BI tenant's geographic area
+
+:::image type="content" source="media/service-admin-portal/allow-m365-process-store-data-remotely-admin-portal-switch-new.png" alt-text="Screenshot of admin switch allowing Microsoft 365 services to process and store Power BI content remotely.":::
+
+This switch controls whether Power BI content gets listed in the Most Recently Viewed list on the home page of Office.com. Because of the data residency considerations described below, it is disabled by default. When enabled, it allows Power BI content to be listed.
+
+Office.com and Power BI may have different data residency requirements. To ensure that features such as the Most Recently Viewed list work, Office.com and Microsoft 365 services may need to process and/or store Power BI data outside the geographic location of the Power BI tenant the data is located in.
+
+By enabling the switch, you, as a Power BI administrator, are explicitly opting in to this feature, and acknowledging that to enable these cross-service capabilities, certain information about your Power BI content may potentially flow outside the geographic region where it is located.
+
+The Power BI content affected includes reports, dashboards, apps, workbooks, paginated reports, and workspaces. The information required by the Most Recently Viewed functionality includes:
+
+* The display name of the content.
+* When the content was last accessed.
+* The type of content that was accessed (report, dashboard etc.).
+
+To enable the switch, go to **Admin portal > Tenant settings > Share data with your Microsoft 365 services.** Expand the switch and set the toggle switch to **Enabled**.
+
+References:
+* [Where is my Power BI tenant located?](service-admin-where-is-my-tenant-located.md)
+* [Microsoft Privacy - Where is Your Data Located](https://www.microsoft.com/trust-center/privacy/data-location)
+
 ## Q&A settings
 
-<<<<<<< HEAD
 ### Review questions
 When this setting is enabled, dataset owners can review questions end-users ask about their data.
 
 ![Screenshot of Q and A review questions admin setting.](media/service-admin-portal/admin-setting-review-questions.png)
-=======
-### Allow your Microsoft 365 services to process or store Power BI data which may be outside of your Power BI tenant's geographic area
-
-:::image type="content" source="media/service-admin-portal/allow-m365-process-store-data-remotely-admin-portal-switch.png" alt-text="Screenshot of admin switch allowing Microsoft 365 services to process and store Power BI content remotely.":::
->>>>>>> 1a541f54
 
 ### Synonym sharing
 When this setting is enabled, users can share Q&A synonyms as suggested terms with everyone in your organization.

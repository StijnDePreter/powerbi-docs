--- conflicted
+++ resolved
@@ -7,11 +7,7 @@
 ms.service: powerbi
 ms.subservice: powerbi-admin
 ms.topic: how-to
-<<<<<<< HEAD
 ms.date: 08/07/2021
-=======
-ms.date: 08/02/2021
->>>>>>> a9d3bccc
 ms.custom: ''
 LocalizationGroup: Administration
 ---
@@ -609,7 +605,6 @@
 
 ![Install template apps not listed in AppSource setting](media/service-admin-portal/power-bi-admin-portal-template-app-settings-installer-non-app-source.png)
 
-<<<<<<< HEAD
 ## Q&A settings
 
 ### Review questions
@@ -624,31 +619,6 @@
 
 > [!NOTE]
 > If you disable this setting and apply the changes, and then later re-enable synonym sharing, it might take a few weeks to reshare all the synonyms within your organization.
-=======
-## Share data with your Microsoft 365 services
-
-### Allow your Microsoft 365 services to process or store Power BI data outside of your Power BI tenant's geographic area
-
-![Screenshot of admin switch allowing Microsoft 365 services to process and store Power BI content remotely.](media/service-admin-portal/allow-m365-process-store-data-remotely-admin-portal-switch.png)
-
-This switch controls whether Power BI content gets listed in the Most Recently Viewed list on the home page of Office.com. Because of the data residency considerations described below, it is disabled by default. When enabled, it allows Power BI content to be listed.
-
-Office.com and Power BI may have different data residency requirements. To ensure that features such as the Most Recently Viewed list work, Office.com and Microsoft 365 services may need to process and/or store Power BI data outside the geographic location of the Power BI tenant the data is located in.
-
-By enabling the switch, you, as a Power BI administrator, are explicitly opting in to this feature, and acknowledging that to enable these cross-service capabilities, certain information about your Power BI content may potentially flow outside the geographic region where it is located.
-
-The Power BI content affected includes reports, dashboards, apps, workbooks, paginated reports, and workspaces. The information required by the Most Recently Viewed functionality includes:
-
-* The display name of the content.
-* When the content was last accessed.
-* The type of content that was accessed (report, dashboard etc.).
-
-To enable the switch, go to **Admin portal > Tenant settings > Share data with your Microsoft 365 services.** Expand the switch and set the toggle switch to **Enabled**.
-
-References:
-* [Where is my Power BI tenant located?](service-admin-where-is-my-tenant-located.md)
-* [Microsoft Privacy - Where is Your Data Located](https://www.microsoft.com/trust-center/privacy/data-location)
->>>>>>> a9d3bccc
 
 ## Capacity settings
 

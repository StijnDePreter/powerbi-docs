### YamlMime:FAQ
metadata:
  title: Power BI Premium Per User
  description: Browse a list of frequently asked questions and answers about the Power BI Premium Per User offering.
  author: davidiseminger
  ms.author: davidi
  ms.reviewer: ''
  ms.service: powerbi
  ms.subservice: powerbi-premium
  ms.topic: conceptual
<<<<<<< HEAD
  ms.date: 4/16/2021
=======
  ms.date: 4/21/2021
>>>>>>> 3715aa75
  LocalizationGroup: Premium
    
title: Power BI Premium Per User
summary: |
  Power BI **Premium Per User** allows organizations to license Premium features on a per-user basis. Premium Per User (PPU) includes all Power BI Pro license capabilities, and also adds features such as paginated reports, AI, and other capabilities that are only available to Premium subscribers. 
  
  ![Enabling premium per user](media/service-premium-per-user-faq/premium-per-user-faq-01a.png)
  
  The following sections describe using Premium Per User (PPU), administrative considerations, and what end users can expect from a Premium Per User (PPU) license.
  
  > [!NOTE]
  > This article contains all the information that was previously included in the Premium Per User FAQ article.
  

sections:
  - name: Ignore
    questions:
      - question: |
          Using Premium Per User (PPU)
        answer: |
          Premium Per User (PPU) is a new way to license premium features on a per-user basis, and includes all Power BI Pro license capabilities, along with features like paginated reports, AI, and other capabilities that previously were only available with a Premium capacity. With a PPU license, you do not need a separate Power BI Pro license, as all Pro license capabilities are included in PPU. 

          You can get a trial version of Premium Per User (PPU) through Microsoft 365, as long as your organization has not restricted PPU licenses. Trials are enabled through the portal, similar to how Power BI Pro licenses are initiated.

          The following table describes the Premium Per User (PPU) features against a Premium capacity:


          |Feature description  |Per User  |Per Capacity  |
          |---------|---------|---------|
          |Model size limit     | 100 GB        | Up to 400 GB        |
          |Refresh rate     | 48/day        | 48/day        |
          |Paginated reports     | ✔        | ✔        |
          |AI capabilities (AutoML, Impact Analysis, Cognitive Services)     | ✔        | ✔        |
          |Advanced dataflows features, such as DirectQuery     | ✔        | ✔        |
          |Usage-based aggregate optimization     | ✔        | ✔        |
          |Deployment Pipelines     | ✔        | ✔        |
          |XMLA endpoint connectivity     | ✔        | ✔        |
          |Enhanced automatic page refresh     | ✔        | ✔        |
          |Multi-Geo support     | X        | ✔        |
          |Unlimited distribution     | X        | ✔        |
          |Power BI reports on-premises     | X        | ✔        |
          |Bring Your Own Key (BYOK)     | ✔ *       | ✔        |

          > [!NOTE]
          > Premium Per User (PPU) only supports BYOK when it's enabled across the entire tenant.

          Some organizations will choose to supplement their Premium capacity with Premium Per User (PPU) licenses. However, PPU is not required to publish content to existing Premium capacities.

      - question: |
          Administration of Premium Per User (PPU)
        answer: |
          Administrators manage PPU licenses, users, and settings in the **Power BI Admin portal**. Admins can manage which per-user settings are exposed, which users are allowed to create PPU workspaces, which workspaces are marked as Premium or Premium Per User, and other settings. 

          Once a Premium Per User (PPU) license is provisioned in a tenant, its features are available in any workspace for which you turn them on.

          ![Enabling premium per user](media/service-premium-per-user-faq/premium-per-user-faq-01a.png)

          Unlike Premium capacity settings, PPU licenses do not require memory management or CPU management, similar to how Pro licenses do not require such management. Tenant administrators can select feature settings for PPU licenses, but cannot disable specific workloads. 

          You can move workspaces between Premium Per User (PPU) and Premium capacities as needed. Any such move will require a full refresh of any datasets or dataflows that reside in the workspace, once you move it back to a Premium capacity. There is a limited set of APIs available to enable movement of workspaces, but they do not include actions such as turning off a workload.

      - question: |
          End user experience
        answer: |
           When a workspace is marked as a Premium Per User (PPU) workspace, it displays a diamond icon, as shown in the following image:

           ![Premium per user icon](media/service-premium-per-user-faq/premium-per-user-faq-03.png)    

           Users must have a Premium Per User (PPU) license to access content in a Premium Per User (PPU) workspace or app. This requirement includes scenarios where users are accessing the content through the XMLA endpoint, Analyze in Excel, Composite Models, and so on. You can grant access to users to the workspace who don’t have a PPU license, but they will receive a message stating they cannot access the content. They'll then be prompted to get trial license, if they are eligible. If they aren’t eligible, they must be assigned a license by their Admin to gain access to the resource.

           The following table describes who can see which kinds of content with PPU.

           ![Chart of which users can see content based on license types](media/service-premium-per-user-faq/premium-per-user-faq-04.png)   

           Premium Per User (PPU) works with Power BI embedded in the same manner as a Power BI Pro license. You can embed the content, and each user will need a PPU license to view it.

      - question: |
          Email subscriptions and PPU
        answer: |
          Anyone with a Premium Per User (PPU) license or a Pro license can receive the subscription and any attachment it includes, provided the attachment is the same for all users. Pro users will not be able to view the content in the product portal. 
          
          If additional subscription capabilities are introduced that allow for different data views for different recipients, a PPU license (or Premium capacity) will be required to use those capabilities. A PPU license does not allow for e-mail subscriptions to external users. The content must be hosted in a Premium capacity to subscribe external users.  
          
          Any datasets that reside in a Premium Per User (PPU) workspace are not viewable by users without a license, including reports create using that dataset. For example, you cannot host a Power BI dataset in a PPU workspace, build a report against it, publish it in a non-PPU workspace, then allow users without a PPU license to access the report. Similarly, content in a PPU workspace shared using **Publish to Web** behaves the same way it does with content hosted in a Premium capacity.
          
          Power BI mobile works with any content published to a Premium Per User (PPU) app or workspace.
          
      - question: |
          Considerations and limitations
        answer: |
          The following considerations should be kept in mind when working with Premium Per User licenses.

          * Service principals are not currently supported in PPU
          * If your PPU trial expires, you and your users will still have access to the workspace, but content that requires the license will be unavailable. You must then either move the workspace to a Premium capacity, or turn the requirement off
          * Your entire PPU tenant has the same 100 TB storage limit that is applied to a Premium capacity
          * The export API for PPU is available for paginated reports, with a limit of one call every 5 minutes, per user. Power BI reports are not supported.
          * The number of refreshes are not currently restricted
          * The Power BI Premium metrics app is not supported for PPU
          * You cannot have a dataflow run in a PPU workspace, be imported into a Power BI dataset in another workspace, and then allow users without a PPU license to consume the content
          
          Any workspace migrated from a PPU environment to a non-PPU environment (such as Premium, Premium Gen2, or shared environments) must have its datasets refreshed again before use. Reports opened after such migrations without the dataset being refreshed will fail with an error similar to the following:
          * *This operation is not allowed, as the database '<DbName>' is in a blocked state.*

additionalContent: |
 
 ## Next steps
  
  * [What is Power BI Premium?](service-premium-what-is.md)
  * [Microsoft Power BI Premium whitepaper](https://aka.ms/pbipremiumwhitepaper)
  * [Planning a Power BI Enterprise Deployment whitepaper](https://aka.ms/pbienterprisedeploy)
  * [Extended Pro Trial activation](../fundamentals/service-self-service-signup-for-power-bi.md)
  * [Power BI Embedded FAQ](../developer/embedded/embedded-faq.yml)

  More questions? [Try asking the Power BI Community](https://community.powerbi.com/)<|MERGE_RESOLUTION|>--- conflicted
+++ resolved
@@ -8,11 +8,7 @@
   ms.service: powerbi
   ms.subservice: powerbi-premium
   ms.topic: conceptual
-<<<<<<< HEAD
-  ms.date: 4/16/2021
-=======
   ms.date: 4/21/2021
->>>>>>> 3715aa75
   LocalizationGroup: Premium
     
 title: Power BI Premium Per User

---
title: Signing up for Power BI with a new Microsoft 365 Trial
description: Signing up for Power BI with a new Microsoft 365 Trial
author: kfollis
ms.reviewer: ''

ms.service: powerbi
ms.subservice: powerbi-admin
ms.topic: conceptual
ms.date: 05/17/2020
ms.author: mihart

LocalizationGroup: Administration
---

# Signing up for Power BI with a new Microsoft 365 Trial

This article describes an alternative way to sign up for Power BI, if you don't already have a work or school email account. 

If you're having problems signing up for Power BI with your email address, first make sure it's an [email address that can be used with Power BI](../fundamentals/service-self-service-signup-for-power-bi.md#supported-email-addresses). If that's not successful, sign up for a Microsoft 365 trial and create a work account. Then, use that new work account to sign up for the Power BI service. You'll be able to use Power BI even after the Microsoft 365 trial expires.

> [!NOTE]
> Office 365 was recently rebranded as Microsoft 365. Until all of our articles are updated, you may still see it referred to as Office 365.

Sign up for a Microsoft 365 trial [on the Microsoft 365 web site](https://www.microsoft.com/en-us/microsoft-365/business/compare-more-office-365-for-business-plans). If you don't already have an account, Microsoft will walk you through the steps to create one. Since commercial email accounts (such as Hotmail and Gmail) won't work with Microsoft 365, you'll create a new account that will.  That email account will look something like *zalan@onmicrosoft.com*.

1. Enter your email address. Microsoft will let you know if that email address will work with Microsoft 365 or if you'll need to create a new email address.  ![welcome page](media/service-admin-signing-up-for-power-bi-with-a-new-office-365-trial/power-bi-setup.png)

    If you need a new email address, Microsoft will walk you through the steps. First step, creating a new account. Select **Set up account**.

    ![Choose to sign up for new account](media/service-admin-signing-up-for-power-bi-with-a-new-office-365-trial/power-bi-email.png)

2. Enter details about the new account. 

    ![create work or school account](media/service-admin-signing-up-for-power-bi-with-a-new-office-365-trial/power-bi-enter-info.png)

3. Create your new email address and password. Create a new sign-in name that looks like you@yourcompany.onmicrosoft.com. This is the sign-in you'll use with your new Office 365 account and with Power BI.

    ![Choose to sign up for new account](media/service-admin-signing-up-for-power-bi-with-a-new-office-365-trial/power-bi-create-account.png)

<<<<<<< HEAD
   
=======
1. You may have to wait while your new tenant gets created. 

That's it!  You now have an email address that you can use to sign up for Power BI. Head on over to [Sign up for the Power BI service as an individual](../fundamentals/service-self-service-signup-for-power-bi.md)
>>>>>>> 31b4d824

    
4. That's it!  You now have an email address that you can use to sign up for Power BI. Head on over to [Sign up for the Power BI service as an individual](../service-self-service-signup-for-power-bi.md)

     ![enter your contact info](media/service-admin-signing-up-for-power-bi-with-a-new-office-365-trial/power-bi-thank-you.png)

    You may have to wait while your new tenant gets created. 


## Important considerations
If you have any issues signing in with the new account, try using a private browser session.    

By using this signup method, you are creating a new organizational tenant and you'll become the administrator of the tenant. For more information, see [What is Power BI administration?](service-admin-administering-power-bi-in-your-organization.md). You can add new users to your tenant, then share with them, as described in the [Microsoft 365 admin documentation](https://support.office.com/en-sg/article/Add-users-individually-to-Office-365---Admin-Help-1970f7d6-03b5-442f-b385-5880b9c256ec).

## Next steps

[What is Power BI administration?](service-admin-administering-power-bi-in-your-organization.md)  
[Power BI licensing in your organization](service-admin-licensing-organization.md)  
[Signing up for Power BI as an individual](../fundamentals/service-self-service-signup-for-power-bi.md)

More questions? [Try asking the Power BI Community](https://community.powerbi.com/)<|MERGE_RESOLUTION|>--- conflicted
+++ resolved
@@ -38,15 +38,7 @@
 
     ![Choose to sign up for new account](media/service-admin-signing-up-for-power-bi-with-a-new-office-365-trial/power-bi-create-account.png)
 
-<<<<<<< HEAD
    
-=======
-1. You may have to wait while your new tenant gets created. 
-
-That's it!  You now have an email address that you can use to sign up for Power BI. Head on over to [Sign up for the Power BI service as an individual](../fundamentals/service-self-service-signup-for-power-bi.md)
->>>>>>> 31b4d824
-
-    
 4. That's it!  You now have an email address that you can use to sign up for Power BI. Head on over to [Sign up for the Power BI service as an individual](../service-self-service-signup-for-power-bi.md)
 
      ![enter your contact info](media/service-admin-signing-up-for-power-bi-with-a-new-office-365-trial/power-bi-thank-you.png)

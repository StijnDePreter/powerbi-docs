--- conflicted
+++ resolved
@@ -26,38 +26,6 @@
 
 | **Type of administrator** | **Administrative scope** | **Power BI tasks** |
 | --- | --- | --- |
-<<<<<<< HEAD
-| Global Administrator | Microsoft 365 | Can manage all aspects of a Power BI tenant and other services. |
-| Billing Administrator | Microsoft 365 | Can acquire Power BI licenses through Microsoft 365 subscriptions. |
-| Power BI Service Administrator | Power BI tenant | Has full control over a Power BI tenant and its administrative features (except for licensing). |
-| Power BI Premium Capacity Administrator | A single Premium capacity | Has full control over a premium capacity and its administrative features. |
-| Power BI Embedded Capacity Administrator | A single Embedded capacity | Has full control over an embedded capacity and its administrative features. |
-
-Global Administrators in Microsoft 365 or Azure Active Directory have administrator rights in Power BI. A Global Administrator can assign other users to the Power BI Service Administrator role, which grants administrative rights over Power BI features only.
-
-Power BI Service Administrators have access to the Power BI admin portal which includes various tenant-level settings regarding functionality, security, and monitoring. Service Administrators have full access to all resources of a Power BI tenant. In most cases, Service Administrators identify issues and then follow up with the resource owners to take corrective actions.
-
-The Power BI Service Administrator role does not grant the ability to assign licenses to users or view audit logs in Microsoft 365. Therefore, the task of administering Power BI cannot currently be performed by users who are solely members of the Power BI Service Administrator role.
-
-## Administrative tasks
-
-Administrators perform many tasks to support Power BI for their organization, which is covered in the following table.
-
-| **Task area** | **Typical tasks** |
-| --- | --- |
-| Manage the Power BI tenant |<ul><li>Enable and disable key Power BI features<br><li>Report on usage and performance<br><li>Review and manage auditing of events</ul>|
-| Acquire and assign Power BI licenses |<ul><li>Manage user signup<br><li>Purchase and assign Pro licenses<br><li>Block users from accessing Power BI</ul>|
-| Manage Premium capacity |<ul><li>Acquire and work with Premium capacity<br><li>Ensure quality of service|
-| Manage Embedded capacity |<ul><li>Acquire Embedded capacity to simplify how ISVs and developers use Power BI capabilities</ul>|
-| Ensure compliance with internal policies, laws, and regulations | <ul><li>Manage classification of business data<br><li>Help to enforce content publishing and sharing policies</ul>|
-| Manage Power BI resources |<ul><li>Manage workspaces<br><li>Publish Power BI visuals<br><li>Verify codes used to embed Power BI in other applications|
-| Provide help and support to tenant users |<ul><li>Troubleshoot data access and other issues</ul>|
-| Other tasks |<ul><li>Deploy Power BI Desktop, e.g. using Microsoft Endpoint Configuration Manager<br><li>Manage Power BI mobile app deployment with Intune<br><li>Manage data privacy and security, such as source data security</ul>|
-
-## Administrative tools
-
-There are several tools related to Power BI administration, which are covered in the following table. Administrators typically spend most of their time in the Power BI Admin portal and use other tools as necessary.
-=======
 | Global admin | Microsoft 365 | Has unlimited access to all management features for the organization |
 | | | Assigns roles to other users |
 | Billing admin | Microsoft 365 | Manage subscriptions |
@@ -81,7 +49,6 @@
 ## Administrative tasks and tools
 
 Power BI admins work mostly in the Power BI admin portal. You should, however, be familiar with related tools and admin centers. Look at the table above to determine which role is required to do tasks using the tools listed here.
->>>>>>> 6c2d675e
 
 | **Tool** | **Typical tasks** |
 | --- | --- |

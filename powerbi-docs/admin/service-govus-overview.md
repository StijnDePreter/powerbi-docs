---
title: Power BI for US government customers - Overview
description: US government customers can add a Power BI Pro subscription to their Microsoft 365 government plan. Learn how to sign up and review feature availability in this service description. 
author: kfollis
ms.reviewer: ''

ms.service: powerbi
ms.subservice: powerbi-service
ms.topic: conceptual
ms.date: 06/02/2020
ms.author: kfollis
ms.custom: licensing support

LocalizationGroup: Get started
---

# Power BI for US government customers

This article is for US government customers who are deploying Power BI as part of a Microsoft 365 Government plan. Government plans are designed for the unique needs of organizations that must meet US compliance and security standards. The Power BI service that's designed for US government customers differs from the commercial version of the Power BI service. These feature differences and capabilities are described in the following sections.

## Add Power BI to your Microsoft 365 Government plan

Before you can get a Power BI US government subscription and assign licenses to users, you have to enroll in a Microsoft 365 Government plan. If your organization already has a Microsoft 365 Government plan, skip ahead to [Buy a Power BI Pro subscription for government customers](#buy-a-power-bi-pro-subscription-for-government-customers).

### Enroll in a Microsoft 365 Government plan

If you're a new customer, you have to validate your organization's eligibility before you can sign up for a Microsoft 365 Government plan.  Get started by completing the [Microsoft 365 for Government eligibility validation form](https://www.microsoft.com/microsoft-365/government/eligibility-validation). To ensure that you're selecting the right plan for your organization, consult the [Microsoft 365 US Government service descriptions](https://docs.microsoft.com/office365/servicedescriptions/office-365-platform-service-description/office-365-us-government/office-365-us-government).

> [!NOTE]
> If you've already deployed Power BI to a commercial environment and want to migrate to the US government cloud, you'll need to add a new Power BI Pro subscription to your Microsoft 365 Government plan. Next, replicate the commercial data to the Power BI service for US government, remove commercial license assignments from user accounts, and then assign a Power BI Pro government license to the user accounts.
>
>
## Government cloud instances

Microsoft 365 provides different environments for government agencies to meet varying compliance requirements. For more information about each environment, see:

* [Microsoft 365 Government Community Cloud (GCC)](https://docs.microsoft.com/office365/servicedescriptions/office-365-platform-service-description/office-365-us-government/gcc) is designed for federal, state, and local government.

* [Microsoft 365 Government Community Cloud High (GCC High)](https://docs.microsoft.com/office365/servicedescriptions/office-365-platform-service-description/office-365-us-government/gcc-high-and-dod) is designed for federal agencies, defense industry, aerospace industry, and other organizations that hold controlled unclassified information. This environment is suited for national security organizations and companies that have International Traffic in Arms Regulations (ITAR) data or Defense Federal Acquisition Regulations Supplement (DFARS) requirements.

* The [Microsoft 365 DoD environment](https://docs.microsoft.com/office365/servicedescriptions/office-365-platform-service-description/office-365-us-government/gcc-high-and-dod) is designed exclusively for the US Department of Defense.

## Connect to Power BI for US government

The URL for connecting to Power BI differs for government users and commercial users. To sign in to Power BI, use the following URLs:

| Commercial version  | GCC  | GCC High | DoD |
| --- | --- | --- | --- |
| [https://app.powerbi.com/](https://app.powerbi.com) |[https://app.powerbigov.us](https://app.powerbigov.us) | [https://app.high.powerbigov.us](https://app.high.powerbigov.us) | [https://app.mil.powerbigov.us](https://app.mil.powerbigov.us) |

Your account might be set up in more than one cloud. If your account is set up that way, when you sign in to Power BI Desktop, you can choose which cloud to connect to.

## Buy a Power BI Pro subscription for government customers

After you've deployed Microsoft 365, you can add a Power BI Pro subscription. Follow the step-by-step guidance in [Enroll your US government organization](service-govus-signup.md) to buy the Power BI Pro government service. Buy enough licenses for all the users who need to use Power BI, and then assign the licenses to individual user accounts.

> [!IMPORTANT]
> Power BI US Government isn't available as a *Free* license. To access the government community cloud, each user must be assigned a *Pro* license. If a user account has been assigned a Free license, the user is authorized to access only the commercial cloud and will encounter authentication and access issues. If you've purchased Power BI Premium, you don't have to assign Pro licenses to enable user access.  Users in the organization can access reports that are shared with them as long as the reports are published to a Premium capacity. To review the differences between license types, see [Power BI service features by license type](../fundamentals/service-features-license-type.md).
>

## Connect government and global Azure cloud services

Azure is distributed across multiple clouds. By default, you can enable firewall rules to open a connection to a cloud-specific instance, but cross-cloud networking is different.  To communicate between services in the public cloud and services in the Government Community Cloud, you have to configure specific firewall rules. For example, if you want to access public cloud instances of a SQL database from your government cloud deployment of Power BI, you need a firewall rule in the SQL database. Configure specific firewall rules for SQL databases to allow connections to the Azure Government Cloud for the following datacenters:

* USGov Iowa
* USGov Virginia
* USGov Texas
* USGov Arizona

In the public cloud, the IP ranges are available. To get the US government cloud IP ranges, download the [Azure IP Ranges and Service Tags – US Government Cloud](https://www.microsoft.com/download/details.aspx?id=57063) file.

To set up firewalls for SQL databases, see [Create and manage IP firewall rules](https://docs.microsoft.com/azure/sql-database/sql-database-firewall-configure#create-and-manage-ip-firewall-rules).

## Power BI feature availability

<<<<<<< HEAD
To accommodate the requirements of government cloud customers, there are some differences between government plans and commercial plans. Our goal is to make all features available in government clouds within 30 days of general availability. In some cases, underlying dependencies prevent us from making a feature available.

The following table lists features that aren't available in a particular government environment and estimated availability if release is planned:

|Feature |GCC |GCC High |DoD|
|------|------|------|------|
|[Global search](../consumer/end-user-search-sort.md) |![available](../media/yes.png) | ![available](../media/yes.png) | ![not available](../media/no.png)|
|[Service interruption notifications](service-premium-large-models.md)|Q3 2020 |Q3 2020|Q3 2020|
|[Data Protection (MIP labels)](service-security-sensitivity-label-overview.md)|![not available](../media/no.png)|![not available](../media/no.png)|![not available](../media/no.png)|
|[Large models](service-premium-large-models.md) | ![available](../media/yes.png) | ![available](../media/yes.png) | ![not available](../media/no.png) |
|[Premium query caching (BYOK)](service-encryption-byok.md) | ![available](../media/yes.png) | ![available](../media/yes.png) | ![not available](../media/no.png) |
|[SQL Compute engine optimization](../transform-model/service-dataflows-enhanced-compute-engine.md) | ![available](../media/yes.png) | ![available](../media/yes.png) | ![not available](../media/no.png) |
|[Direct Query](../transform-model/service-dataflows-directquery.md) | ![available](../media/yes.png)|![available](../media/yes.png)|![not available](../media/no.png)|
|[QR Code generation](../create-reports/service-create-qr-code-for-tile.md)|![not available](../media/no.png)|![not available](../media/no.png)|![not available](../media/no.png)|
|[Template apps](../connect-data/service-template-apps-overview.md)|![not available](../media/no.png)|![not available](../media/no.png)|![not available](../media/no.png)|
|[Connectivity to CDS](../connect-data/power-bi-data-sources.md)|![available](../media/yes.png)|![available](../media/yes.png)|![not available](../media/no.png)|
|[Azure Data Lake Storage Gen2 connector](../transform-model/service-dataflows-connect-azure-data-lake-storage-gen2.md)|![available](../media/yes.png)|![available](../media/yes.png)|![not available](../media/no.png)|
|[Azure B2B Collaboration between government and commercial cloud](service-admin-azure-ad-b2b.md)<sup>1</sup>|![available](../media/yes.png)|![not available](../media/no.png)|![not available](../media/no.png)|
|[Embed in SharePoint Online using the Power BI web part](https://docs.microsoft.com/esharepoint/dev/spfx/web-parts/overview-client-side-web-parts)|![available](../media/yes.png)|![not available](../media/no.png)|![not available](../media/no.png)|
|[Power Automate connectivity for data-driven alerts](../connect-data/power-bi-data-sources.md)|![available](../media/yes.png)|![available](../media/yes.png)|![not available](../media/no.png)|
|[Power BI tab in Teams](../collaborate-share/service-collaborate-microsoft-teams.md)<sup>2</sup>|![available](../media/yes.png)|![not available](../media/no.png)|![not available](../media/no.png)|
|[Automated Machine Learning](../transform-model/service-machine-learning-automated.md)|![not available](../media/no.png)|![not available](../media/no.png)|![not available](../media/no.png)|
|[Azure Cognitive Services](../transform-model/service-cognitive-services.md)|![not available](../media/no.png)|![not available](../media/no.png)|![not available](../media/no.png)|
|[Azure Machine Learning](../transform-model/service-machine-learning-integration.md)|![not available](../media/no.png)|![not available](../media/no.png)|![not available](../media/no.png)|

<sup>1</sup> Although B2B Collaboration is available for GCC, the external user must be issued a license in that environment. Commercial cloud licenses aren't valid in GCC. For more information about known limitations with B2B Collaboration for US government, [Compare Azure Government and global Azure](https://docs.microsoft.com/azure/azure-government/compare-azure-government-global-azure#azure-active-directory-premium-p1-and-p2)

<sup>2</sup> The Power BI experience in Teams for GCC is limited and doesn't include the enhanced functionality described in [Embed Power BI Content in Microsoft Teams](../collaborate-share/service-embed-report-microsoft-teams.md).
=======
To accommodate the requirements of government cloud customers, there are some differences between government plans and commercial plans. To see which features are available in each government environment, refer to the following table:

|Feature |   |GCC |GCC High |DoD|
|------|------|------|------|------|
|Administration|Free licenses|Not available|Not available|Not available|
|  |Set data storage limits|Available|Available|Available|
|  |Use Active Directory groups for sharing and access control|Available|Available|Available|
|  |Auditing through Office 365 Security and Compliance admin center|Available|Available|Available|
|  |External user sharing|Available|Available|Available|
|  |Usage metrics for reports and dashboards|Available|Available|Available|
|  |Azure B2B Collaboration between GCC and commercial cloud<sup>1</sup>|Available|Not available|Not available|
|Report creation|Create and view dashboards and reports|Available|Available|Available|
|  |Scheduled data refresh|Available|Available|Available|
|  |Refreshable team dashboards|Available|Available|Available|
|  |Paginated reports|Available|Available|Available|
|  |Template apps|Not available|Not available|Not available|
|Connect to data|Import data and reports from Excel|Available|Available|Available|
|  |Import data from CSV files|Available|Available|Available|
|  |Import data from Power BI desktop files|Available|Available|Available|
|  |Connectivity to CDS|Available|Not available|Not available|
|  |Azure Data Lake Storage Gen2 connector|Available|Not available|Not available|
|Data management|Data management gateway|Available|Available|Available|
|  |Data encryption in Azure SQL Database|Available|Available|Available|
|  |Data encryption in Blob Storage for Power BI|Available|Available|Available|
|Cross-product integration|Embed in SharePoint Online using the Power BI web part|Available|Not available|Not available|
|  |Embed in SharePoint Online using Embed web part|Available|Available|Available|
|  |Dataflows and AI functions|Not available|Not available|Not available|
|  |Power Automate connectivity for data-driven alerts|Not available|Not available|Not available|
|  |Power BI tab in Teams|Available|Not available|Not available|
|  |Automated Machine Learning|Not available|Not available|Not available|
|  |Azure Cognitive Services|Not available|Not available|Not available|
|  |Azure Machine Learning|Not available|Not available|Not available|
>>>>>>> 3a60c5ff

<sup>1</sup> Although B2B Collaboration is available for GCC, the external user must be issued a license in that environment. Commercial cloud licenses aren't valid in GCC. For more information about known limitations with B2B Collaboration for US government, please [Compare Azure Government and global Azure](https://docs.microsoft.com/azure/azure-government/compare-azure-government-global-azure#azure-active-directory-premium-p1-and-p2).

## Next steps

* [Sign up for Power BI for US government](service-govus-signup.md)
* [Microsoft Power Apps US Government](https://docs.microsoft.com/power-platform/admin/powerapps-us-government)
* [Power Automate US Government](https://docs.microsoft.com/power-automate/us-govt)
* [Power BI US Government Demo](https://channel9.msdn.com/Blogs/Azure/Cognitive-Services-HDInsight-and-Power-BI-on-Azure-Government)<|MERGE_RESOLUTION|>--- conflicted
+++ resolved
@@ -73,7 +73,6 @@
 
 ## Power BI feature availability
 
-<<<<<<< HEAD
 To accommodate the requirements of government cloud customers, there are some differences between government plans and commercial plans. Our goal is to make all features available in government clouds within 30 days of general availability. In some cases, underlying dependencies prevent us from making a feature available.
 
 The following table lists features that aren't available in a particular government environment and estimated availability if release is planned:
@@ -102,40 +101,7 @@
 <sup>1</sup> Although B2B Collaboration is available for GCC, the external user must be issued a license in that environment. Commercial cloud licenses aren't valid in GCC. For more information about known limitations with B2B Collaboration for US government, [Compare Azure Government and global Azure](https://docs.microsoft.com/azure/azure-government/compare-azure-government-global-azure#azure-active-directory-premium-p1-and-p2)
 
 <sup>2</sup> The Power BI experience in Teams for GCC is limited and doesn't include the enhanced functionality described in [Embed Power BI Content in Microsoft Teams](../collaborate-share/service-embed-report-microsoft-teams.md).
-=======
-To accommodate the requirements of government cloud customers, there are some differences between government plans and commercial plans. To see which features are available in each government environment, refer to the following table:
 
-|Feature |   |GCC |GCC High |DoD|
-|------|------|------|------|------|
-|Administration|Free licenses|Not available|Not available|Not available|
-|  |Set data storage limits|Available|Available|Available|
-|  |Use Active Directory groups for sharing and access control|Available|Available|Available|
-|  |Auditing through Office 365 Security and Compliance admin center|Available|Available|Available|
-|  |External user sharing|Available|Available|Available|
-|  |Usage metrics for reports and dashboards|Available|Available|Available|
-|  |Azure B2B Collaboration between GCC and commercial cloud<sup>1</sup>|Available|Not available|Not available|
-|Report creation|Create and view dashboards and reports|Available|Available|Available|
-|  |Scheduled data refresh|Available|Available|Available|
-|  |Refreshable team dashboards|Available|Available|Available|
-|  |Paginated reports|Available|Available|Available|
-|  |Template apps|Not available|Not available|Not available|
-|Connect to data|Import data and reports from Excel|Available|Available|Available|
-|  |Import data from CSV files|Available|Available|Available|
-|  |Import data from Power BI desktop files|Available|Available|Available|
-|  |Connectivity to CDS|Available|Not available|Not available|
-|  |Azure Data Lake Storage Gen2 connector|Available|Not available|Not available|
-|Data management|Data management gateway|Available|Available|Available|
-|  |Data encryption in Azure SQL Database|Available|Available|Available|
-|  |Data encryption in Blob Storage for Power BI|Available|Available|Available|
-|Cross-product integration|Embed in SharePoint Online using the Power BI web part|Available|Not available|Not available|
-|  |Embed in SharePoint Online using Embed web part|Available|Available|Available|
-|  |Dataflows and AI functions|Not available|Not available|Not available|
-|  |Power Automate connectivity for data-driven alerts|Not available|Not available|Not available|
-|  |Power BI tab in Teams|Available|Not available|Not available|
-|  |Automated Machine Learning|Not available|Not available|Not available|
-|  |Azure Cognitive Services|Not available|Not available|Not available|
-|  |Azure Machine Learning|Not available|Not available|Not available|
->>>>>>> 3a60c5ff
 
 <sup>1</sup> Although B2B Collaboration is available for GCC, the external user must be issued a license in that environment. Commercial cloud licenses aren't valid in GCC. For more information about known limitations with B2B Collaboration for US government, please [Compare Azure Government and global Azure](https://docs.microsoft.com/azure/azure-government/compare-azure-government-global-azure#azure-active-directory-premium-p1-and-p2).
 

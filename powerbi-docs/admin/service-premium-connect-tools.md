---
title: Dataset connectivity and management with the XMLA endpoint in Power BI
description: Describes how to connect to datasets in Power BI Premium from client applications and tools.
author: Minewiskan
ms.author: owend
ms.reviewer: kayu
ms.service: powerbi
ms.subservice: powerbi-premium
ms.topic: how-to
<<<<<<< HEAD
ms.date: 01/14/2021
=======
ms.date: 3/1/2021
>>>>>>> 078874e5
ms.custom: seodec18
LocalizationGroup: Premium
---

# Dataset connectivity with the XMLA endpoint

Power BI Premium workspaces and datasets at the 1500 and higher compatibility level support open-platform connectivity from Microsoft and third-party client applications and tools by using an *XMLA endpoint*.

## What's an XMLA endpoint?

Power BI Premium uses the [XML for Analysis](/analysis-services/xmla/xml-for-analysis-xmla-reference?view=power-bi-premium-current&preserve-view=true) (XMLA) protocol for communications between client applications and the engine that manages your Power BI workspaces and datasets. These communications are through what are commonly referred to as XMLA endpoints. XMLA is the same communication protocol used by the Microsoft Analysis Services engine, which under the hood, runs Power BI's semantic modeling, governance, lifecycle, and data management. Data sent over the XMLA protocol is fully encrypted.

By default, *read-only* connectivity using the endpoint is enabled for the **Datasets workload** in a capacity. With read-only, data visualization applications and tools can query dataset model data, metadata, events, and schema. *Read-write* operations using the endpoint can be enabled providing additional dataset management, governance, advanced semantic modeling, debugging, and monitoring. With read-write enabled, Power BI Premium datasets have more parity with Azure Analysis Services and SQL Server Analysis Services enterprise grade tabular modeling tools and processes.

> [!NOTE]
> It's recommended you use the modern workspace experience, especially when connecting to your datasets by using the XMLA endpoint. Operations such as creating or deleting datasets are not supported with classic workspaces. To upgrade classic workspaces to the modern experience, see [Upgrade classic workspaces in Power BI](../collaborate-share/service-upgrade-workspaces.md).

## Data modeling and management tools

Listed below are some of the most common tools used with Azure Analysis Services and SQL Server Analysis Services, and now supported by Power BI Premium datasets:

**Visual Studio with Analysis Services projects** – Also known as SQL Server Data Tools, or simply **SSDT**, is an enterprise grade model authoring tool for Analysis Services tabular models. Analysis Services projects extensions are supported on all Visual Studio 2017 and later editions, including the free Community edition. Extension version 2.9.14 or higher is required to deploy tabular models to a Premium workspace. When deploying to a Premium workspace, the model must be at the 1500 or higher compatibility level. XMLA read-write is required on the datasets workload. To learn more, see [Tools for Analysis Services](/analysis-services/tools-and-applications-used-in-analysis-services?view=power-bi-premium-current&preserve-view=true).

**SQL Server Management Studio (SSMS)** - Supports DAX, MDX, and XMLA queries. Perform fine-grain refresh operations and scripting of dataset metadata by using the [Tabular Model Scripting Language](/analysis-services/tmsl/tabular-model-scripting-language-tmsl-reference) (TMSL). Read-only is required for query operations. Read-write is required for scripting metadata. Requires SSMS version **18.8** or higher. Download [here](/sql/ssms/download-sql-server-management-studio-ssms).

**SQL Server Profiler** – Installed with SSMS, this tool provides tracing and debugging of dataset events. While officially deprecated for SQL Server, Profiler continues to be included in SSMS and remains supported for Analysis Services and Power BI Premium. Requires SQL Server Profiler version **18.8** or higher, and XMLA read-only setting to be enabled on the Premium capacity. User must specify the dataset ([initial catalog](#initial-catalog)) when connecting to the XMLA endpoint. To learn more, see [SQL Server Profiler for Analysis Services](/analysis-services/instances/use-sql-server-profiler-to-monitor-analysis-services?view=power-bi-premium-current&preserve-view=true).

**Analysis Services Deployment Wizard** – Installed with SSMS, this tool provides deployment of Visual Studio authored tabular model projects to Analysis Services and Power BI Premium workspaces. It can be run interactively or from the command line for automation. XMLA read-write is required. To learn more, see [Analysis Services Deployment Wizard](/analysis-services/deployment/deploy-model-solutions-using-the-deployment-wizard?view=power-bi-premium-current&preserve-view=true).

**PowerShell cmdlets** – Analysis Services cmdlets can be used to automate dataset management tasks like refresh operations. XMLA read-write is required. Version **21.1.18221** or higher of the [SqlServer PowerShell module](https://www.powershellgallery.com/packages/SqlServer/) is required. Azure Analysis Services cmdlets in the Az.AnalysisServices module are not supported for Power BI Premium. To learn more, see [Analysis Services PowerShell Reference](/analysis-services/powershell/analysis-services-powershell-reference?view=power-bi-premium-current&preserve-view=true).

**Power BI Report Builder** - A tool for authoring paginated reports. Create a report definition that specifies what data to retrieve, where to get it, and how to display it. You can preview your report in Report Builder and then publish your report to the Power BI service. XMLA read-only is required. To learn more, see [Power BI Report Builder](../paginated-reports/report-builder-power-bi.md).

**Tabular Editor** - An open-source tool for creating, maintaining, and managing tabular models using an intuitive, lightweight editor. A hierarchical view shows all objects in your tabular model. Objects are organized by display folders with support for multi-select property editing and DAX syntax highlighting. XMLA read-only is required for query operations. Read-write is required for metadata operations. To learn more, see [tabulareditor.github.io](https://tabulareditor.github.io/).

**DAX Studio** – An open-source tool for DAX authoring, diagnosis, performance tuning, and analysis. Features include object browsing, integrated tracing, query execution breakdowns with detailed statistics, DAX syntax highlighting and formatting. XMLA read-only is required for query operations. To learn more, see [daxstudio.org](https://daxstudio.org/).

**ALM Toolkit** - An open-source schema compare tool for Power BI datasets, most often used for application lifecycle management (ALM) scenarios. Perform deployment across environments and retain incremental refresh historical data. Diff and merge metadata files, branches, and repos. Reuse common definitions between datasets. Read-only is required for query operations. Read-write is required for metadata operations. To learn more, see [alm-toolkit.com](http://alm-toolkit.com/).

**Microsoft Excel** – Excel PivotTables are one of the most common tools used to summarize, analyze, explore, and present summary data from Power BI datasets. Read-only is required for query operations. Click-to-Run version of Office 16.0.11326.10000 or higher is required.

**Third party** - Includes client data visualization applications and tools that can connect to, query, and consume datasets in Power BI Premium. Most tools require the latest versions of MSOLAP client libraries, but some may use ADOMD. Read-only or read-write XMLA Endpoint is dependent on the operations.

### Client libraries

Client applications don't communicate directly with the XMLA endpoint. Instead, they use *client libraries* as an abstraction layer. These are the same client libraries that applications use to connect to Azure Analysis Services and SQL Server Analysis Services. Microsoft applications like Excel, SQL Server Management Studio (SSMS), and  Analysis Services projects extension for Visual Studio install all three client libraries and update them along with regular application and extension updates. Developers can also use the client libraries to build custom applications. In some cases, particularly with third-party applications, if not installed with the application, it may be necessary to install newer versions of the client libraries. Client libraries are updated monthly. To learn more, see [Client libraries for connecting to Analysis Services](/azure/analysis-services/analysis-services-data-providers).

## Optimize datasets for write operations by enabling large models

When using the XMLA endpoint for dataset management with write operations, it's recommended you enable the dataset for large models. This reduces the overhead of write operations, which can make them considerably faster. For datasets over 1 GB in size (after compression), the difference can be significant. To learn more, see [Large models in Power BI Premium](service-premium-large-models.md).

## Enable XMLA read-write

By default, a Premium capacity has the XMLA Endpoint property setting enabled for read-only. This means applications can only query a dataset. For applications to perform write operations, the XMLA Endpoint property must be enabled for read-write. The XMLA Endpoint property setting for a capacity is configured in the **Datasets workload**. The XMLA Endpoint setting applies to *all workspaces and datasets* assigned to the capacity.

### To enable read-write for a capacity

1. In the Admin portal, select **Capacity settings** > **Power BI Premium** > capacity name.
2. Expand **Workloads**. In the **XMLA Endpoint** setting, select **Read Write**.

    ![Enable XMLA endpoint](media/service-premium-connect-tools/xmla-endpoint-enable.png)

## Connecting to a Premium workspace

Workspaces assigned to a capacity have a connection string in URL format like this,  
`powerbi://api.powerbi.com/v1.0/[tenant name]/[workspace name]`.

Applications connecting to the workspace use the URL as if it were an Analysis Services server name. For example,  
`powerbi://api.powerbi.com/v1.0/contoso.com/Sales Workspace`.

Users with UPNs in the same tenant (not B2B) can replace the tenant name with `myorg`. For example,  
`powerbi://api.powerbi.com/v1.0/myorg/Sales Workspace`.

B2B users must specify their organization UPN in tenant name. For example,  
`powerbi://api.powerbi.com/v1.0/fabrikam.com/Sales Workspace`.

### To get the workspace connection URL

In workspace **Settings** > **Premium** > **Workspace Connection**, select **Copy**.

![Workspace connection string](media/service-premium-connect-tools/xmla-endpoint-workspace-connection.png)

## Connection requirements

### Initial catalog

With some tools, such as SQL Server Profiler, you must specify an *Initial Catalog*, which is the dataset (database) to connect to in your workspace. In the **Connect to Server** dialog, select **Options** > **Connection Properties** > **Connect to database**, enter the dataset name.

![Selecting the dataset in SQL Server Profiler](media/service-premium-connect-tools/sql-profiler-connection-properties.png)

### Duplicate workspace names

[New workspaces](../collaborate-share/service-new-workspaces.md) (created using the new workspace experience) in Power BI impose validation to disallow creating or renaming workspaces with duplicate names. Workspaces that haven't been migrated can result in duplicate names. When connecting to a workspace with the same name as another workspace, you may get the following error:

**Cannot connect to powerbi://api.powerbi.com/v1.0/[tenant name]/[workspace name].**

To work around this error, in addition to the workspace name, specify the ObjectIDGuid, which can be copied from the workspace objectID in the URL. Append the objectID to the connection URL. For example,  
'powerbi://api.powerbi.com/v1.0/myorg/Contoso Sales - 9d83d204-82a9-4b36-98f2-a40099093830'.

### Duplicate dataset name

When connecting to a dataset with the same name as another dataset in the same workspace, append the dataset guid to the dataset name. You can get both dataset name and guid when connected to the workspace in SSMS.

### Delay in datasets shown

When connecting to a workspace, changes from new, deleted, and renamed datasets can take up to a few minutes to appear.

### Unsupported datasets

The following datasets aren't accessible by the XMLA endpoint. These datasets won't appear under the workspace in SSMS or in other tools:

- Datasets based on a live connection to an Azure Analysis Services or SQL Server Analysis Services model. 
- Datasets based on a live connection to a Power BI dataset in another workspace. To learn more, see [Intro to datasets across workspaces](../connect-data/service-datasets-across-workspaces.md).
- Datasets with Push data by using the REST API.
- Excel workbook datasets.

### Server/workspace alias

Server name aliases, supported in Azure Analysis Services are not supported for Power BI Premium workspaces.

## Security

In addition to the XMLA Endpoint property being enabled read-write by the capacity admin, the tenant-level setting **Allow XMLA endpoints and Analyze in Excel with on-premises datasets** must be enabled in the admin portal. If you need to generate AIXL files that connect to the XMLA Endpoint, the tenant-level setting **Allow live connections** should also be enabled. These settings are both enabled by default.

**Allow XMLA endpoints and Analyze in Excel with on-premises datasets** is an integration setting.

:::image type="content" source="media/service-premium-connect-tools/allow-xmla-endpoints.png" alt-text="Integration setting allow XMLA endpoints.":::

**Allow live connections** is an export and sharing setting.

:::image type="content" source="media/service-premium-connect-tools/allow-live-connections.png" alt-text="Export and sharing setting allow live connections.":::

Access through the XMLA endpoint will honor security group membership set at the workspace/app level.

Workspace contributors and above have write access to the dataset and are therefore equivalent to Analysis Services database admins. They can deploy new datasets from Visual Studio and execute TMSL scripts in SSMS.

Operations that require Analysis Services server admin permissions (rather than database admin) such as server-level traces and user impersonation using the [EffectiveUserName](/analysis-services/instances/connection-string-properties-analysis-services?view=power-bi-premium-current&preserve-view=true#bkmk_auth) connection-string property are not supported in Power BI Premium at this time.

Other users who have [Build permission](../connect-data/service-datasets-build-permissions.md) on a dataset are equivalent to Analysis Services database readers. They can connect to and browse datasets for data consumption and visualization. Row-level security (RLS) rules are honored and they cannot see internal dataset metadata.

### Model roles

With the XMLA endpoint, roles can be defined for a dataset, role membership can be defined for Azure Active Directory (AAD) users, and row-level security (RLS) filters can be defined. Model roles in Power BI are used only for RLS. Use the Power BI security model to control permissions beyond RLS.

For tabular model projects authored in Visual Studio, roles can be defined by using Role Manager in the model designer. For datasets in Power BI, roles can be defined by using SSMS to create role objects and define role properties. In most cases, however, role object definitions can be scripted by using TMSL to create or modify the [Roles object](/analysis-services/tmsl/roles-object-tmsl?view=power-bi-premium-current&preserve-view=true). TMSL scripts can be executed in SSMS or with the [Invoke-ASCmd](/powershell/module/sqlserver/invoke-ascmd?view=sqlserver-ps&preserve-view=true) PowerShell cmdlet.

The following limitations apply when working with dataset roles through the XMLA endpoint:

- The only permission for a *role* that can be set for Power BI datasets is Read permission. Other permissions are granted using the Power BI security model.
- Service Principals, which require workspace Member or Admin permissions cannot be added to roles.
- Build permission for a dataset is required for read access through the XMLA endpoint, regardless of the existence of dataset roles.
<<<<<<< HEAD
- The “Roles=” connection string property can be used to test downgrading role members with Write permissions to Read permissions. The member account must still be a member of the relevant RLS role. This is different than using Impersonation with SQL Server Analysis Services or Azure Analysis Services where if the account is a server admin, the RLS role membership is assumed. For Power BI Premium workspaces, since there is no server admin, the account must belong to a role in order for RLS to be applied.
- Object-level security (OLS) rules are currently not supported in Power BI.
=======
>>>>>>> 078874e5

To learn more, see [Roles in tabular models](/analysis-services/tabular-models/roles-ssas-tabular).

### Setting data-source credentials

Metadata specified through the XMLA endpoint can create connections to data sources, but cannot set data-source credentials. Instead, credentials can be set in the dataset settings page in the Power BI Service.

### Service principals

Service principals are an Azure Active Directory app registration you create within your tenant to perform unattended resource and service level operations. They're a unique type of user identity with an app name, application ID, tenant ID, and client secret or certificate for a password. Power BI Premium uses the same service principal functionality as Power BI Embedded.

In Power BI Premium, service principals can also be used with the XMLA endpoint to automate dataset management tasks such as provisioning workspaces, deploying models, and dataset refresh with:

- PowerShell
- Azure Automation
- Azure Logic Apps
- Custom client applications

To learn more, see [Automate Premium workspace and dataset tasks with service principals](service-premium-service-principal.md).

## Deploy model projects from Visual Studio (SSDT)

Deploying a tabular model project in Visual Studio to a Power BI Premium workspace is much the same as deploying to an Azure or SQL Server Analysis Services server. The only differences are in the Deployment Server property specified for the project, and how data source credentials are specified so processing operations can import data from data sources into the new dataset on the workspace.

To deploy a tabular model project authored in Visual Studio, you must first set the workspace connection URL in the project **Deployment Server** property. In Visual Studio, in **Solution Explorer**, right-click the project > **Properties**. In the **Server** property, paste the workspace connection URL.

![Deployment property](media/service-premium-connect-tools/xmla-endpoint-ssdt-deploy-property.png)

When the Deployment Server property has been specified, the project can then be deployed.

**When deployed the first time**, a dataset is created in the workspace by using metadata from the model.bim. As part of the deployment operation, after the dataset has been created in the workspace from model metadata, processing to load data into the dataset from data sources will fail.

Processing fails because unlike when deploying to an Azure or SQL Server Analysis Server instance, where data source credentials are prompted for as part of the deployment operation, when deploying to a Premium workspace data source credentials cannot be specified as part of the deployment operation. Instead, after metadata deployment has succeeded and the dataset has been created, data source credentials are then specified in the Power BI Service in dataset settings. In the workspace, select **Datasets** > **Settings** > **Data source credentials** > **Edit credentials**.

![Data source credentials](media/service-premium-connect-tools/xmla-endpoint-datasource-credentials.png)

When data source credentials are specified, you can then refresh the dataset in the Power BI service, configure schedule refresh, or process (refresh) from SQL Server Management Studio to load data into the dataset.

The deployment **Processing Option** property specified in the project in Visual Studio is observed. However, if a data source has not yet had credentials specified in the Power BI service, even if the metadata deployment succeeds, processing will fail. You can set the property to **Do Not Process**, preventing an attempt to process as part of the deployment, but you might want to set the property back to **Default** because once the data source credentials are specified in the data source settings for the new dataset, processing as part of subsequent deployment operations will then succeed.

## Connect with SSMS

Using SSMS to connect to a workspace is just like connecting to an Azure or SQL Server Analysis Services server. The only difference is you specify the workspace URL in server name, and you must use **Active Directory - Universal with MFA** authentication.

### Connect to a workspace by using SSMS

1. In SQL Server Management Studio, select **Connect** > **Connect to Server**.

2. In **Server Type**, select **Analysis Services**. In **Server name**, enter the workspace URL. In **Authentication**, select **Active Directory - Universal with MFA**, and then in **User name**, enter your organizational user ID.

    ![Connect to server in SSMS](media/service-premium-connect-tools/xmla-endpoint-connect-server.png)

When connected, the workspace is shown as an Analysis Services server, and datasets in the workspace are shown as databases.  

![SSMS](media/service-premium-connect-tools/xmla-endpoint-ssms.png)

To learn more about using SSMS to script metadata, see [Create Analysis Services scripts](/analysis-services/instances/create-analysis-services-scripts-in-management-studio?view=power-bi-premium-current&preserve-view=true) and [Tabular Model Scripting Language (TMSL)](/analysis-services/tmsl/tabular-model-scripting-language-tmsl-reference?view=power-bi-premium-current&preserve-view=true).

## Dataset refresh

The XMLA endpoint enables a wide range of scenarios for fine-grain refresh capabilities using SSMS, automation with PowerShell, [Azure Automation](/azure/automation/automation-intro), and [Azure Functions](/azure/azure-functions/functions-overview) using TOM. You can, for example, refresh certain [incremental refresh](service-premium-incremental-refresh.md) historical partitions without having to reload all historical data.

Unlike configuring refresh in the Power BI service, refresh operations through the XMLA endpoint are not limited to 48 refreshes per day, and the [scheduled refresh timeout](../connect-data/refresh-troubleshooting-refresh-scenarios.md#scheduled-refresh-timeout) is not imposed.

## Dynamic Management Views (DMV)

Analysis Services [DMVs](/analysis-services/instances/use-dynamic-management-views-dmvs-to-monitor-analysis-services) provide visibility of dataset metadata, lineage, and resource usage. DMVs available for querying in Power BI through the XMLA endpoint are limited to, at most, those that require database-admin permissions. Some DMVs for example are not accessible because they require Analysis Services server-admin permissions.

## Power BI Desktop authored datasets

### Enhanced metadata

XMLA write operations on datasets authored in Power BI Desktop and published to a Premium workspace require enhanced metadata is enabled. To learn more, see [Enhanced dataset metadata](../connect-data/desktop-enhanced-dataset-metadata.md).

> [!CAUTION]
> At this time, a write operation on a dataset authored in Power BI Desktop will prevent it from being downloaded back as a PBIX file. Be sure to retain your original PBIX file.

### Data-source declaration

When connecting to data sources and querying data, Power BI Desktop uses Power Query M expressions as inline data source declarations. While supported in Power BI Premium workspaces, Power Query M inline data-source declaration is not supported by Azure Analysis Services or SQL Server Analysis Services. Instead, Analysis Services data modeling tools like Visual Studio create metadata using *structured* and/or *provider* data source declarations. With the XMLA endpoint, Power BI Premium also supports structured and provider data sources, but not as part of Power Query M inline data source declarations in Power BI Desktop models. To learn more, see [Understanding providers](/azure/analysis-services/analysis-services-datasource#understanding-providers).

### Power BI Desktop in live connect mode

Power BI Desktop can connect to a Power BI Premium dataset using a live connection. When using a live connection, data doesn't need to be replicated locally, making it easier for users to consume semantic models. There are two ways users can connect:

By selecting **Power BI datasets**, and then selecting a dataset to create a report. This is the **recommended** way for users to connect live to datasets. This method provides an improved discover experience showing the endorsement level of datasets. Users don't need to find and keep track of workspace URLs. To find a dataset, users simply type in the dataset name or scroll to find the dataset they're looking for.

![Connect live to dataset](media/service-premium-connect-tools/dataset-live-connect.png)

The other way users can connect is by using **Get Data** > **Analysis Services**, specify a Power BI Premium workspace name as a URL,  select **Connect live**, and then in Navigator, select a dataset . In this case, Power BI Desktop uses the XMLA endpoint to connect live to the dataset as though it were an Analysis Services data model. 

![Connect live to Analysis Services dataset](media/service-premium-connect-tools/as-live-connect.png)

Organizations that have existing reports connected live to Analysis Services data models intending to migrate to Power BI premium datasets only have to change the server name URL in **Transform data** > **Data source settings**.

## Audit logs

When applications connect to a workspace, access through XMLA endpoints is logged in the Power BI audit logs with the following operations:

|Operation friendly name   |Operation name   |
|---------|---------|
|Connected to Power BI dataset from an external application      |  ConnectFromExternalApplication        |
|Requested Power BI dataset refresh from an external application      | RefreshDatasetFromExternalApplication        |
|Created Power BI dataset from an external application      |  CreateDatasetFromExternalApplication        |
|Edited Power BI dataset from an external application     |  EditDatasetFromExternalApplication        |
|Deleted Power BI dataset from an external application      |  DeleteDatasetFromExternalApplication        |

To learn more, see [Auditing Power BI](service-admin-auditing.md).

## See also

More questions? [Try asking the Power BI Community](https://community.powerbi.com/)<|MERGE_RESOLUTION|>--- conflicted
+++ resolved
@@ -7,11 +7,7 @@
 ms.service: powerbi
 ms.subservice: powerbi-premium
 ms.topic: how-to
-<<<<<<< HEAD
-ms.date: 01/14/2021
-=======
 ms.date: 3/1/2021
->>>>>>> 078874e5
 ms.custom: seodec18
 LocalizationGroup: Premium
 ---
@@ -163,11 +159,8 @@
 - The only permission for a *role* that can be set for Power BI datasets is Read permission. Other permissions are granted using the Power BI security model.
 - Service Principals, which require workspace Member or Admin permissions cannot be added to roles.
 - Build permission for a dataset is required for read access through the XMLA endpoint, regardless of the existence of dataset roles.
-<<<<<<< HEAD
 - The “Roles=” connection string property can be used to test downgrading role members with Write permissions to Read permissions. The member account must still be a member of the relevant RLS role. This is different than using Impersonation with SQL Server Analysis Services or Azure Analysis Services where if the account is a server admin, the RLS role membership is assumed. For Power BI Premium workspaces, since there is no server admin, the account must belong to a role in order for RLS to be applied.
 - Object-level security (OLS) rules are currently not supported in Power BI.
-=======
->>>>>>> 078874e5
 
 To learn more, see [Roles in tabular models](/analysis-services/tabular-models/roles-ssas-tabular).
 

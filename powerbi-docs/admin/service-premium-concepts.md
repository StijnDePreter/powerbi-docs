---
<<<<<<< HEAD
title: Power BI Premium Gen2 capacity load, overload and autoscale
description: Understand your Power BI Premium Gen2 capacity load, what overload means and how to autoscale.
=======
title: Understanding Power BI Premium Gen2
description: Understand how Power BI Premium Gen2 operates, with concepts about its main features.
>>>>>>> 38ec24c2
author: davidiseminger
ms.author: davidi
ms.reviewer: ''
ms.service: powerbi
ms.subservice: powerbi-premium
ms.topic: conceptual
ms.date: 10/04/2021
LocalizationGroup: Premium
---
<<<<<<< HEAD
=======
# Understanding Power BI Premium Gen2
>>>>>>> 38ec24c2

# Premium Gen2 capacity load evaluation

To enforce CPU throughput limitations, Power BI evaluates the throughput from your Premium Gen2 capacity on an ongoing basis.

Power BI evaluates throughput every **30 seconds**. It allows operations to complete, collects execution time on the shared pool physical node’s CPUs, and then for all operations on your capacity, aggregates them into **30-second CPU intervals** and compares the results to what your purchased capacity is able to support.

The following image illustrates how Premium Gen2 evaluates and completes queries.

:::image type="content" source="media/service-premium-concepts/service-premium-concepts-01.png" alt-text="Diagram showing Premium generation two evaluates and processes queries."lightbox="media/service-premium-concepts/service-premium-concepts-01.png":::

Let's look at an example: a P1 with four backend v-cores can support 120 seconds (4 x 30 seconds = 120) of v-core execution time, also known as *CPU time*. 

The aggregation is complex. It uses specialized algorithms for different workloads, and for different types of operations, as described in the following points:

* **Slow-running operations**, such as dataset and dataflow refreshes, are considered *background operations* since they typically run in the background and users don’t actively monitor them or look at them visually. Background operations are lengthy and require significant CPU power to complete during the long process. Power BI spreads CPU costs of background operations over 24 hours, so that capacities don't hit maximum resource usage due to too many refreshes running simultaneously. This allows Power BI Premium Gen2 subscribers to run as many background operations as allowed by their purchased capacity SKU, and doesn’t limit them like the original Premium generation.

* **Fast operations** like queries, report loads, and others are considered *interactive operations*. The CPU time required to complete those operations is aggregated, to minimize the number of 30-seconds windows that are impacted following that operation's completion.

## Premium Gen2 background operation scheduling

Refreshes are run on Premium Gen2 capacities at the time they are scheduled, or close to it, regardless of how many other background operations were scheduled for the same time. Datasets and dataflows being refreshed are placed on a physical processing node that has enough memory available to load them, and then begin the refresh process. 

While processing the refresh, datasets may consume more memory to complete the refresh process. The refresh engine makes sure no artifact can exceed the amount of memory that their base SKU allows them to consume (for example, 25 GB on a P1 subscription, 50 GB on a P2 subscription, and so on).

## How capacity size limits are enforced when viewing reports

Premium Gen2 evaluates utilization by aggregating utilization records every 30 seconds. Each evaluation consists of 2 different aggregations:
* Interactive utilization
* Background utilization

**Interactive utilization** is evaluated by considering all interactive operations that completed on or near the current 30-second evaluation cycle.

**Background utilization** is evaluated by considering all the background operations that completed during the past 24 hours. Each background operation contributes only 1/2880 of its total CPU cost (2880 is the number of evaluation cycles in a 24-hour period).

Each capacity consists of an equal number of frontend and backend v-cores. The CPU time measured in utilization records reflect the backend v-cores' utilization, and that utilization drives the need to autoscale. Utilization of frontend v-cores is *not* tracked, and you cannot convert frontend v-cores to backend v-cores.

If you have a P1 subscription with 4 backend v-cores, each evaluation cycle quota equates to 120 seconds ( 4*30 = 120 seconds) of CPU utilization. If the sum of both interactive and background utilizations *exceeds* the total backend v-core quote in your capacity, and you have *not* optionally enabled autoscale, the workload for your Gen2 capacity will exceed your available resources, also called your *capacity threshold*. The following image illustrates this condition, called *overload*, when autoscale is *not* enabled.

:::image type="content" source="media/service-premium-concepts/service-premium-concepts-02.png" alt-text="Diagram showing overload condition in premium generation two capacity." lightbox="media/service-premium-concepts/service-premium-concepts-02.png":::

In contrast, if autoscale is optionally enabled, if the sum of both interactive and background utilizations exceeds the total backend v-core quota in your capacity, your capacity is automatically autoscales (raised) by one v-core for the next 24 hours.

The following image shows how autoscale works.

:::image type="content" source="media/service-premium-concepts/service-premium-concepts-03.png" alt-text="Diagram showing auto scale operation in premium generation two capacity." lightbox="media/service-premium-concepts/service-premium-concepts-03.png":::

Autoscale always considers your current capacity size to evaluate how much you use, so if you already autoscaled into one v-core, that v-core is spread evenly at 50% for frontend utilization and 50% for backend utilization. This means your maximum capacity is now at (120 + 0.5 * 30 = 135 seconds) of CPU time in an evaluation cycle.

Autoscale always ensures that no single interactive operation can account for all of your capacity, and you must have two or more operations occurring in a single evaluation cycle to initiate autoscale.

## Using Premium Gen2 without autoscale

If a capacity's utilization exceeded 100% of its resources, and it cannot initiate autoscale due to autoscale being turned off, or already being at its maximum v-core value, the capacity enters a temporary *interactive request delay* mode. During the *interactive request delay* mode, each interactive request (such as a report load, visual interaction, and others) is delayed before it is sent to the engine for execution. 

The capacity stays in *interactive request delay* mode if the previous evaluation is evaluated at greater than 100% resource utilization.

## Configure autoscale

To configure autoscale on a Power BI Premium Gen2 capacity, follow the instructions in [Using Autoscale with Power BI Premium](service-premium-auto-scale.md).

## Next steps

>[!div class="nextstepaction"]
>[What is Power BI Premium Gen2?](service-premium-gen2-what-is.md)

>[!div class="nextstepaction"]
>[Power BI Premium Gen2 architecture](service-premium-architecture.md)

>[!div class="nextstepaction"]
>[Using Autoscale with Power BI Premium](service-premium-auto-scale.md)

>[!div class="nextstepaction"]
>[Power BI Premium Gen2 FAQ](service-premium-gen2-faq.yml)

>[!div class="nextstepaction"]
>[Power BI Premium Per User FAQ (preview)](service-premium-per-user-faq.yml)

>[!div class="nextstepaction"]
>[Add or change Azure subscription administrators](/azure/cost-management-billing/manage/add-change-subscription-administrator)

More questions? [Try asking the Power BI Community](https://community.powerbi.com/)<|MERGE_RESOLUTION|>--- conflicted
+++ resolved
@@ -1,11 +1,6 @@
 ---
-<<<<<<< HEAD
 title: Power BI Premium Gen2 capacity load, overload and autoscale
 description: Understand your Power BI Premium Gen2 capacity load, what overload means and how to autoscale.
-=======
-title: Understanding Power BI Premium Gen2
-description: Understand how Power BI Premium Gen2 operates, with concepts about its main features.
->>>>>>> 38ec24c2
 author: davidiseminger
 ms.author: davidi
 ms.reviewer: ''
@@ -15,11 +10,6 @@
 ms.date: 10/04/2021
 LocalizationGroup: Premium
 ---
-<<<<<<< HEAD
-=======
-# Understanding Power BI Premium Gen2
->>>>>>> 38ec24c2
-
 # Premium Gen2 capacity load evaluation
 
 To enforce CPU throughput limitations, Power BI evaluates the throughput from your Premium Gen2 capacity on an ongoing basis.

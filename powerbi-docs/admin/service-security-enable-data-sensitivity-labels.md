---
title: Enable sensitivity labels in Power BI
description: Learn how to enable sensitivity labels in Power BI
author: paulinbar
ms.author: painbar
ms.service: powerbi
ms.subservice: powerbi-eim
ms.topic: how-to
<<<<<<< HEAD
ms.date: 06/29/2021
=======
ms.date: 07/14/2021
>>>>>>> fa63861f
LocalizationGroup: Data from files
---
# Enable sensitivity labels in Power BI

In order for [Microsoft Information Protection sensitivity labels](/microsoft-365/compliance/sensitivity-labels) to be used in Power BI, they must be enabled on the tenant. This article shows Power BI admins how to do this. For an overview about sensitivity labels in Power BI, see [Sensitivity labels in Power BI](service-security-sensitivity-label-overview.md). For information about applying sensitivity labels in Power BI, see [Applying sensitivity labels](./service-security-apply-data-sensitivity-labels.md) 

When sensitivity labels are enabled:

* Specified users and security groups in the organization can classify and [apply sensitivity labels](./service-security-apply-data-sensitivity-labels.md) to their Power BI content. In the Power BI service, this means their reports, dashboards, datasets, and dataflows. In Power BI Desktop, it means their .pbix files.
* In the service, all members of the organization will be able to see those labels. In Desktop, only members of the organization who have the labels published to them will be able to see the labels.

Enabling sensitivity labels requires an Azure Information Protection license. See [Licensing and requirements](#licensing-and-requirements) for detail.

## Licensing and requirements

* An Azure Information Protection Premium P1 or Premium P2 license is required to apply or view Microsoft Information Protection sensitivity labels in Power BI. Azure Information Protection can be purchased either standalone or through one of the Microsoft licensing suites. See [Azure Information Protection pricing](https://azure.microsoft.com/services/information-protection/) for detail.

    >[!NOTE]
    > If your organization uses Azure Information Protection sensitivity labels, they need to be migrated to the Microsoft Information Protection Unified Labeling platform in order for the them to be used in Power BI. [Learn more about migrating sensitivity labels](/azure/information-protection/configure-policy-migrate-labels).

* To be able to apply labels to Power BI content and files, a user must have a Power BI Pro or Premium Per User (PPU) license in addition to one of the Azure Information Protection licenses mentioned above.

* Office apps have their own [licensing requirements for viewing and applying sensitivity labels](/microsoft-365/compliance/get-started-with-sensitivity-labels#subscription-and-licensing-requirements-for-sensitivity-labels).

* Before enabling sensitivity labels on your tenant, make sure that sensitivity labels have been defined and published for relevant users and groups. See [Create and configure sensitivity labels and their policies](/microsoft-365/compliance/create-sensitivity-labels) for detail.

* Customers in China must enable rights management for the tenant and add the Microsoft Information Protection Sync Service service principle, as described in steps 1 and 2 under [Configure Azure Information Protection for customers in China](/microsoft-365/admin/services-in-china/parity-between-azure-information-protection?view=o365-21vianet&preserve-view=true#configure-aip-for-customers-in-china).

* Using sensitivity labels in Desktop requires the Desktop December 2020 release and later.

    >[!NOTE]
    > If you try to open a protected .pbix file with a Desktop version earlier than December 2020, it will fail, and you will be prompted to upgrade your Desktop version.

## Enable sensitivity labels

Sensitivity labels must be enabled on the tenant before they can be used in both the service and in Desktop. This section describes how to enable them in the tenant settings.

To enable sensitivity labels on the tenant, go to the Power BI **Admin portal**, open the **Tenant settings** pane, and find the **Information protection** section.

![Find the Information Protection section](media/service-security-enable-data-sensitivity-labels/enable-data-sensitivity-labels-01.png)

In the **Information Protection** section, perform the following steps:
1. Open **Allow users to apply sensitivity labels for Power BI content**.
1. Enable the toggle.
1. Define who can apply and change sensitivity labels in Power BI assets. By default, everyone in your organization will be able to apply sensitivity labels. However, you can choose to enable setting sensitivity labels only for specific users or security groups. With either the entire organization or specific security groups selected, you can exclude specific subsets of users or security groups.
   
   * When sensitivity labels are enabled for the entire organization, exceptions are typically security groups.
   * When sensitivity labels are enabled only for specific users or security groups, exceptions are typically specific users.  
    This approach makes it possible to prevent certain users from applying sensitivity labels in Power BI, even if they belong to a group that has permissions to do so.

1. Press **Apply**.

![Enable sensitivity labels](media/service-security-enable-data-sensitivity-labels/enable-data-sensitivity-labels-02.png)

> [!IMPORTANT]
> Only Power BI Pro users who have *create* and *edit* permissions on the asset, and who are part of the relevant security group that was set in this section, will be able to set and edit the sensitivity labels. Users who are not part of this group won’t be able to set or edit the label.  

## Troubleshooting

Power BI uses Microsoft Information Protection sensitivity labels. Thus if you encounter an error message when trying to enable sensitivity labels, it might be due to one of the following:

* You do not have an Azure Information Protection [license](#licensing-and-requirements).
* Sensitivity labels have not been [migrated](#enable-sensitivity-labels) to the Microsoft Information Protection version supported by Power BI.
* No Microsoft Information Protection sensitivity labels have been [defined in the organization](#enable-sensitivity-labels).

## Considerations and limitations

See [Sensitivity labels in Power BI](service-security-sensitivity-label-overview.md#limitations) for the list of sensitivity label limitations in Power BI.

## Next steps

This article described how to enable sensitivity labels in Power BI. The following articles provide more details about data protection in Power BI. 

* [Overview of sensitivity labels in Power BI](service-security-sensitivity-label-overview.md)
* [How to apply sensitivity labels in Power BI](./service-security-apply-data-sensitivity-labels.md)
* [Using Microsoft Cloud App Security controls in Power BI](service-security-using-microsoft-cloud-app-security-controls.md)
* [Protection metrics report](service-security-data-protection-metrics-report.md)<|MERGE_RESOLUTION|>--- conflicted
+++ resolved
@@ -6,11 +6,7 @@
 ms.service: powerbi
 ms.subservice: powerbi-eim
 ms.topic: how-to
-<<<<<<< HEAD
-ms.date: 06/29/2021
-=======
 ms.date: 07/14/2021
->>>>>>> fa63861f
 LocalizationGroup: Data from files
 ---
 # Enable sensitivity labels in Power BI

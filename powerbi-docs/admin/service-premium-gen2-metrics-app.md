--- conflicted
+++ resolved
@@ -7,11 +7,8 @@
 ms.service: powerbi
 ms.subservice: powerbi-premium
 ms.topic: how-to
-<<<<<<< HEAD
 ms.date: 06/16/2021
-=======
-ms.date: 06/15/2021
->>>>>>> 1a9b6247
+
 LocalizationGroup: Premium
 ---
 # Power BI Premium Gen2 metrics app (preview)

---
title: Power BI Premium Gen2 Metrics app (preview)
description: Learn how to use the Power BI Premium Gen2 Metrics app to manage and troubleshoot your Power BI Premium Gen2 capacities.
author: davidiseminger
ms.author: davidi
ms.reviewer: ''
ms.service: powerbi
ms.subservice: powerbi-premium
ms.topic: how-to
<<<<<<< HEAD
ms.date: 06/16/2021
=======
ms.date: 06/15/2021
>>>>>>> f8c72ca7
LocalizationGroup: Premium
---
# Power BI Premium Gen2 metrics app (preview)

With the release of **Power BI Premium Gen2 (preview)**, management of Premium capacities has become easier. To further facilitate managing your use of Premium Gen2 capacities, Power BI provides a self-service monitoring app, referred to in this article as the **Premium Gen2 Monitoring App**. 

The **Premium Gen2 Monitoring App** provides straightforward utilization data that reveals what is causing capacity resource utilization, and can help you plan your capacity needs or help inform changes in resource demand.

>[!TIP]
>The **Premium Gen2 Monitoring App** is also applicable for [Embedded Gen 2](../developer/embedded/power-bi-embedded-generation-2.md).

> [!NOTE]
> During the preview period, the Premium Gen2 Metrics app will undergo updates and revisions to respond to customer feedback. 

## Install the Gen2 monitoring app

Capacity administrators can get the **Premium Gen2 Monitoring App** app from its [link location](https://aka.ms/GenutilizationInstall), or by selecting **Apps** section in the Power BI service, selecting the **Get apps** button, and then searching for **Premium Gen 2 Capacity Utilization Metrics**. 

:::image type="content" source="media/service-premium-gen2-metrics-app/premium-gen2-metrics-app-01.png" alt-text="Screenshot of select get app button":::

## Using the Gen2 monitoring app

Once the **Premium Gen2 Monitoring App** is installed, launch the app and select the **Connect to your data** message on the top of the report to trigger loading data from your Premium Gen2 capacity. To connect to your capacity you must provide two parameters:

* Your **capacity ID**
* How many days of utilization you want to load. 

Your **capacity ID** can be found in the URL of the Power BI Admin portal. It's the value after the ```/capacity/``` portion in your URL, similar to what's shown in the following image.

:::image type="content" source="media/service-premium-gen2-metrics-app/premium-gen2-metrics-app-02.png" alt-text="Screenshot of capacity ID in URL":::

When choosing how many **days of utilization** to see in your report, select a value that reflects the analysis you want to perform. For example, if you are analyzing monthly usage for charging users of your capacity, you could choose to load 30 or 45 days of data once the metric app is out of preview. During the preview period, however, refreshing the Gen2 Metrics app to show more than 7 days may fail.

Once you submit those parameters, the **Premium Gen2 Monitoring App** loads the data and refreshes the view. The refresh can take a few minutes to complete.

Once refreshed, open the report. On the right are two charts:

* A line and stacked column chart called **Daily peak usage**, showing v-cores used for each day.
* A stacked bar chart called **Total by workspace ID and operation**, showing utilization by workspaces in your capacity

The **Daily peak usage** chart displays total available v-cores for each day as columns, and the highest v-core utilization recorded on that day as the line. Interact with the chart by selecting any column to filter the report to the selected day.

:::image type="content" source="media/service-premium-gen2-metrics-app/premium-gen2-metrics-app-03.png" alt-text="Screenshot of Daily peak usage chart":::

The **Total by workspace ID and operation** shows utilization broken down by the workspaces on your capacity. This visual can help you establish internal charge backs inside your organization, by attributing proportional costs to the amount of utilization for workspaces used by a given business unit.

:::image type="content" source="media/service-premium-gen2-metrics-app/premium-gen2-metrics-app-04.png" alt-text="Screenshot of total by workspace I D and operation chart":::

## Understanding usage patterns

To understand utilization patterns through each day, select any day in the **Daily peak usage** visual. In the following image, the *Feb 04* date is selected.

:::image type="content" source="media/service-premium-gen2-metrics-app/premium-gen2-metrics-app-05.png" alt-text="Screenshot of Daily peak usage chart with one day selected":::

The right side of the report reveal utilization patterns throughout the day, in 15 minute intervals. In the top left corner of each visual is a spinning wheel icon, which continues to spin as data is being loaded into the chart. Rendering the chart requires significant data, so ensure the wheel icon is not spinning to ensure the data is fully loaded.

:::image type="content" source="media/service-premium-gen2-metrics-app/premium-gen2-metrics-app-06.png" alt-text="Screenshot of details for selected day from Daily peak usage chart":::

### Interactive and background operations

Throughout the **Premium Gen2 Monitoring App** you'll see two types of utilization values, from various artifacts: *interactive* and *background*. *Interactive* operations include report views and interactions that are rendered in real time. *Background* operations include refreshes of datasets and dataflows.

*Background* operations are typically create spikes in terms of CPU utilization and take a longer time to complete, which is why utilization for background operations is dispersed over 24 hours from the time they completed. A light blue line in the details chart, displayed in the previous image, reveals the overall background utilization value changed only subtly throughout the day due. This is due to the 24-hour distribution of each background operation.

*Interactive* utilization is calculated when an operation completes. Power BI ensures no single operation will exceed your capacity; if an interactive operation's utilization is high enough to do so, its cost is spread over the following minutes. The dark blue line in the chart shows interactive utilization throughout the day.

On the bottom right of the **Premium Gen2 Monitoring App** is a collection of summary visuals, showing peak utilization for the selected day, at what time of day the peak occurred, and how much of the peak was either interactive or background operation. The following image shows the summary visuals:

:::image type="content" source="media/service-premium-gen2-metrics-app/premium-gen2-metrics-app-07.png" alt-text="Screenshot of summary data for selected day of utilization":::

### Getting more detail

To see more information on a given data point in a chart, you can **CTRL+Click** on a data point to filter the table that appears beneath it display artifacts that contributed to the capacity's utilization during that 15-minute period. The table includes the artifact (dataset, dataflow, or other item), the operation, and the user who initiated it. The following image shows the results of a **CTRL+Click**:

:::image type="content" source="media/service-premium-gen2-metrics-app/premium-gen2-metrics-app-08.png" alt-text="Screenshot of table detail information for a selected period of time":::

You can use the dataset from the **Premium Gen2 Monitoring App** to build customized reports, and to connect to utilization data from other reports. The dataset is refreshed nightly.


## Use a single app for all capacities

You can create a single **Gen2 monitoring app** to monitor all of your Power BI Premium Gen2 capacities. The following steps describe how to create the app.

1. **Create a new workspace:** The new workspace will be published as an app, and include all reports to monitor your Premium Gen2 capacities. You can name the workspace however you like, but it's best to have a good descriptive name, such as *Capacity monitoring*.

    :::image type="content" source="media/service-premium-gen2-metrics-app/premium-gen2-metrics-app-09.png" alt-text="Screenshot of creating a new workspace called capacity monitoring":::

2. Create a new app for each Premium Gen2 capacity you want to monitor, and rename each app with the name of the capacity or capacity ID, or some other naming convention that will enable you to distinguish among them. When installing more than one version of an app, choose **Install to a new workspace**, as shown in the following image.

    :::image type="content" source="media/service-premium-gen2-metrics-app/premium-gen2-metrics-app-10.png" alt-text="Screenshot of installing app to a new workspace":::

3. Open each app that you created in the previous step, and connect each app to its corresponding Premium Gen2 capacity's data. For each app you created, provide its corresponding **Capacity ID**.

    :::image type="content" source="media/service-premium-gen2-metrics-app/premium-gen2-metrics-app-11.png" alt-text="Screenshot of connecting each app to its corresponding capacity":::

4. Edit each app so you can save a *copy* of capacity its report. Select the **pencil** icon to edit, then select **Yes, go to workspace**.

    :::image type="content" source="media/service-premium-gen2-metrics-app/premium-gen2-metrics-app-12.png" alt-text="Editing a workspace":::

    Choose the **more** menu beside the name, and select **Save a copy**.

    :::image type="content" source="media/service-premium-gen2-metrics-app/premium-gen2-metrics-app-13.png" alt-text="Screenshot of copying a report":::    
    
    When you select the destination workspace to which you want to save the copy of the report, select the workspace you created in **Step 1** as its destination. You should also rename the report appropriately, to identify the specific Premium Gen2 capacity to which the report belongs.

    :::image type="content" source="media/service-premium-gen2-metrics-app/premium-gen2-metrics-app-14.png" alt-text="Screenshot of saving a copy of the report":::

5. Next, publish the workspace you created in **Step 1** as an app. In this example, we are publishing two Premium Gen2 capacity reports to our unified workspace and app. You’ll need to provide a description for the app. First, select **Create app** from the upper-right corner.

    :::image type="content" source="media/service-premium-gen2-metrics-app/premium-gen2-metrics-app-15.png" alt-text="Screenshot of creating a new app":::

    Then select **Publish** from the dialog that appears.

    :::image type="content" source="media/service-premium-gen2-metrics-app/premium-gen2-metrics-app-16.png" alt-text="Screenshot of selecting publish from the dialog":::

6. Once the app is published, you can go directly to the app, or copy the link.

    :::image type="content" source="media/service-premium-gen2-metrics-app/premium-gen2-metrics-app-17.png" alt-text="Screenshot of published app link":::

When completed, you'll see each of the reports you copied in the workspace app you created. In this example, we created two apps, copied them into the new workspace we created in **Step 1**, and now we have a unified app that shows both workspace monitoring reports, all in a single report.

:::image type="content" source="media/service-premium-gen2-metrics-app/premium-gen2-metrics-app-18.png" alt-text="Screenshot of unified capacity app":::

And that's it, you now have a unified app to monitor your Premium Gen2 capacities.

For additional information about sharing the app, or considerations and limitations, check the following articles:

* [Copy reports from other workspaces](../connect-data/service-datasets-copy-reports.md)
* [Intro to datasets across workspaces](../connect-data/service-datasets-across-workspaces.md)

## Next steps

* [What is Power BI Premium?](service-premium-what-is.md)
* [Power BI Premium FAQ](service-premium-faq.yml)
* [Power BI Premium Per User FAQ (preview)](service-premium-per-user-faq.yml)
<|MERGE_RESOLUTION|>--- conflicted
+++ resolved
@@ -7,11 +7,7 @@
 ms.service: powerbi
 ms.subservice: powerbi-premium
 ms.topic: how-to
-<<<<<<< HEAD
-ms.date: 06/16/2021
-=======
-ms.date: 06/15/2021
->>>>>>> f8c72ca7
+ms.date: 07/06/2021
 LocalizationGroup: Premium
 ---
 # Power BI Premium Gen2 metrics app (preview)

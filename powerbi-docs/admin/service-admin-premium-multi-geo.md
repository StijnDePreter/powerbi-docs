---
title: Multi-Geo support for Power BI Premium
description: Learn how you can deploy content to datacenters in regions other than the home region of the Power BI tenant.  
author: davidiseminger
ms.author: davidi
ms.reviewer: ''
ms.service: powerbi
ms.subservice: powerbi-premium
ms.topic: how-to
ms.date: 11/11/2020
LocalizationGroup: Premium 
---

# Configure Multi-Geo support for Power BI Premium

Multi-Geo is a Power BI Premium feature that helps multinational customers address regional, industry-specific, or organizational data residency requirements. As a Power BI Premium customer, you can deploy content to datacenters in regions other than the home region of the Power BI tenant. A geo (geography) can contain more than one region. For example, the United States is a geo, and West Central US and South Central US are regions in the United States. You may choose to deploy content to any of the following geos:

- United States
- Canada
- United Kingdom
- Brazil
- Europe
- Japan
- India
- Asia Pacific
- Australia
- Africa

Multi-Geo isn't available for Power BI Germany, Power BI China operated by 21Vianet, or Power BI for the US government.

Multi-Geo is now also available in Power BI Embedded. Read more at [Multi-Geo support in Power BI Embedded](../developer/embedded/embedded-multi-geo.md).

> [!NOTE]
> Power BI Premium recently released a new version of Premium, called **Premium Gen2**, which is currently in preview. Premium Gen2 will simplify the management of Premium capacities, and reduce management overhead. For more information, see [Power BI Premium Generation 2 (preview)](service-premium-what-is.md#power-bi-premium-generation-2-preview).

## Enable and configure

For new capacities, enable Multi-Geo by selecting a region other than the default region from the dropdown.  Each available capacity shows the region where it's currently located, such as **West Central US**.

![Capacity size: select a region. Power BI Multi-Geo](media/service-admin-premium-multi-geo/power-bi-multi-geo-capacity-size.png)

After you've created capacity, it remains in that region, and any workspaces created will have their content stored in that region. You can migrate workspaces from one region to another through the dropdown on the workspace settings screen.

![Edit workspace: Choose an available capacity. Power BI Multi-Geo](media/service-admin-premium-multi-geo/power-bi-multi-geo-edit-workspace.png)

You see this message to confirm the change.

![Change assigned workspace confirmation](media/service-admin-premium-multi-geo/power-bi-multi-geo-change-assigned-workspace-capacity.png)

You don't need to reset the gateway credentials during a migration at this time.  After they're stored in the Premium capacity region, you will need to reset them upon migration.

During migration, certain operations may fail, such as publishing new datasets or scheduled data refresh.  

The following items are stored in the Premium region when Multi-Geo is enabled:

- Models (.ABF files) for import and Direct Query datasets
- Query cache
- R images

These items remain in the home region for the tenant:

- Push datasets
- Excel workbooks
- Dashboard/report metadata: e.g., tile names, tile queries
- Service buses for gateway queries or scheduled refresh jobs
- Permissions
- Dataset credentials



## View capacity regions

In the Admin Portal, you can view all the capacities for your Power BI tenant and the regions where they're currently located.

![View premium capacities](media/service-admin-premium-multi-geo/power-bi-multi-geo-premium-capacities.png) 

## Change the region for existing content

If you need to change the region for existing content, you have two options.

- Create a second capacity and move workspaces. Free users won't experience any downtime as long as the tenant has spare v-cores.
- If creating a second capacity isn't an option, you can temporarily move the content back to shared capacity from Premium. You don't need extra v-cores, but free users will experience some downtime.

## Move content out of Multi-Geo  

You can take workspaces out of Multi-Geo capacity in one of two ways:

- Delete the current capacity where the workspace is located.  This moves the workspace back to shared capacity in the home region.
- Migrate individual workspaces back to Premium capacity located in the home tenant.

Large-storage format datasets should not be moved from the region where they were created. Reports based on a large-format dataset will not be able to load the dataset, and return a *Cannot load model* error. Move the large-storage format dataset back to its original region to make it available again.

## Limitations and considerations

- Confirm that any movement you initiate between regions follows all corporate and government compliance requirements prior to initiating data transfer.
- A cached query stored in a remote region stays in that region at rest. However, other data in transit may go back and forth between multiple geographies.
- When moving data from one region to another in a Multi-Geo environment, the source data may remain in the region from which the data was moved for up to 30 days. During that time end users don't have access to it. It's removed from this region and destroyed during the 30-day period.
- Query text and query result traffic for imported data models does not transit through the home region. The report metadata does still come from the remote region, and certain DNS routing states may take traffic out of the region. 
- The [dataflows](../transform-model/dataflows/dataflows-introduction-self-service.md) feature is not supported on Multi-GEO at this time.
- Moving large-storage format datasets from the region where they were created will result in reports failing to load the dataset. Move the large-storage dataset back to its original region to make it available. 

## Next steps

- [What is Power BI Premium?](service-premium-what-is.md)
- [Multi-Geo for Power BI Embedded capacities](../developer/embedded/embedded-multi-geo.md)

<<<<<<< HEAD
More questions? [Try asking the Power BI Community](https://community.powerbi.com/)
=======
More questions? [Try asking the Power BI Community](https://community.powerbi.com/)


Power BI has introduced Power BI Premium Gen2 as a preview offering, which improves the Power BI Premium experience with improvements in the following:
* Performance
* Per-user licensing
* Greater scale
* Improved metrics
* Autoscaling
* Reduced management overhead

For more information about Power BI Premium Gen2, see [Power BI Premium Generation 2 (preview)](service-premium-what-is.md#power-bi-premium-generation-2-preview).
>>>>>>> ecc09acc
<|MERGE_RESOLUTION|>--- conflicted
+++ resolved
@@ -104,11 +104,7 @@
 - [What is Power BI Premium?](service-premium-what-is.md)
 - [Multi-Geo for Power BI Embedded capacities](../developer/embedded/embedded-multi-geo.md)
 
-<<<<<<< HEAD
 More questions? [Try asking the Power BI Community](https://community.powerbi.com/)
-=======
-More questions? [Try asking the Power BI Community](https://community.powerbi.com/)
-
 
 Power BI has introduced Power BI Premium Gen2 as a preview offering, which improves the Power BI Premium experience with improvements in the following:
 * Performance
@@ -118,5 +114,4 @@
 * Autoscaling
 * Reduced management overhead
 
-For more information about Power BI Premium Gen2, see [Power BI Premium Generation 2 (preview)](service-premium-what-is.md#power-bi-premium-generation-2-preview).
->>>>>>> ecc09acc
+For more information about Power BI Premium Gen2, see [Power BI Premium Generation 2 (preview)](service-premium-what-is.md#power-bi-premium-generation-2-preview).
---
<<<<<<< HEAD
title: Unable to add Power BI to Microsoft 365 partner
description: Unable to add Power BI to a Microsoft 365 syndication partner. The syndicated model is a purchasing model used by Microsoft 365.
=======
title: Purchase Power BI through your Microsoft 365 partner
description: Learn how to add Power BI to a Microsoft 365 subscription that was purchased through a partner. The syndicated model is a purchasing model used by Microsoft 365.
>>>>>>> b4a96e1f
author: kfollis
ms.reviewer: ''

ms.service: powerbi
ms.subservice: powerbi-admin
ms.topic: conceptual
ms.date: 05/27/2020
ms.author: kfollis
ms.custom: licensing support

LocalizationGroup: Administration
---

<<<<<<< HEAD
# Unable to add Power BI to Microsoft 365 partner subscription
=======
# Add Power BI to a Microsoft 365 partner subscription
>>>>>>> b4a96e1f

Microsoft 365 enables companies to resell Microsoft 365 bundled and integrated with their own solutions, providing customers with a single point of contact for purchasing, billing, and support.

<<<<<<< HEAD
If you are interested in acquiring Power BI alongside your Microsoft 365 subscription, we recommend you contact your partner to do so. If your partner does not currently offer Power BI, you have different options to pursue.
=======
If you're interested in adding Power BI to your Microsoft 365 subscription, we recommend you contact your partner to do so. If your partner doesn't currently offer Power BI, you can pursue the options described below.
>>>>>>> b4a96e1f

## Work with your partner to purchase Power BI

If you want to buy a subscription to Power BI Pro or Power BI Premium, work with your partner to consider what options you have:

* Your partner agrees to add Power BI to their portfolio so that you can purchase from them.

* Your partner can transition you to a model where you can buy Power BI directly from Microsoft or another partner who offers Power BI.

## Purchase from Microsoft or another channel

Depending on the relationship with your partner, you might be able to purchase Power BI directly from Microsoft or another partner. You can verify whether you can add Power BI subscriptions in the Microsoft 365 admin center (requires membership in the global admin or billing admin role).

1. Go to the [Microsoft 365 admin center](https://admin.microsoft.com/AdminPortal/Home#/homepage).

1. In the left menu, open **Billing**, then select **Your products**:

   ![Billing menu in Microsoft 365 admin center](media/service-admin-syndication-partner/365-my-products.png)

 1. Look for **Subscriptions** as shown in the image below. If you see **Subscriptions**, you can acquire the service from Microsoft directly, or you can contact another partner that offers Power BI.

    ![Your products with subscriptions](media\service-admin-syndication-partner\365-subscriptions.png)

    If you don't see **Subscriptions**, you can't buy from Microsoft directly or from another partner.

If your partner doesn't offer Power BI and you can't buy directly from Microsoft or another partner, consider signing up for a free trial.

## Sign up for a free trial

You can sign up for a free trial of Power BI. If you don't purchase Power BI Pro at the end of the trial period, you still have a free license that offers many of the features of Power BI. For more information, see [Sign up for Power BI as an individual](../fundamentals/service-self-service-signup-for-power-bi.md).

### Enable ad-hoc subscriptions

By default, individual sign-ups (also known as ad-hoc subscriptions) are disabled. In this case, you see the following message when you try to sign up: *Your IT department has turned off signup for Microsoft Power BI*.

![Sorry image](media/service-admin-syndication-partner/sorry.png)

To enable ad-hoc subscriptions, you can contact your partner and request that they turn it on. If you're an administrator of your tenant, and know how to use Azure Active Directory PowerShell commands, you can enable ad-hoc subscriptions yourself. For more information, follow the steps in [Enable or disable self-service purchasing](service-admin-disable-self-service.md).

## Next steps

* [Power BI licensing in your organization](service-admin-licensing-organization.md)
* [Purchase and assign Power BI Pro licenses](service-admin-purchasing-power-bi-pro.md)

More questions? [Try asking the Power BI Community](https://community.powerbi.com/)<|MERGE_RESOLUTION|>--- conflicted
+++ resolved
@@ -1,11 +1,6 @@
 ---
-<<<<<<< HEAD
-title: Unable to add Power BI to Microsoft 365 partner
-description: Unable to add Power BI to a Microsoft 365 syndication partner. The syndicated model is a purchasing model used by Microsoft 365.
-=======
 title: Purchase Power BI through your Microsoft 365 partner
 description: Learn how to add Power BI to a Microsoft 365 subscription that was purchased through a partner. The syndicated model is a purchasing model used by Microsoft 365.
->>>>>>> b4a96e1f
 author: kfollis
 ms.reviewer: ''
 
@@ -19,19 +14,11 @@
 LocalizationGroup: Administration
 ---
 
-<<<<<<< HEAD
-# Unable to add Power BI to Microsoft 365 partner subscription
-=======
 # Add Power BI to a Microsoft 365 partner subscription
->>>>>>> b4a96e1f
 
 Microsoft 365 enables companies to resell Microsoft 365 bundled and integrated with their own solutions, providing customers with a single point of contact for purchasing, billing, and support.
 
-<<<<<<< HEAD
-If you are interested in acquiring Power BI alongside your Microsoft 365 subscription, we recommend you contact your partner to do so. If your partner does not currently offer Power BI, you have different options to pursue.
-=======
 If you're interested in adding Power BI to your Microsoft 365 subscription, we recommend you contact your partner to do so. If your partner doesn't currently offer Power BI, you can pursue the options described below.
->>>>>>> b4a96e1f
 
 ## Work with your partner to purchase Power BI
 

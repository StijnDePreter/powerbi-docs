### YamlMime:FAQ
metadata:
  title: Power BI Premium FAQ
  description: Browse a list of frequently asked questions and answers about the original Power BI Premium offering.
  author: davidiseminger
  ms.author: davidi
  ms.reviewer: ''
  ms.service: powerbi
  ms.subservice: powerbi-premium
  ms.topic: conceptual
<<<<<<< HEAD
  ms.date: 07/08/2021
=======
  ms.date: 06/16/2021
>>>>>>> e1b305ad
  LocalizationGroup: Premium
    
title: Power BI Premium FAQ
summary: |
  This article addresses questions frequently asked about Power BI Premium. For an overview, see [What is Power BI Premium?](service-premium-what-is.md).
  
  * If you have other questions, [try asking the Power BI Community](https://community.powerbi.com/).
  * Still have an issue? Visit the [Power BI support page](https://powerbi.microsoft.com/support/).
  

sections:
  - name: Ignored
    questions:
      - question: |
          Power BI Premium
        answer: |
          This section addresses questions and answers for the original version of Power BI Premium. 

      - question: |
          What is Power BI Premium?  
        answer: |
          Power BI Premium is a capacity-based offering that includes:
          
          * Flexibility to publish reports broadly across an enterprise, without requiring recipients to be licensed individually per user.
          * Greater scale and performance than shared capacity in the Power BI service.
          * The ability to maintain BI assets on-premises with Power BI Report Server.
          * One API surface, a consistent set of capabilities, and access to the latest features for embedded analytics.
          
      - question: |
          What is Power BI Premium Generation 2?
        answer: |
          Power BI Premium recently released a new version of Power BI Premium, **Premium Gen2**, currently in preview. Premium Gen2 will simplify the management of Premium capacities, and reduce management overhead. For more information about Premium Gen2, see [Power BI Premium Generation 2 (preview)](service-premium-what-is.md#power-bi-premium-generation-2-preview).
    
      - question: |
          What does Power BI Premium do? How does it work? 
        answer: |
          Power BI Premium consists of capacity in the Power BI service exclusively allocated to each organization. The capacity is supported by dedicated hardware fully managed by Microsoft. Organizations can choose to apply their capacity broadly, or allocate it to assigned workspaces based on the number of users, workload needs, or other factors—and scale up or down as requirements change.

      - question: |
          How is Power BI Pro different than Power BI Premium?  
        answer: |
          Power BI Premium is a capacity-based license, while Power BI Pro and Premium Per User (PPU) are user-based licenses. Power BI Pro is for those users publishing reports, sharing dashboards, collaborating with colleagues in workspaces and engaging in other related activities – such as the ability to:
          
          * Edit and save customized views
          * Create personal dashboards (pin to new dashboard)
          * Analyze data in Excel or Power BI Desktop
          * Share with Excel Web App support
          * Share dashboards and collaborate with Microsoft 365 Groups
          * Integrate content with Microsoft Teams
          
          A Premium Per User (PPU) license includes all the functionality of a Pro user, plus additional capabilities. 
          
      - question: |
          Do I need Power BI Pro to use Power BI Premium?  
        answer: |
          Yes. Power BI Pro or Premium Per User (PPU) is required to publish reports, share dashboards, collaborate with colleagues in workspaces and engage in other related activities. Power BI Pro isn't required to consume content in Premium capacity.

      - question: |
          Can you outline a scenario of how Power BI Pro and Power BI Premium work to cover an organization for Modern BI?  
        answer: |
          The following examples outline how customers can meet their BI needs using a combination of Power BI Pro and Power BI Premium.
          
          | Scenario 1 | Scenario 2 | Scenario 3 | Scenario 4 |
          | --- | --- | --- | --- |
          | An organization or department wants every employee to have self-service BI and collaborate with each other – sharing dashboards, performing improvised analysis, and publishing reports. | An organization or department has a combination of users who require self-service BI and collaboration and users who only need to consume BI content. | An organization or department has users who require self-service BI and collaboration and the requirement to keep reports on-premises. | A finance department is actively working to analyze several large datasets in advance of an earnings announcement and requires unthrottled and isolated capacity to manage the workloads. |
          | **Solution:**<br/><br/>1. Power BI Pro for every user<br/><br/>2. Look to expand the opportunity by adding Power BI Premium – see the other scenarios |**Solution:**<br/><br/>1. Power BI Pro for users that require self-service BI and collaboration<br/><br/>2. Add Power BI Premium to be able to distribute BI content to users who only need to consume |**Solution:**<br/><br/>1. Power BI Pro for users that require self-service BI and collaboration<br/><br/>2. Add Power BI Premium to be able to publish reports on-premises – and move to the cloud as appropriate |**Solution:**<br/><br/>1. Power BI Pro for every user in the finance department<br/><br/>2. Add Power BI Premium for the dedicated resources – in the cloud – to be used exclusively by the finance team, providing larger scale and greater performance |
          
      - question: |
          How much does Power BI Premium cost? How many SKUs will you make available?  
        answer: |
          Power BI Premium is purchased based on the number of virtual cores. You can see prices at the [Power BI pricing page](https://powerbi.microsoft.com/pricing/). For more information on nodes and v-cores, see the [Microsoft Power BI Premium whitepaper](https://aka.ms/pbipremiumwhitepaper).
          
      - question: |
          What do you mean by "capacity"?  
        answer: |
          A capacity is an amount of computing power that is reserved to your organization for its Power BI utilization. It is provisioned by a service admin through the Power BI Premium admin portal, in the **Capacity Management** page.

      - question: |
          How is Power BI Premium billed?  
        answer: |
          Power BI Premium is billed monthly with an annual commitment.

      - question: |
          How do I buy Power BI Premium?  
        answer: |
          Power BI Premium is available from the Microsoft 365 admin center. For more information, see [How to purchase Power BI Premium](service-admin-premium-purchase.md). You can also contact your Microsoft representative for more information.
          
      - question: |
          Is Power BI Premium available with Office 365 E5?  
        answer: |
          Power BI Premium is available as an add-on to Power BI Pro. Office 365 E5 includes Power BI Pro. E5 customers can purchase Premium as an add-on to their existing Pro licenses.

      - question: |
          What is Power BI Report Server? Does this mean you're making Power BI available on-premises?
        answer: |
          Power BI Report Server is an on-premises server that allows the deployment and distribution of interactive Power BI reports, and paginated reports, completely within the boundaries of the organization's firewall. Power BI Report Server is available through Power BI Premium or as a benefit for customers with SQL Server Enterprise Edition with Software Assurance. For information about licensing, see [Licensing Power BI Report Server](../report-server/get-started.md#licensing-power-bi-report-server). Contact your Microsoft representative for details.
          
          With Power BI Premium, the same number of virtual cores an organization provisions in the cloud can also be deployed on-premises through Power BI Report Server. There is no need to split the capacity. Organizations can choose Power BI in the cloud, or elect to keep reports on-premises with Power BI Report Server and move to the cloud at their pace.
          
          For more information, see [Get started with Power BI Report Server](../report-server/get-started.md).
<<<<<<< HEAD
          
          
=======

>>>>>>> e1b305ad
          
additionalContent: |

  ## Next steps

  The following articles provide more information about Power BI Premium:
          
  * [What is Power BI Premium?](service-premium-what-is.md)
  * [What is Power BI Premium Gen2?](service-premium-gen2-what-is.md)
  * [Microsoft Power BI Premium whitepaper](https://aka.ms/pbipremiumwhitepaper)
  * [Planning a Power BI Enterprise Deployment whitepaper](https://aka.ms/PBIEnterpriseDeploymentWP)
  * [Extended Pro Trial activation](../fundamentals/service-self-service-signup-for-power-bi.md)
  * [Power BI Embedded FAQ](../developer/embedded/embedded-faq.yml)
          
  More questions? [Try asking the Power BI Community](https://community.powerbi.com/)<|MERGE_RESOLUTION|>--- conflicted
+++ resolved
@@ -8,11 +8,7 @@
   ms.service: powerbi
   ms.subservice: powerbi-premium
   ms.topic: conceptual
-<<<<<<< HEAD
-  ms.date: 07/08/2021
-=======
-  ms.date: 06/16/2021
->>>>>>> e1b305ad
+  ms.date: 07/09/2021
   LocalizationGroup: Premium
     
 title: Power BI Premium FAQ
@@ -113,12 +109,9 @@
           With Power BI Premium, the same number of virtual cores an organization provisions in the cloud can also be deployed on-premises through Power BI Report Server. There is no need to split the capacity. Organizations can choose Power BI in the cloud, or elect to keep reports on-premises with Power BI Report Server and move to the cloud at their pace.
           
           For more information, see [Get started with Power BI Report Server](../report-server/get-started.md).
-<<<<<<< HEAD
           
           
-=======
 
->>>>>>> e1b305ad
           
 additionalContent: |
 

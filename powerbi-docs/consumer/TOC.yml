--- conflicted
+++ resolved
@@ -1,20 +1,13 @@
-- name: "Power BI documentation"
-  href: ../index.md
 - name: "Power BI for consumers"
   href: power-bi-consumer-landing.md
 - name: Power BI service
   items:
   - name: Overview
     items: 
-<<<<<<< HEAD
-      - name: "Power BI consumers and designers"
-        href: end-user-consumer.md
-=======
     - name: "What is a Power BI consumer?"
       href: end-user-consumer.md
     - name: "Basic concepts and terminology for Power BI consumers"
       href: end-user-basic-concepts.md
->>>>>>> 003e7943
   - name: Quickstarts
     items: 
     - name: "Find your way around in Power BI"

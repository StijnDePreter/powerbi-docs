--- conflicted
+++ resolved
@@ -87,11 +87,7 @@
    
    ![mark as favorite](./media/end-user-experience/power-bi-report-favorite.png)
 
-<<<<<<< HEAD
-3. Open the **Favorites** *pane*, by selecting **Favorites** from the left navpane or by selecting the star icon ![screenshot showing a yellow star icon](media/end-user-experience/powerbi-star-icon.png).
-=======
 3. Open the **Favorites** *pane*, by selecting **Favorites** from the nav pane or by selecting the star icon ![screenshot showing a yellow star icon](media/end-user-experience/powerbi-star-icon.png).
->>>>>>> 179b85d0
    
    ![open Favorites screen](./media/end-user-experience/power-bi-favorite-pane.png)
    

--- conflicted
+++ resolved
@@ -46,18 +46,15 @@
 
 Sorting is also available in workspaces. In this example, the content is sorted by **Refreshed** date. To set sorting criteria for workspaces, select column headers and select again to change sorting direction. 
 
-<<<<<<< HEAD
+
 ![search for a report](./media/end-user-search-sort/power-bi-refreshed.png)
-=======
-![Screenshot shows the Power B I Sales page sorted by Refreshed.](./media/end-user-search-sort/power-bi-workspace-sort.png)
->>>>>>> 34707464
 
 Not all columns can be sorted. Hover over the column headings to discover which can be sorted.
 
 ## Filtering content lists
 Another way to locate content quickly is by using the content list **Filters**. Display the filters by selecting **Filters** from the upper right corner. The filters available will depend on your location in the Power BI service.  The example below is from a **Recent** content list.  It allows you to filter the list by content type.  On a **Shared with me** content list, the **Filters** available include Owner as well as content type.
 
-![search for a report](./media/end-user-search-sort/power-bi-sort-filters.png)
+![Screenshot of filter on content list.](./media/end-user-search-sort/power-bi-sort-filters.png)
 
 
 ## Next steps

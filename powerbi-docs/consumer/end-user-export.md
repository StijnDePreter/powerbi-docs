--- conflicted
+++ resolved
@@ -9,11 +9,8 @@
 ms.service: powerbi
 ms.subservice: powerbi-service
 ms.topic: conceptual
-<<<<<<< HEAD
+
 ms.date: 10/30/2019
-=======
-ms.date: 10/11/2019
->>>>>>> def562e6
 ms.author: mihart
 
 LocalizationGroup: Consumers

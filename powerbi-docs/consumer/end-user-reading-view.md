---
title: Power BI consumer capabilities in Power BI service
description: In this quickstart, **consumers** will learn about Power BI, apps, reports, and dashboards.
services: powerbi
documentationcenter: ''
author: mihart
ms.reviewer: mihart
editor: ''
tags: ''

ms.service: powerbi
ms.subservice: powerbi-consumer
ms.topic: quickstart
ms.tgt_pltfrm: NA
ms.workload: powerbi
ms.date: 09/30/2020
ms.author: mihart
#As a Power BI consumer, I want to get a quick lesson on what I can do with Power BI service so that I can get up and running quickly.
---
# Quickstart: learn about the Power BI capabilities for *business users*

[!INCLUDE[consumer-appliesto-ynny](../includes/consumer-appliesto-ynny.md)]

In this quickstart, you'll learn how to interact with Power BI to discover data-driven business insights. This article isn't intended to be a deep dive, but rather a quick trip through many of the actions available for Power BI **business users**.

If you're not signed up for Power BI, [sign up for a free trial](https://app.powerbi.com/signupredirect?pbi_source=web) before you begin.

## What is Power BI? 
Power BI is a collection of software services, apps, and connectors that work together to turn your unrelated sources of data into coherent, visually immersive, and interactive insights. Whether your data is a simple Excel spreadsheet, or a collection of data from different data sources, Power BI lets you easily connect to your data sources, visualize (or discover) what's important, and share that with anyone or everyone you want. 

<<<<<<< HEAD
![Diagram shows various data types, like Excel spreadsheets and web content, flowing into Power B I to be displayed as visuals.](./media/end-user-reading-view/power-bi-conceptual.png)
=======
![Screenshot illustrating Power BI getting content from various sources and outputting a report.](./media/end-user-reading-view/power-bi-concept.png)

Open the Power BI service, in a browser or on a mobile device. You and your colleagues work from the same trusted apps, dashboards, and reports, that update and refresh automatically, so you're always working with the freshest content.   
>>>>>>> 8418834c

## Reading view
There are two modes for interacting with reports in the Power BI service: Editing view and Reading view.  If you are a *business user*, then you are more likely to use Reading view to consume reports created by others. Editing view is used by report *designers*, who create the reports and share them with you. Reading view is your way to explore and interact with reports created by colleagues. 



Even in Reading view, the content isn't static. You can dig in, looking for trends, insights, and other business intelligence. Slice and dice the content, and even ask it questions using your own words. Or, sit back and let your data discover interesting insights for you; send you alerts when data changes, and email reports to you on a schedule you set. All your data, any time, in the cloud or on-premises, from any device. 

Read on to learn about these and more.


## Power BI content
When we use the term "content" in Power BI, we're referring to reports, dashboards, and apps. These are the building blocks you'll use to explore your data and make business decisions. 

> [!NOTE]
> Dashboards, reports, and apps can be viewed and shared on mobile devices, too.

###  Apps

An *app* is a Power BI content type that combines related dashboards and reports, all in one place. An app can have one or more dashboards and one or more reports, all bundled together. Apps are created by Power BI *designers* who distribute and share the apps with *business users* like you. 

One way to view your apps is to select **Apps** from the nav pane and choose an app to open.

<<<<<<< HEAD
![Screenshot shows Power B I Apps that you can open.](./media/end-user-reading-view/power-bi-apps.png)
=======
![Screenshot of Apps screen showing eight different apps.](./media/end-user-reading-view/power-bi-app.png)
>>>>>>> 8418834c

To learn more about viewing apps, see [Power BI apps](end-user-apps.md)

### Reports

A Power BI report is a multi-perspective view into a dataset, with visuals that represent different findings and insights from that dataset. A report can have a single visual or pages full of visuals. Reports are created by Power BI *designers* who distribute and share the reports with *business users* like you.

<<<<<<< HEAD
![Screenshot shows a Power B I report with several visuals displayed on both a hand-held device and computer monitor.](./media/end-user-reading-view/power-bi-report-phone.png)
=======
![Art showing the same report on both a cellphone and a computer browser.](./media/end-user-reading-view/power-bi-report-phone.png)
>>>>>>> 8418834c

To learn how to view reports, see [Power BI reports](end-user-reports.md)

### Dashboards

A Power BI dashboard is a single page, often called a canvas, that uses visualizations to tell a story. Because it is limited to one page, a well-designed dashboard contains only the most-important elements of that story.

The visualizations you see on the dashboard are called tiles and are pinned to the dashboard by report *designers*. In most cases, selecting a tile takes you to the report page where the visualization was created. 

<<<<<<< HEAD
![Screenshot shows a Power B I dashboard with several tiles displayed on both a hand-held device and computer monitor.](./media/end-user-reading-view/power-bi-dashboard-phone.png)
=======
![Art showing the same dashboard displayed on a cellphone and in a computer browser screen.](./media/end-user-reading-view/power-bi-dashboard-phone.png)
>>>>>>> 8418834c

To learn how to view dashboards, see [Power BI dashboards](end-user-dashboards.md)
 
## Interact in the Power BI service

### Collaborate with colleagues
Skip the email. Add a personal comment or start a conversation with colleagues about a dashboard, right there on that dashboard. The comment feature is just one of the ways you can collaborate with others. 

![commenting video](./media/end-user-reading-view/comment.gif)

Learn more about [commenting](end-user-comment.md)

### Sit back and let Power BI work for you
Two of the ways that the Power BI service does the work for you is with subscriptions and alerts. 

#### Subscribe to a dashboard (or report)
It's not necessary to open Power BI to monitor a dashboard.  You can subscribe instead, and Power BI will email you a snapshot of that dashboard on a schedule you set. 

![select the Subscribe icon](./media/end-user-reading-view/power-bi-subscribe-and-email.png)

 Learn more about [Power BI subscriptions](end-user-subscribe.md)

#### Get alerts when your data reaches a threshold
Your data is live, and your visuals update automatically to reflect this. If you want to get notified when data changes above or below a threshold you set, use data alerts. Alerts work on gauges, KPIs, and cards.    
![tile, card, kpi](media/end-user-alerts/card-gauge-kpi.png)

Power BI sends you an email when the value increases or decreases past the limit you set.  
![Alert email](media/end-user-alerts/power-bi-email.png)

Learn more about [Power BI alerts](end-user-alerts.md)


### Use Q&A to ask questions using natural language
Sometimes the fastest way to get an answer from your data is to ask a question using natural language. The Q&A question box is available at the top of your dashboard. For example, "show me count of large opportunities by sales stage as a funnel." 

![Q&A](./media/end-user-reading-view/power-bi-q-and-a-funnel.png)

Learn more about [Power BI Q&A](end-user-q-and-a.md)

### Display details on a visualization
Visuals are made up of datapoints, and by hovering over a datapoint, you can view the details.

![hover to see details](media/end-user-reading-view/power-bi-hover.gif)

### Favorite a dashboard
When you make content a *favorite*,  you'll be able to access it from [Home](end-user-home.md) and from the nav pane. The nav pane is visible from just about every area of the Power BI service. Favorites are typically the dashboards, report pages, and apps that you visit most often.

To save content as a favorite, from the upper right corner of the Power BI service, select the star icon. 
   
![Screenshot showing upper right corner of a dashboard, with the star icon outlined in red.](./media/end-user-reading-view/power-bi-favorite-icon.png)

To see your favorites, select **Favorites** from the nav pane.

![Screenshot of Home with Favorites selected and outlined in red.](./media/end-user-reading-view/power-bi-list-favorite.png)

Take a look at the other actions available in the menu bar.  We don't cover all of them in this article, but we do cover them in other articles.  Learn more by using the Power BI table of contents or **Search** field. 

Learn more about [favorites and featured](end-user-favorite.md)

### Adjust the display dimensions
Reports are viewed on many different devices, with varying screen sizes and aspect ratios.  The default rendering may not be what you want to see on your device.  

To adjust, from the upper right menu bar select the **View** icon and choose one of the display options. 

![report View menu](media/end-user-reading-view/power-bi-view-icon.png)

### See how all the visuals on a page are interconnected
Cross-highlight and cross-filter the related visualizations on a report page. The visualizations on a single report page are all "connected" to each other.  What this means is that if you select one or more values in one visualization, other visualizations that use that same value will change based on your selection.

![cross highlight](media/end-user-reading-view/pagefilter3b.gif)
> 

Learn more about [visual interactions](end-user-interactions.md)

<!-- ###  Open the **Selection** pane
Easily navigate between the visualizations on the report page. 

1. Select **View > Selection pane** to open the Selection pane. Toggle **Selection pane** to On.

    ![Turn on the report Selection pane](media/end-user-reading-view/power-bi-selection-pane2.png)

2. The Selection pane opens on your report canvas. Select a visual from the list to make it active.

    ![report Selection pane](media/end-user-reading-view/power-bi-selection-pane-new.png) -->

### Zoom in on individual visuals
Hover over a visual and select the **Focus mode** icon ![select Focus mode from menu ](media/end-user-reading-view/pbi_popouticon.jpg). When you view a visualization in Focus mode, it expands to fill the entire report canvas as shown below.

![Screenshot with arrow pointing to the icon for Focus mode.](media/end-user-reading-view/power-bi-fullscreen.png)

![Screenshot showing the focus mode visual filling the entire canvas.](media/end-user-reading-view/power-bi-fullscreen-after.png)

To display that same visualization without the distraction of menu bars, filter pane, and other chrome -- select **Full screen** from the View dropdown.   

![Screenshot showing the dropdown menu for View.](media/end-user-reading-view/power-bi-focus.png)

![Screenshot showing same visual in full screen mode.](media/end-user-reading-view/power-bi-full.png)

Learn more about [focus mode and full screen mode](end-user-focus.md)

### Sort a visualization
Visuals on a report page can be sorted and saved with your changes applied. 

Hover over a visual to make it active, and select **More options** (...) to open sorting options.

![sort a chart](media/end-user-reading-view/sort.gif) 

Learn more about [sorting visuals](end-user-search-sort.md)

### Show the data used to create a visualization
A Power BI visualization is constructed using data from underlying datasets. If you're interested in seeing behind-the-scenes, Power BI lets you *display* the data that is being used to create the visual. When you select **Show as a table**, Power BI displays the data below (or next to) the visualization.

With a visual active, select **More options** (...) and choose **Show as a table**.
   
   ![Screenshot showing an area chart at top and a table with the data below.](./media/end-user-show-data/power-bi-explore-show-data.png)


### Export data to Excel
In addition to showing the data that is used to create a visual, you can also export that data and view it in Microsoft Excel. When you export to Excel, you're creating a separate document, a spreadsheet that isn't part of Power BI. Any changes that you make in the Excel file won't impact the data in Power BI. Whether you want to take a closer look at the data, or you want to use the data in another application or for another purpose, Power BI gives you that flexibility.

![data exported to Excel](./media/end-user-reading-view/power-bi-export-powerpoint.png)

<!-- Exporting isn't limited to individual visuals; you can export entire reports to PowerPoint or PDF to share with your colleagues.

![data exported to PowerPoint](./media/end-user-reading-view/power-bi-export-powerpoint.png) -->

This has been a quick overview of just some of the things *business users* can do with the Power BI service.  

## Clean up resources
- If you connected to an app, from the nav pane, select **Apps** to open the Apps content list. Hover over the app to delete, and select the trashcan icon.

- If you imported or connected to a Power BI sample report, from the nav pane, open **My workspace**. Using the tabs at the top, locate the dashboard, report, and dataset, and select the trashcan icon for each.

## Next steps
[Power BI for business users](end-user-consumer.md)
<|MERGE_RESOLUTION|>--- conflicted
+++ resolved
@@ -28,13 +28,9 @@
 ## What is Power BI? 
 Power BI is a collection of software services, apps, and connectors that work together to turn your unrelated sources of data into coherent, visually immersive, and interactive insights. Whether your data is a simple Excel spreadsheet, or a collection of data from different data sources, Power BI lets you easily connect to your data sources, visualize (or discover) what's important, and share that with anyone or everyone you want. 
 
-<<<<<<< HEAD
-![Diagram shows various data types, like Excel spreadsheets and web content, flowing into Power B I to be displayed as visuals.](./media/end-user-reading-view/power-bi-conceptual.png)
-=======
 ![Screenshot illustrating Power BI getting content from various sources and outputting a report.](./media/end-user-reading-view/power-bi-concept.png)
 
 Open the Power BI service, in a browser or on a mobile device. You and your colleagues work from the same trusted apps, dashboards, and reports, that update and refresh automatically, so you're always working with the freshest content.   
->>>>>>> 8418834c
 
 ## Reading view
 There are two modes for interacting with reports in the Power BI service: Editing view and Reading view.  If you are a *business user*, then you are more likely to use Reading view to consume reports created by others. Editing view is used by report *designers*, who create the reports and share them with you. Reading view is your way to explore and interact with reports created by colleagues. 
@@ -58,11 +54,7 @@
 
 One way to view your apps is to select **Apps** from the nav pane and choose an app to open.
 
-<<<<<<< HEAD
-![Screenshot shows Power B I Apps that you can open.](./media/end-user-reading-view/power-bi-apps.png)
-=======
 ![Screenshot of Apps screen showing eight different apps.](./media/end-user-reading-view/power-bi-app.png)
->>>>>>> 8418834c
 
 To learn more about viewing apps, see [Power BI apps](end-user-apps.md)
 
@@ -70,11 +62,7 @@
 
 A Power BI report is a multi-perspective view into a dataset, with visuals that represent different findings and insights from that dataset. A report can have a single visual or pages full of visuals. Reports are created by Power BI *designers* who distribute and share the reports with *business users* like you.
 
-<<<<<<< HEAD
-![Screenshot shows a Power B I report with several visuals displayed on both a hand-held device and computer monitor.](./media/end-user-reading-view/power-bi-report-phone.png)
-=======
 ![Art showing the same report on both a cellphone and a computer browser.](./media/end-user-reading-view/power-bi-report-phone.png)
->>>>>>> 8418834c
 
 To learn how to view reports, see [Power BI reports](end-user-reports.md)
 
@@ -84,11 +72,7 @@
 
 The visualizations you see on the dashboard are called tiles and are pinned to the dashboard by report *designers*. In most cases, selecting a tile takes you to the report page where the visualization was created. 
 
-<<<<<<< HEAD
-![Screenshot shows a Power B I dashboard with several tiles displayed on both a hand-held device and computer monitor.](./media/end-user-reading-view/power-bi-dashboard-phone.png)
-=======
 ![Art showing the same dashboard displayed on a cellphone and in a computer browser screen.](./media/end-user-reading-view/power-bi-dashboard-phone.png)
->>>>>>> 8418834c
 
 To learn how to view dashboards, see [Power BI dashboards](end-user-dashboards.md)
  

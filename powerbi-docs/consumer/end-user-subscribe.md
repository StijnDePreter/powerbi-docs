--- conflicted
+++ resolved
@@ -72,11 +72,7 @@
 ## Considerations and troubleshooting
 * Dashboards with more than 25 pinned tiles, or four pinned live report pages, may not render fully in subscription e-mails sent to users. We suggest that you contact the dashboard designer and ask them to reduce pinned tiles to less than 25 and pinned live reports to less than four to ensure that the email renders correctly.  
 * For dashboard email subscriptions, if any tiles have row level security (RLS) applied, those tiles will not display.  For report email subscriptions, if the dataset uses RLS, you will not be able to create a subscription.
-<<<<<<< HEAD
-* If the links in your email (to the content) stop working, it may be that the content was deleted. In the email, beneath the screenshot, you can look to see if you subscribed yourself or if someone else subscribed you. If someone else, ask that co-worker to either cancel the emails or re-subscribe you.  
-=======
 * If the links in your email (to the content) stop working, it may be that the content was deleted. In the email, beneath the screenshot, you can look to see if you subscribed yourself or if someone else subscribed you. If someone else, ask that co-worker to either cancel the emails or re-subscribe you.
->>>>>>> b49b3737
 * Report page subscriptions are tied to the name of the report page. If you subscribe to a report page, and it gets renamed, you will have to re-create your subscription.
 * If you aren't able to use the subscription feature, contact your system administrator. Your organization may have disabled this feature for authentication or other reasons.  
 * Email subscriptions do not support most [custom visuals](../power-bi-custom-visuals.md).  The exception is those custom visuals that have been [certified](../power-bi-custom-visuals-certified.md).  

---
title: Subscribe to reports and dashboards for Power BI consumers
description: Learn how to subscribe yourself to an emailed snapshot of a Power BI report and dashboard.
author: mihart
manager: kvivek
ms.reviewer: ''
featuredvideoid: 

ms.service: powerbi
ms.subservice: powerbi-service
ms.topic: conceptual
<<<<<<< HEAD
ms.date: 01/17/2019
=======
ms.date: 12/06/2018
>>>>>>> 7ee938ca
ms.author: mihart

LocalizationGroup: Common tasks
---
# Subscribe to a report or dashboard in Power BI service 
It's never been easier to stay up-to-date on your most important dashboards and reports. Subscribe to report pages and dashboards that matter most to you, and Power BI will email a snapshot to your inbox. You tell Power BI how often you want to receive the emails: from once a day to once a week. 

The email and snapshot will use the language set in Power BI settings (see [Supported languages and countries/regions for Power BI](../supported-languages-countries-regions.md)). If no language is defined, Power BI uses the language according to the locale setting in your current browser. To see or set your language preference, select the cog icon ![gear icon](./media/end-user-subscribe/power-bi-settings-icon.png) > **Settings > General > Language**. 

![Language dropdown](./media/end-user-subscribe/power-bi-language.png)

When you receive the email it will include a link to "go to report or dashboard". On mobile devices with Power BI apps installed, selecting this link launches the app (as opposed to the default action of opening the report or dashboard on the Power BI website).


## Requirements
- **Creating** a subscription is a Power BI Pro feature. 
- Since subscription emails are only sent when an underlying  dataset is updated or refreshes, subscriptions don't work on datasets that don't update or refresh.

## Subscribe to a dashboard or a report page
Whether you're subscribing to a dashboard or report, the process is very similar. The same button allows you to subscribe to Power BI service dashboards and reports.
 
![select the Subscribe icon](./media/end-user-subscribe/power-bi-subscribe-orientation.png).

1. Open the dashboard or report.
2. From the top menubar, select **Subscribe** or select the envelope icon ![Subscribe icon](./media/end-user-subscribe/power-bi-icon-envelope.png).
   
   ![Subscribe icon](./media/end-user-subscribe/power-bi-subscribe-icon.png)

3. Use the yellow slider to turn the subscription on and off.  Setting the slider to Off will not delete the subscription. To delete the subscription, select the trashcan icon.

4. Optionally, add email message details. 

    In the screenshots below, notice that when you subscribe to a report, you're actually subscribing to a report *page*.  To subscribe to more than one page in a report, select **Add another subscription** and select a different page. 
      
   ![Subscribe window](./media/end-user-subscribe/power-bi-emails.png)

5. Select **Save and close** to save the subscription. You'll receive an email and snapshot of the dashboard or report page each time any of the underlying datasets change. If the dashboard or report refreshes more than once a day, the email is only sent after the first refresh.  
   
   ![email snapshot of dashboard](./media/end-user-subscribe/power-bi-dashboard-email-new.jpg)
   
Refreshing the report page does not refresh the dataset. Only the dataset owner can manually refresh a dataset. To look up the name of the underlying dataset(s), select **View related** from the top menubar.
   
![Related datasets](./media/end-user-subscribe/power-bi-view-related-screen.png)

## How the email schedule is determined
The following table describes how frequently you will receive an email. It all depends on the connection method of the dataset upon which the dashboard or report is based (DirectQuery, Live connection, imported to Power BI, or Excel file in OneDrive or SharePoint Online) and on the subscription options available and selected (daily, weekly, or none).

|  | **DirectQuery** | **Live Connect** | **Scheduled refresh (import)** | **Excel file in OneDrive/SharePoint Online** |
| --- | --- | --- | --- | --- |
| **How often does the report/dashboard get refreshed?** |Every 15m |Power BI checks every 15 minutes, and if the dataset has changed, the report is refreshed. |User selects none, daily, or weekly. Daily can be up to 8 times a day. Weekly is actually a weekly schedule that the user creates and sets refresh for as few as once a week and as often as daily. |Once every hour |
| **How much control does the user have over the subscription email schedule?** |Options are: daily or weekly |No options: user is sent an email if the report refreshes, but no more than once per day. |If the refresh schedule is daily, options are daily and weekly.  If the refresh schedule is weekly, only option is weekly. |No options: user is sent an email whenever the dataset is updated, but no more than once per day. |

## Manage your subscriptions
Only you can manage your subscriptions. Select **Subscribe** again and choose **Manage all subscriptions** (see screenshots below step 4 above). 

![see all subscriptions in My Workspace](./media/end-user-subscribe/power-bi-subscriptions.png)

A subscription will end if the Pro license expires, the dashboard or report is deleted by the owner, or the user account used to create the subscription is deleted.

## Considerations and troubleshooting
* For dashboard email subscriptions, if any tiles have row level security (RLS) applied, those tiles will not display.  For report email subscriptions, if the dataset uses RLS, you will not be able to create a subscription.
* Report page subscriptions are tied to the name of the report page. If you subscribe to a report page, and it gets renamed, you will have to re-create your subscription
* Certain settings your organization may be configured in Azure Active Directory which may limit the ability to use e-mail subscriptions in Power BI.  This includes, but isn't limited to, having multi-factor authentication or IP range restrictions when accessing resources.
* For email subscriptions on live connection datasets, you will only get emails when the data changes. So, if a refresh occurs but no data changes, Power BI will not send you an email.
* Email subscriptions do not support most [custom visuals](../power-bi-custom-visuals.md).  The one exception is those custom visuals that have been [certified](../power-bi-custom-visuals-certified.md).  
* Email subscriptions do not support R-powered custom visuals at this time.  
* If any dashboard tiles have row level security (RLS) applied, those tiles will not display.
* Email subscriptions are sent with the report's default filter and slicer states. Any changes to the defaults that you make after subscribing will not show up in the email.    
* For dashboard subscriptions specifically, certain types of tiles are not yet supported.  These include: streaming tiles, video tiles, custom web content tiles.     
* Subscriptions may fail on dashboards or reports with extremely large images due to email size limits.    
* Power BI automatically pauses refresh on datasets associated with dashboards and reports that have not been visited in more than 2 months.  However, if you add a subscription to a dashboard or report, it will not be paused even if it goes unvisited.    

## Next steps
* More questions? [Try asking the Power BI Community](http://community.powerbi.com/)    
* [Read the blog post](https://powerbi.microsoft.com/blog/introducing-dashboard-email-subscriptions-a-360-degree-view-of-your-business-in-your-inbox-every-day/)
<|MERGE_RESOLUTION|>--- conflicted
+++ resolved
@@ -9,12 +9,7 @@
 ms.service: powerbi
 ms.subservice: powerbi-service
 ms.topic: conceptual
-<<<<<<< HEAD
 ms.date: 01/17/2019
-=======
-ms.date: 12/06/2018
->>>>>>> 7ee938ca
-ms.author: mihart
 
 LocalizationGroup: Common tasks
 ---

---
title: Export entire reports to PowerPoint
description: Learn how to export a Power BI report to PowerPoint.
author: mihart
ms.author: mihart
ms.reviewer: mihart
ms.custom: contperf-fy20q4 
ms.service: powerbi
ms.subservice: pbi-explore
ms.topic: how-to
<<<<<<< HEAD
ms.date: 01/12/2021
=======
ms.date: 01/11/2021
>>>>>>> 87c1ad43
LocalizationGroup: Share your work
---
# Export reports to PowerPoint

[!INCLUDE[consumer-appliesto-yynn](../includes/consumer-appliesto-yynn.md)]


With the Power BI service (app.powerbi.com), you can publish your report to Microsoft PowerPoint and easily create a slide deck based on your Power BI report. When you export to PowerPoint, the following occurs:

* Each page in the Power BI report becomes an individual slide in PowerPoint.
* Each page in the Power BI report is exported as a single high-resolution image in PowerPoint.
* You can preserve the filters and slicers settings that you've added to the report.
* A link is created in PowerPoint that links back to the Power BI report.

Getting your **Power BI report** exported into **PowerPoint** is quick. Follow the steps outlined in the next section.

You can also copy one visual at a time from the Power BI service and paste it into PowerPoint (or any other program that supports pasting). Select the **Copy as image** icon to copy the visual to your clipboard. Then, open PowerPoint and paste the visual. For more information, see [Copy visuals as static images](../visuals/power-bi-visualization-copy-paste.md).

![Select Copy as image icon](media/end-user-powerpoint/power-bi-copy.png)

## Export your Power BI report to PowerPoint
In the **Power BI service**, select a report to display it on the canvas. You can also select a report from **Home**, **Apps**, or any other container from the nav pane.

[!INCLUDE [power-bi-service-new-look-include](../includes/power-bi-service-new-look-include.md)]

When the report you want to export to PowerPoint is displayed on the canvas, select **File** > **Export to PowerPoint** from the menu bar.

![Select Export from the menu bar](media/end-user-powerpoint/power-bi-export.png)

A pop-up appears where you have the option to select **Current values** or **Default values**. **Current values** exports the report in the current state, which includes the active changes you made to slicer and filter values.  Most users select this option. If you've scrolled, **Current values** does not include the scroll state of the visual, but instead exports the top portion of the data. Alternatively, selecting **Default values** exports the report in the original state, as the *designer* shared it, and doesn't reflect any changes you've made to the original state.

![Select what to Export](media/end-user-powerpoint/power-bi-current-values.png)
 
Additionally, there's a check box to select whether or not to export the hidden tabs of a report. Select this check box if you want to export only report tabs that are visible to you in your browser. If you prefer to get all the hidden tabs as part of your export, leave this check box cleared. If the check box is grayed out, there are no hidden tabs in the report. An example of a hidden tab would be a tooltip tab. [Custom tooltips](../create-reports/desktop-tooltips.md) are created by report *designers* and don't display as report tabs in the Power BI service for *business users*. 

You may also choose to export only the current page you're viewing in a report by checking the **Only export current page** option.  By default, this is unchecked and all pages will be exported from your report.

After you make your selections, select **Export** to continue. You'll see a notification banner in the upper-right corner of the Power BI service browser window that the report is being exported to PowerPoint. 



![Export to PowerPoint in progress notification](media/end-user-powerpoint/power-bi-export-progress.png)

Exporting might take a few minutes. Factors that can affect the time required include the structure of the report and the current load on the Power BI service. You can continue to work in Power BI while the report is being exported.

After the Power BI service has finished the export process, the notification banner changes to let you know. Your file is then available where your browser displays downloaded files. In the following image, it's shown as a download banner along the bottom of the browser window.

![browser notification, at bottom of screen](media/end-user-powerpoint/power-bi-browsers.png)

And that's all there is to it. You can download the file, open it with PowerPoint, and then modify or enhance it like you would any other PowerPoint deck.

## Open the PowerPoint file
When you open the PowerPoint file that Power BI exported, you find a few cool and useful elements. Take a look at the following image, and check out the numbered elements that describe some of those cool features. Pages in PowerPoint are always created in the standard 9:16 size, regardless of the original page sizes or dimensions in the Power BI report.

![PowerPoint opens](media/end-user-powerpoint/power-bi-powerpoint-numbered.png)

1. The first page of the slide deck includes the name of your report and a link so that you can **View in Power BI** the report on which the slide deck is based.
2. You get some useful information about the report, too. **Last data refresh** shows the date and time on which the exported report is based. **Downloaded at** shows the date and time when the Power BI report was exported into a PowerPoint file. The **Downloaded at** time is set to your computer's time zone at the time of the export.


3. Each report page is a separate slide, as shown in the nav pane. 
4. Your published report is rendered in the language according to your Power BI settings, or otherwise by the locale setting of your browser. To see or set your language preference in your browser, select the cog icon ![Cog icon](media/end-user-powerpoint/power-bi-settings-icon.png) > **Settings** > **General** > **Language**. For locale information, see [Supported languages and countries or regions for Power BI](../fundamentals/supported-languages-countries-regions.md).


When you view an individual slide, you see that each report page is an independent image. Scrolling in PowerPoint is not available since each slide is a static image.

![Screen showing each visual as a separate image](media/end-user-powerpoint/power-bi-images.png)

What you do with your PowerPoint deck from there, or any of the high-resolution images, is up to you.

## Considerations and troubleshooting
There are a few considerations and limitations to keep in mind when you work with the **Export to PowerPoint** feature.
 

* If you don't see the **Export** option, make sure that you have turned on "New look" and that you are viewing a report (not a dashboard).

    ![Screenshot of the New look toggle](media/end-user-powerpoint/power-bi-new-look.png)

* [URL filters](../collaborate-share/service-url-filters.md) aren't currently respected when you choose **Current Values** for your export.

* When exporting to PowerPoint, if the report uses a custom font, that font will be replaced with a default font.

* The following visual types are not supported, and will not be exported to PowerPoint:
   - [Custom visuals that haven't been certified](../developer/visuals/power-bi-custom-visuals-certified.md)) aren't supported. 
   - The [ESRI ArcGIS visual](../visuals/power-bi-visualizations-arcgis.md) is not supported
   - R and Python visuals are not supported.
   - Background images are cropped with the chart's bounding area. We recommend that you remove background images before you export to PowerPoint.

* Some reports cannot be exported. These include:
    - If you share a dashboard with someone outside of your organization, and thereby, a user who isn't in your Power BI tenant, that user can't export the shared dashboard's associated reports to PowerPoint. For example, if you're aaron@contoso.com, you can share with david@cohowinery.com. But david@cohowinery.com can't export the associated reports to PowerPoint.
<<<<<<< HEAD
    - Reports with more than 50 report pages.
=======
    - Reports with more than 50 report pages. Only the first 50 pages will be exported.
    - Reports larger than 500 MB when exported. 
>>>>>>> 87c1ad43
    - Reports being exported to older versions of PowerPoint.
    - Reports that take longer than an hour to process. 
    - Report pages that take longer than 6 minutes to load. 

* If the **Export to PowerPoint** menu item isn't available in the Power BI service, it's likely because your Power BI admin or report owner disabled the feature. Contact your admin or the owner for details.
* The Power BI service uses your Power BI language setting as the language for the PowerPoint export. To see or set your language preference, in your browser, select the cog icon ![Cog icon](media/end-user-powerpoint/power-bi-settings-icon.png) > **Settings** > **General** > **Language**.



## Next steps
[Copy visuals as static images](../visuals/power-bi-visualization-copy-paste.md)    
[Print a report](end-user-print.md)<|MERGE_RESOLUTION|>--- conflicted
+++ resolved
@@ -8,11 +8,7 @@
 ms.service: powerbi
 ms.subservice: pbi-explore
 ms.topic: how-to
-<<<<<<< HEAD
 ms.date: 01/12/2021
-=======
-ms.date: 01/11/2021
->>>>>>> 87c1ad43
 LocalizationGroup: Share your work
 ---
 # Export reports to PowerPoint
@@ -103,12 +99,8 @@
 
 * Some reports cannot be exported. These include:
     - If you share a dashboard with someone outside of your organization, and thereby, a user who isn't in your Power BI tenant, that user can't export the shared dashboard's associated reports to PowerPoint. For example, if you're aaron@contoso.com, you can share with david@cohowinery.com. But david@cohowinery.com can't export the associated reports to PowerPoint.
-<<<<<<< HEAD
     - Reports with more than 50 report pages.
-=======
-    - Reports with more than 50 report pages. Only the first 50 pages will be exported.
     - Reports larger than 500 MB when exported. 
->>>>>>> 87c1ad43
     - Reports being exported to older versions of PowerPoint.
     - Reports that take longer than an hour to process. 
     - Report pages that take longer than 6 minutes to load. 

--- conflicted
+++ resolved
@@ -73,14 +73,9 @@
 ## Considerations and troubleshooting
 There are a few considerations and limitations to keep in mind when you work with the **Export to PowerPoint** feature.
 
-<<<<<<< HEAD
-* R visuals aren't currently supported. Any such visuals are exported as a blank image into PowerPoint with an error message that states the visual isn't supported.
-* Power BI visuals that have been certified are supported. For more information on certified Power BI visuals, including how to get a Power BI visual certified, see [Get a Power BI visual certified](../developer/visuals/power-bi-custom-visuals-certified.md). Power BI visuals that haven't been certified aren't supported. They're exported as a blank image into PowerPoint with an error message that states the visual isn't supported.
-=======
 * R and Python visuals aren't currently supported. Any such visuals are exported as a blank image into PowerPoint with an error message that states the visual isn't supported.
-* Custom visuals that have been certified are supported. For more information on certified custom visuals, including how to get a custom visual certified, see [Get a custom visual certified](../developer/power-bi-custom-visuals-certified.md). Custom visuals that haven't been certified aren't supported. They're exported as a blank image into PowerPoint with an error message that states the visual isn't supported.
+* Power BI visuals that have been certified are supported. For more information on certified custom visuals, including how to get a custom visual certified, see [Get a custom visual certified](../developer/power-bi-custom-visuals-certified.md). Custom visuals that haven't been certified aren't supported. They're exported as a blank image into PowerPoint with an error message that states the visual isn't supported.
 * The ESRI visual is not supported
->>>>>>> ab0dda08
 * Reports with more than 30 report pages can't currently be exported.
 * Visuals with scroll bars are exported in their default state. The visual in PowerPoint will show only the top portion of the data. Scrolling in PowerPoint is not available since each slide is an image. 
 * The process of exporting the report to PowerPoint might take a few minutes to complete, so be patient. Factors that can affect the time required include the structure of the report and the current load on the Power BI service.

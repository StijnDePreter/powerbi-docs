---
<<<<<<< HEAD
title: Frequently asked end-user questions in Power BI
description: Browse a list of frequently asked questions and answers about the Power BI service and the Power BI mobile apps.
=======
title: Frequently asked questions for Power BI consumers
description: Power BI FAQ
>>>>>>> 5124cb0a
author: mihart
manager: kvivek
ms.custom: seodec18
ms.reviewer: ''

ms.service: powerbi
ms.subservice: powerbi-service
ms.topic: conceptual
<<<<<<< HEAD
ms.date: 01/16/2019
=======
ms.date: 12/21/2018
>>>>>>> 5124cb0a
ms.author: mihart

LocalizationGroup: Get started
---
# Frequently asked questions about Power BI
* If you have other questions, [try asking the Power BI Community](http://community.powerbi.com/).
* Still have an issue? Please visit the [Power BI support page](https://powerbi.microsoft.com/support/).

## What is Microsoft Power BI service?
Power BI service is a cloud-based business analytics service that enables anyone to visualize and analyze data with greater speed, efficiency, and understanding. It connects users to a broad range of cloud-based and on-premises data through easy-to-use dashboards, interactive reports, and compelling visualizations that bring data to life. Read more about [What is Power BI](../power-bi-overview.md).

## What’s the difference between Power BI Pro and Power BI Premium?
Power BI Pro is an individual license that allows access to all content and capabilities in the Power BI service, including the ability to share content and collaborate with other Pro users. Only Pro users can publish to and consume content from app workspaces, share dashboards, and subscribe to dashboards and reports. 

Premium provides dedicated capacity to deliver more consistent performance and support larger data volumes in Power BI. For individual users, Premium also enables widespread distribution of content by Pro users without requiring per-user licenses for recipients viewing the content.

## What happens if my Power BI Pro license expires?
There is a 30-day grace period after a Power BI Pro license expires.
Power BI Pro has the same subscription lifecycle as Office 365. For more information, see [What happens to my data and access when my Office 365 for business subscription ends?](https://support.office.com/article/What-happens-to-my-data-and-access-when-my-Office-365-for-business-subscription-ends-4436582f-211a-45ec-b72e-33647f97d8a3)

## What if I have questions about Power BI Premium?
For questions related to Power BI Premium, see [Power BI Premium FAQ](../service-premium-faq.md).

## How do I find out who in my organization has a Power BI account?
You can view the Azure Active Directory Integrated Applications report for Power BI to see the active users within your organization. The Azure AD report does not indicate what type of license each user has. It only reports which users have signed in to Power BI and when they logged in. For more information, see [Find Power BI users that have signed in](../service-admin-access-usage.md).

## What is Power BI Desktop?
Power BI Desktop is a free application users can install right on their own computers. Power BI Desktop works cohesively with the Power BI service.  Data scientists, admins, and developers work with Power BI Desktop to produce reports and make them available to Power BI service users, like you. Read more about [What is Power BI Desktop](../desktop-what-is-desktop.md).

## What do I need to use Power BI service?
Just a Web browser and work email address. You can sign up with a .gov and .mil email address. See [Enroll your US Government organization in the Power BI service](../service-govus-signup.md) for more information 

## Why do I have to sign up with my work email?
Power BI does not support email addresses provided by consumer email services or telecommunications providers. Learn more about [the Power BI self-service sign-up process](../service-self-service-signup-for-power-bi.md).

<<<<<<< HEAD
## Is government, academic and nonprofit pricing available for Power BI?
Yes, nonprofit pricing is available when purchasing directly from Microsoft. You can learn more and sign up through the [Microsoft Nonprofits](https://www.microsoft.com/en-us/nonprofits/power-bi) site. Government and academic pricing is offered through the MOSP/Direct, EA, and Open licensing programs. Government pricing is also available in syndication. 
=======
## Is Power BI available on-premises?
The Power BI service [https://powerbi.com](https://powerbi.com) isn't available as a private, internal cloud service. However, you have three other options for viewing and working with data on premises. 

### On-premises data gateway
With Power BI and Power BI Desktop, you can securely connect to your own on-premises data sources. With the [On-premises data gateway](../service-gateway-onprem.md), you can connect live to your on-premises SQL Server Analysis Services server, and other data sources. You can also set scheduled refresh with a centralized gateway. If a gateway is not available, you can refresh data from on-premises data sources using the [Power BI Gateway - Personal](../service-gateway-personal-mode.md).

### Power BI mobile apps
You can also [view on-premises Power BI reports, Reporting Services mobile reports, and KPIs with the Power BI mobile apps](mobile/mobile-app-ssrs-kpis-mobile-on-premises-reports.md).
>>>>>>> 5124cb0a

## Does Power BI support mobile devices?
Yes. Power BI has native apps for Android phones and tablets, iOS devices, and Windows 10 devices. Download one of the [Power BI mobile apps](https://powerbi.microsoft.com/mobile) from its respective store:  

* [Apple App Store](http://go.microsoft.com/fwlink/?LinkId=526218)
* [Google Play](http://go.microsoft.com/fwlink/?LinkID=544867&clcid=0x409)
* [Windows Store](http://go.microsoft.com/fwlink/?LinkId=526478)



## What do I need to install in order to use Power BI?
To use the Power BI service for free, you just need a Web browser and email.

You can download the Power BI mobile apps from their respective stores, also for free:

* [App Store](http://go.microsoft.com/fwlink/?LinkId=526218)
* [Google Play](http://go.microsoft.com/fwlink/?LinkID=544867&clcid=0x409)
* [Windows Store](http://go.microsoft.com/fwlink/?LinkId=526478)

## Where do I get started with Power BI?
The following resources are available to help get your started:

* [Power BI Blog](http://blogs.msdn.com/b/powerbi/)
* [Webinars](../webinars.md)
* Getting started videos on our [YouTube Channel](https://www.youtube.com/user/mspowerbi)
* [Get started with Power BI](../service-get-started.md) article
* [Join our community](https://community.powerbi.com/) and ask questions
* See [10 tips for getting help](../service-tips-for-finding-help.md) for more suggestions

## What browsers does Power BI support?
Here's a complete list of [supported browsers for Power BI](../service-browser-support.md).

## What regions and languages does Power BI support?
Here's a complete list of [regions and languages supported by Power BI](../supported-languages-countries-regions.md).

## How can I buy Power BI Pro in my country?
You can purchase Power BI Pro licenses directly or chat with a representative at [www.powerbi.com](http://www.powerbi.com).

You can also find a [Microsoft Partner](https://partner.microsoft.com/) to help you with your Power BI implementation.

<<<<<<< HEAD
## What happens if my Power BI Pro license expires?
There is a grace period after a Power BI Pro license expires. For licenses that are part of a volume license purchase, the grace period is 90 days. If you purchased the license directly, the grace period is 30 days.

Power BI Pro has the same subscription lifecycle as Office 365. For more information, see [What happens to my data and access when my Office 365 for business subscription ends?](https://support.office.com/article/What-happens-to-my-data-and-access-when-my-Office-365-for-business-subscription-ends-4436582f-211a-45ec-b72e-33647f97d8a3)

=======
>>>>>>> 5124cb0a
## Does Power BI meet national, regional, and industry-specific compliance requirements?
Learn more about Power BI compliance, at the [Microsoft Trust Center](http://go.microsoft.com/fwlink/?LinkId=785324).

## Where can I learn more about security?
Learn more about Power BI security, privacy and compliance in this [Power BI Security](http://go.microsoft.com/fwlink/?LinkId=829185) whitepaper and our [Power BI security support article](../service-admin-power-bi-security.md).

## How do I undo in Power BI?
Like many other Microsoft services and software, Power BI provides an easy way to undo your last command. 

* To **undo** your last action, or last few actions, press CTRL+Z.

## Next steps
* [What is Power BI?](../power-bi-overview.md)
* More questions? [Try asking the Power BI Community](http://community.powerbi.com/)
* Still have an issue? Please visit the [Power BI support page](https://powerbi.microsoft.com/support/)
<|MERGE_RESOLUTION|>--- conflicted
+++ resolved
@@ -1,11 +1,6 @@
 ---
-<<<<<<< HEAD
 title: Frequently asked end-user questions in Power BI
 description: Browse a list of frequently asked questions and answers about the Power BI service and the Power BI mobile apps.
-=======
-title: Frequently asked questions for Power BI consumers
-description: Power BI FAQ
->>>>>>> 5124cb0a
 author: mihart
 manager: kvivek
 ms.custom: seodec18
@@ -14,11 +9,7 @@
 ms.service: powerbi
 ms.subservice: powerbi-service
 ms.topic: conceptual
-<<<<<<< HEAD
 ms.date: 01/16/2019
-=======
-ms.date: 12/21/2018
->>>>>>> 5124cb0a
 ms.author: mihart
 
 LocalizationGroup: Get started
@@ -54,19 +45,8 @@
 ## Why do I have to sign up with my work email?
 Power BI does not support email addresses provided by consumer email services or telecommunications providers. Learn more about [the Power BI self-service sign-up process](../service-self-service-signup-for-power-bi.md).
 
-<<<<<<< HEAD
 ## Is government, academic and nonprofit pricing available for Power BI?
 Yes, nonprofit pricing is available when purchasing directly from Microsoft. You can learn more and sign up through the [Microsoft Nonprofits](https://www.microsoft.com/en-us/nonprofits/power-bi) site. Government and academic pricing is offered through the MOSP/Direct, EA, and Open licensing programs. Government pricing is also available in syndication. 
-=======
-## Is Power BI available on-premises?
-The Power BI service [https://powerbi.com](https://powerbi.com) isn't available as a private, internal cloud service. However, you have three other options for viewing and working with data on premises. 
-
-### On-premises data gateway
-With Power BI and Power BI Desktop, you can securely connect to your own on-premises data sources. With the [On-premises data gateway](../service-gateway-onprem.md), you can connect live to your on-premises SQL Server Analysis Services server, and other data sources. You can also set scheduled refresh with a centralized gateway. If a gateway is not available, you can refresh data from on-premises data sources using the [Power BI Gateway - Personal](../service-gateway-personal-mode.md).
-
-### Power BI mobile apps
-You can also [view on-premises Power BI reports, Reporting Services mobile reports, and KPIs with the Power BI mobile apps](mobile/mobile-app-ssrs-kpis-mobile-on-premises-reports.md).
->>>>>>> 5124cb0a
 
 ## Does Power BI support mobile devices?
 Yes. Power BI has native apps for Android phones and tablets, iOS devices, and Windows 10 devices. Download one of the [Power BI mobile apps](https://powerbi.microsoft.com/mobile) from its respective store:  
@@ -107,14 +87,11 @@
 
 You can also find a [Microsoft Partner](https://partner.microsoft.com/) to help you with your Power BI implementation.
 
-<<<<<<< HEAD
 ## What happens if my Power BI Pro license expires?
 There is a grace period after a Power BI Pro license expires. For licenses that are part of a volume license purchase, the grace period is 90 days. If you purchased the license directly, the grace period is 30 days.
 
 Power BI Pro has the same subscription lifecycle as Office 365. For more information, see [What happens to my data and access when my Office 365 for business subscription ends?](https://support.office.com/article/What-happens-to-my-data-and-access-when-my-Office-365-for-business-subscription-ends-4436582f-211a-45ec-b72e-33647f97d8a3)
 
-=======
->>>>>>> 5124cb0a
 ## Does Power BI meet national, regional, and industry-specific compliance requirements?
 Learn more about Power BI compliance, at the [Microsoft Trust Center](http://go.microsoft.com/fwlink/?LinkId=785324).
 

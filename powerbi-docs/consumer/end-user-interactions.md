--- conflicted
+++ resolved
@@ -1,9 +1,5 @@
 ---
-<<<<<<< HEAD
 title: Understand how visuals interact in a report
-=======
-title: How visuals cross-filter each other in a report (for report consumers)
->>>>>>> 5d46e9c1
 description: Documentation for Power BI end users that explains how visuals interact on a report page. 
 author: mihart
 manager: kvivek

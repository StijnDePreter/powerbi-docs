--- conflicted
+++ resolved
@@ -318,28 +318,6 @@
                                         </div>
                                     </div>
                                 </a>
-<<<<<<< HEAD
-                            </li>                            
-                            <li>
-                                <a href="/power-bi/power-bi-browsers" data-linktype="absolute-path">
-                                    <div class="cardSize">
-                                        <div class="cardPadding">
-                                            <div class="card">
-                                                <div class="cardImageOuter">
-                                                    <div class="cardImage bgdAccent1">
-                                                        <img src="media/end-user-consumer/browser-info.svg" alt="Browsers Info" data-linktype="relative-path">
-                                                    </div>
-                                                </div>
-                                                <div class="cardText">
-                                                    <h3>Browsers information</h3>
-                                                    <p>See the list of browsers that work best with Power BI. </p>
-                                                </div>
-                                            </div>
-                                        </div>
-                                    </div>
-                                </a>
-=======
->>>>>>> fe83cfff
                             </li>
                             <li>
                                 <a href="/power-bi/supported-languages-countries-regions" data-linktype="absolute-path">

--- conflicted
+++ resolved
@@ -6,14 +6,10 @@
 ms.service: powerbi
 ms.component: powerbi-service
 ms.topic: landing-page
-ms.date: 12/06/2018
+ms.date: 12/10/2018
 ms.author: mihart
-<<<<<<< HEAD
 layout: landingpage
 ms.custom: seodec18
-=======
-layout: LandingPage
->>>>>>> 5d46e9c1
 
 LocalizationGroup: Get started
 # Customer intent: As a person who consumes and interacts with content in Power BI, I want to get familiar with the pieces, and what I can do with them. 

--- conflicted
+++ resolved
@@ -8,7 +8,7 @@
 ms.service: powerbi
 ms.subservice: powerbi-mobile
 ms.topic: conceptual
-ms.date: 06/18/2019
+ms.date: 08/09/2019
 ms.author: mshenhav
 
 ---
@@ -38,7 +38,8 @@
 
 * ![phone report icon](./media/mobile-reports-in-the-mobile-apps/report-phone-icon.png) indicates a report that has at least one phone-optimized report page, that presents in portrait. 
 
-Note: Holding your phone in landscape, you'll always get the landscape layout, even if the report page has phone layout. 
+> [!NOTE]
+> Holding your phone in landscape, you'll always get the landscape layout, even if the report page has phone layout. 
 
 To get to a report from a dashboard, tap the ellipsis (...) in the upper-right corner of a tile > **Open report**.
   
@@ -54,7 +55,7 @@
 Tapping on a slicer value, makes that value selected and slicing the rest of the report by that value. 
 Tapping on a link, button or bookmark will activate it based on the action defined by the author.
 
-You probably noticed that when you tap on a visual, a border appears. On the top-right corner of the border, you see ellipsis (...). Tapping on it brings up a menu with actions you can do on that visual.
+You probably noticed that when you tap on a visual, a border appears. On the top-right corner of the border, you see an ellipsis (...). Tapping on it brings up a menu with actions you can do on that visual.
 
 ![report visual and menu](./media/mobile-reports-in-the-mobile-apps/report-visual-menu.png)
 
@@ -64,9 +65,6 @@
 
 ![report tooltip](./media/mobile-reports-in-the-mobile-apps/report-tooltip.png)
 
-<<<<<<< HEAD
-Report authors can define hierarchies in the data and relationships between report pages. Hierarchy allows drill down, drill up, and drill through another report page from a visual and a value. So, when you long tap on a value, in addition to the tooltip, the relevant drill options appear in the footer. 
-=======
 If the report author configured report page tooltip, then default tooltip will be replaced with report page tooltip.
 
 ![report page tooltip](./media/mobile-reports-in-the-mobile-apps/report-page-tooltip.png)
@@ -75,7 +73,6 @@
 > Report tooltips are supported for devices greater than 640 pixel size and 320 viewport. If your device is smaller, then the app uses default tooltips.
 
 Report authors can define hierarchies in the data and relationships between report pages. Hierarchy allows drill down, drill up, and drill through another report page from a visual and a value. So, when you long tap on a value, in addition to the tooltip, the relevant drill options will appear in the footer. 
->>>>>>> d6fa5a54
 
 ![report drill actions](./media/mobile-reports-in-the-mobile-apps/report-drill-actions.png)
 

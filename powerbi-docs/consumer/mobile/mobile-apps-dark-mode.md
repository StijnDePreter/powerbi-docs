--- conflicted
+++ resolved
@@ -6,13 +6,7 @@
 ms.service: powerbi
 ms.subservice: powerbi-mobile
 ms.topic: how-to
-<<<<<<< HEAD
-ms.date: 11/26/2020
-ms.author: painbar
-
-=======
-ms.date: 06/04/2020
->>>>>>> cd36bd8d
+ms.date: 12/01/2020
 ---
 # Dark mode
 

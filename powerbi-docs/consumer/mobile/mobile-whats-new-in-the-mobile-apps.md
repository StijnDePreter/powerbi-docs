---
title: What's new in the mobile apps for Power BI
description: What's new in the mobile apps for Power BI
author: paulinbar
ms.author: painbar
ms.reviewer: ''
ms.service: powerbi
ms.subservice: powerbi-mobile
ms.topic: conceptual
<<<<<<< HEAD
ms.date: 06/28/2021
ms.custom: intro-whats-new
=======
ms.date: 09/12/2021
>>>>>>> 67b25f9e
---
# What's new in the mobile apps for Power BI
For related "What's New" information, see:

* [Power BI team blog for the mobile apps](https://powerbi.microsoft.com/blog/tag/mobile/)
* [What's new in Power BI](../../fundamentals/desktop-latest-update.md)  

>[!NOTE]
>Power BI mobile app support for **phones using Windows 10 Mobile** has been discontinued as of March 16, 2021. [Learn more](/legal/powerbi/powerbi-mobile/power-bi-mobile-app-end-of-support-for-windows-phones)

## September 2021
### Find content that’s relevant to you  (Android and iOS)
Enhance your Power BI experience and productivity by exploring content from your organization that has been picked especially for you. It’s right there for you on the home page under **Recommended**, or on the new Explore page. Tap **See all**, or choose **Explore** from the home page footer, to get to the Explore page.

![Screenshot of Power BI mobile app Explore.](media/mobile-whats-new-in-the-mobile-apps/power-bi-mobile-app-explore-page.png)

## August 2021
### Power BI Goals (preview) now available in the mobile apps (Android and iOS) 
Now you can monitor your goals and scorecards, and even check in progress on the go, directly from the mobile app! You’ll find them right there on the home page in the new Goals Hub. [Learn more](mobile-apps-goals.md)

![Screenshot of Power BI mobile app Goals Hub.](media/mobile-whats-new-in-the-mobile-apps/power-bi-mobile-app-goals-hub.png)

### Request access to reports from your mobile app
Have a link to a report you don’t have access to? Now you can request access directly from the app!

![Screenshot of Power BI mobile app request-access-dialog.](media/mobile-whats-new-in-the-mobile-apps/power-bi-mobile-app-request-access.png)

## July 2021
### New report footer (phones only)
We’ve simplified and improved the report footer to make it easier to find and understand the actions you can do with reports. Just tap **More**!

:::image type="content" source="media/mobile-whats-new-in-the-mobile-apps/new-report-footer-for-phones.png" alt-text="Screenshot new report footer for phones.":::

## June 2021
### Updated look and new home page (preview) (Windows)
We've introduced a new design and home page to simplify the way you find and open content. Turn on the **New look** toggle at the top of your screen and [check it out](mobile-windows-10-phone-app-get-started.md?tabs=new-look)!

![Screenshot of new look for the Windows app home page](media/mobile-whats-new-in-the-mobile-apps/windows-10-new-look-home-page.png)

### Paginated Report visuals (preview) now supported (iOS, Android, Windows)
Paginated Report visuals (preview) enable you to render any paginated report uploaded to the service inside a Power BI report.
Just like any other Power BI visual, Paginated Report visuals are fully-interactive, and are also supported in the Power BI Mobile apps.

### Support for passing URL parameters to paginated reports (Android)
Support for passing parameters to paginated reports via the URL now comes to Android! Passing parameters via the report URL automatically sets the report parameters to those values. [Learn more](../../paginated-reports/report-builder-url-pass-parameters.md)

## May 2021
### Support for passing URL parameters to paginated reports (iOS)
We now support passing parameters to paginated reports via the URL. Passing parameters via the report URL automatically sets the report parameters to those values. [Learn more](../../paginated-reports/report-builder-url-pass-parameters.md)

## April 2021
### Support for Power BI in Split View (iPads)
If your iPad supports multitasking, you can view and interact with your data side by side with another app using Split View mode. [Learn more!](mobile-apps-split-screen.md)

![Screenshot of the mobile app being used in Split View mode.](media/mobile-whats-new-in-the-mobile-apps/power-bi-mobile-split-view.png)

## March 2021
### Easily find content by type
Try out the new categories filter at the top of the Recents, Favorites, and Workspace pages, to filter the listed content by type.

![Screenshot of category filter on lists page.](media/mobile-whats-new-in-the-mobile-apps/power-bi-mobile-filter-by-type.png)

## February 2021
### Support for Power BI in split-screens (Android tablets)

If your Android tablet has multi-window support, you can view and interact with your data side by side with another app using split-screen mode. [Learn more!](mobile-apps-split-screen.md)

![Screenshot of the mobile app being used in split-sreen mode.](media/mobile-whats-new-in-the-mobile-apps/power-bi-mobile-split-screen.png)

## January 2021
### Workspace support with a Power BI free license
Users with a Power BI free license can now view and access workspaces where they've been added as viewers directly from the workspaces list. This change is applicable for content that's hosted on a Power BI Premium capacity.

## Previous months

### December 2020
#### We've added anomaly detection to the mobile apps
If the report creator has set up anomaly detection for a report visual, you can see if there are unexpectedly high peaks or low dips in your data caused by data outliers (i.e., anomalies). [Learn more!](mobile-reports-in-the-mobile-apps.md#investigate-anomalies-in-time-series-data)

![Screenshot of anomaly detection.](media/mobile-whats-new-in-the-mobile-apps/mobile-anomaly-detection.png)

#### Easily find your org's endorsed content
Content that's been [promoted or certified](../../collaborate-share/service-endorsement-overview.md) in the Power BI service is now tagged in the app with a badge. Report creators promote their content to show that it's ready for you to use (promoted) or certify their content to show that it's been approved by your org (certified).

![Screenshot of certified report in report info on mobile.](media/mobile-whats-new-in-the-mobile-apps/mobile-apps-certified-badge.png)

#### We've added dark mode to Power BI mobile (Android)
Try out the new dark mode in the Power BI mobile app for Android devices. In dark mode, you'll see light text on a dark background, reducing the brightness of the screen and making it easier to see your content. You can switch between themes in the app appearance settings. [Learn more](mobile-apps-dark-mode.md)

![Screenshot of dark mode in the Power BI mobile app for Android.](media/mobile-whats-new-in-the-mobile-apps/mobile-apps-dark-mode-android.png)

#### Maximize the view with full-screen mode (iPads)
We've now added a new button to the mobile app for iPads that lets you remove app headers and footers, giving you the maximum space for viewing your content. Simply tap the full-screen toggle button ![Screenshot of full screen mode icon.](media/mobile-whats-new-in-the-mobile-apps/power-bi-full-screen-icon.png) in the top right corner of the screen to switch between modes.

### November 2020
#### Maximize the view with full-screen mode (Android tablets)
We've added a new button to the mobile app for Android tablets that lets you remove app headers and footers, giving you the maximum space for viewing your content. Simply tap the full-screen toggle button ![Screenshot of full screen mode icon.](media/mobile-whats-new-in-the-mobile-apps/power-bi-full-screen-icon.png) in the top right corner of the screen to switch between modes.

### October 2020
#### Automatic page refresh is now supported (Windows)

Now, report pages configured with [auto page refresh](../../create-reports/desktop-automatic-page-refresh.md) will also automatically refresh in the Power BI app for Windows devices. And this doesn't mean just in regular report view. With auto page refresh, your [presentations and slideshows](mobile-windows-10-app-presentation-mode.md#slideshows) will also update in real-time, ensuring that you're always displaying the latest business data and insights.

#### Support for notch displays (iOS)
We've added support for notch displays on iPhone and iPads, giving you more screen space for your reports and dashboards. 

### September 2020
#### Power BI app (preview) for HoloLens 2 is out in the stores!

The Power BI app for HoloLens 2 brings you an entirely immersive experience. Using HoloLens 2’s hand gesture system, you can get your favorite reports and dashboards out of the tool belt, resize and place them around you in space where you need them, and even browse through the pages of the report. Reports and dashboards update while you’re using the app, so if data changes you’ll see those changes right away. Learn more in our [documentation](mobile-hololens2-app.md) and [blog](https://powerbi.microsoft.com/blog/power-bi-app-for-mixed-reality-now-available-for-hololens-2/)!


### August 2020
#### We've improved how you navigate to your content (iOS and Android)
Now you can get around your content quickly and easily with a **new navigation tree**, available from the header drop down in reports, dashboards, and apps. You see the location hierarchy of your content at a glance, and you can easily navigate up the content hierarchy, go to sibling content, or even get quickly back to your home page. If the item you’re viewing is part of an app, the tree displays the entire contents of the app--sections, links, and all reports and dashboards. If the item you’re viewing is a report, you’ll also find a list of all visible report pages. It's never been so easy to get from one page to another! Check it out! 

![Screenshot of Power B I mobile app navigation tree.](media/mobile-whats-new-in-the-mobile-apps/power-bi-mobile-nav-tree1.png)

#### Share from Power BI using your favorite apps (iOS and Android)
Now you can share links to Power BI content with your contacts. Use the new share action in the header to send the link, using any collaboration app you have on your device, such as Microsoft Teams, a mail app, etc. The link captures the current view, so you can even share filtered report views.

![Screenshot of Power B I mobile app Share icon.](media/mobile-whats-new-in-the-mobile-apps/power-bi-mobile-share.png)

#### Pinch and zoom is now available in all report views - on both phones and tablets (iOS and Android)   
We've enabled pinch and zoom in all report views, making it easier for you to zoom in and out of your report content, whether you're on your phone or on your tablet.

#### Auto play a slideshow on startup (Windows)
You can choose a report to automatically play in a slideshow when the Power BI Windows app is launched. This is useful for creating a kiosk-like experience that runs a report in public displays without any manual intervention. [Learn more!](mobile-windows-10-app-presentation-mode.md#auto-play-a-slideshow-on-startup)

### July 2020
#### The Power BI mobile app for Windows now supports organizational branding
Now, any changes the administrator makes to the look and feel of Power BI in order to match your organization's branding theme will also appear in the Power BI mobile app. Such changes might include a new color scheme for the top navigation bar, your organization's logo, and a banner image.  

#### Disable single sign-on via remote configuration (iOS and Android)
IT administrators can now remotely disable single sign-on to the Power BI mobile app, enhancing security and permissions compliance on multi-user devices. [Learn more!](mobile-app-configuration.md#disable-single-sign-on-ios-and-android)

### June 2020
#### Show your bookmarks in slideshows (Windows)
Now you can include report and personal bookmarks in your slideshows, automatically as part of the presentation, to highlight specific insights in your data.
[Check it out!](mobile-windows-10-app-presentation-mode.md#use-presentation-mode)

### May 2020
#### We've added dark mode to Power BI mobile (iOS)
Try out the new dark mode in the Power BI mobile app for iOS13. In dark mode, you'll see light text on a dark background, reducing the brightness of the screen and making it easier to see your content. You can switch between themes in the app appearance settings. [Learn more](mobile-apps-dark-mode.md)

![Dark mode in the Power BI mobile apps](media/mobile-whats-new-in-the-mobile-apps/mobile-apps-dark-mode.png)

#### Apply bookmarks in presentation mode (Windows)
Now, when presenting a report in presentation mode, you can apply both personal and report bookmarks to report pages, telling the story about your data. [Check it out!](mobile-windows-10-app-presentation-mode.md#use-presentation-mode)

### April 2020

#### Sharing from workspaces is now available
We've added the capability to share reports and dashboards from workspaces. You can now share your content from "My workspace" and from other workspaces if the workspace owner allows it, just like in the Power BI service. 

#### Dashboards now support full-screen mode (iOS and Android)
Now you can view your dashboards in full-screen mode, giving you more space to view your dashboard content. 

### March 2020

#### Use shortcuts and Google Search to launch your content (Android)
We've made it easier to find and launch your data by integrating both shortcuts and Google Search with the Power BI app. Create shortcuts for easy access to your favorite reports and dashboards directly from your device's home screen. And use Google Search to quickly search for and open your Power BI content. Learn more about [Android app shortcuts](mobile-app-quick-access-shortcuts.md) and [Google Search](mobile-app-find-access-google-search.md)!

#### Enhanced security using device protection (preview) (Android)
Use your device's built-in protection capabilities to secure your Power BI app and get the privacy you need. Requiring biometric authentication (Fingerprint ID) for accessing the Power BI app ensures your data is kept private and seen by your eyes only. [Learn about native secure access](mobile-native-secure-access.md)

#### Scanning is now available on iPad
Now, right from your iPad, you can scan barcodes to filter your reports, and use QR codes to open reports quickly.  

#### Updated filtering experience
Filters in the Power BI app have new functionality and a new design. This includes improved visibility of applied filters affecting report visuals, and the ability to lock and even hide filters. These changes also provide better compatibility with filtering in the Power BI service.

### February 2020

#### Multi-select mode (Android and iOS)

We've added the capability to select multiple data points on a report page. When multi-select is turned on, each data point you tap gets added to the other selected data points, with the combined results automatically highlighted in all the visuals on the page. To turn on multi-select mode, go to the [mobile app settings](./mobile-app-interaction-settings.md) page.

>[!NOTE]
>Multi-select mode will be supported on Power BI Report Server in the next Report Server release.

#### Report footer can now always be visible in the mobile app for iPhones

On your iPhone, like on your Android phone, you can now decide to dock the report footer at the bottom of the report page, where it is always visible and available, regardless of your actions on the page. This makes it easy to use all the options it provides. To dock the footer, toggle the **Docked report footer** switch on the [mobile app settings](./mobile-app-interaction-settings.md) page.

#### Support for PBIRS reports (preview) (Windows)

You can now open your Power BI Report Server (PBIRS) reports in the Power BI app.

#### Quickly access your recent items (Windows)

Right click on Power BI app's icon in Windows taskbar to get a list of all your recently viewed items. Click any item on the list to make a quick return visit.

![Taskbar quick access menu](media/mobile-whats-new-in-the-mobile-apps/mobile-apps-windows-taskbar-quick-access.png)

### January 2020

#### Share annotations created in presentation mode (Windows)

Annotations you create during presentations become an integral part of the presentation and a key component of the discussion. Now, when you annotate reports in presentation mode, you can share a snapshot of the report page with your colleagues. [Learn more](./mobile-windows-10-app-presentation-mode.md#use-presentation-mode)

### December 2019

#### Docked report footer and a refresh button - new experiences for interacting with reports (Android)

We've heard from our Android users that their experience using reports is not optimal - that it is hard to use the report footer and that pull-to-refresh is too sensitive in some devices. Therefore, in this release, we've changed these behaviors:
* **Docked report footer** - now, when you open a report on your phone, you'll find the report footer docked at the bottom of the report page, where it's always visible and available, regardless of your actions on the page. This makes it easy to use all the options it provides.
* **Refresh button on report header** - you'll also find a refresh button in the report header, making it easy to refresh the report exactly when you intend to.

Those users who prefer the previous behavior can restore these behaviors with the mobile app's new, expanded [interaction settings](./mobile-app-interaction-settings.md).

In addition, IT admins can [remotely override the new default settings](./mobile-app-configuration.md#interaction-settings-ios-and-android) on behalf of their users, using their MDM tool of choice with an app configuration file. In this way all users in an organization can have the same behavior configured for them.

> [!NOTE]
> Interaction settings for the refresh button and for docking the report footer do not currently have an effect on Report Server reports. This will change with the January Report Server release!

#### Set default bookmarks from your mobile app
Now you can set default bookmarks for your reports directly from your Power BI mobile app. Then, every time you open a report, its default bookmark will be applied automatically. [Learn more!](./mobile-reports-in-the-mobile-apps.md#bookmarks)

#### Filtering by location on Android tablets
Geo-filtering lets you filter your reports based on your current location. This feature is now also available in the Power BI app for Android tablets. [Learn more!](./mobile-apps-geographic-filtering.md)

### November 2019

#### Power BI app's new look is now on by default
 
Now when you open the app, the new look and navigation bars are automatically turned on, simplifying the way you find and open content. Use the app's [home page](mobile-apps-home-page.md) as your starting point - you'll get quick access to your most important content, as well as an [activity feed](mobile-apps-home-page.md#activity-feed) that keeps you up-to-date with all your latest alerts, notifications, and more.

#### See all your latest Power BI activity
 
The activity feed helps you keep track of what's happening with your Power BI content, in real-time. Simply go to the app's home page and open the Activity tab to view all your latest notifications, alerts, comments, @mentions, and more. [Learn more](mobile-apps-home-page.md#activity-feed).

#### Use bookmarks in your reports

The Power BI mobile app now supports bookmarks created in Power BI. When you open the app, you can take advantage of bookmarks created by the report author and any personal bookmarks that you yourself have created. [Learn more](mobile-reports-in-the-mobile-apps.md#bookmarks).

### October 2019

#### Android support for remote configuration of Report Server access settings

We added Android support for remote configuration of the Power BI mobile app's Report Server access settings. IT admins can now use their organization's MDM tool to remotely configure those settings on both iOS and Android devices. See [Configure Power BI mobile app access to Report Server remotely](../../report-server/configure-powerbi-mobile-apps-remote.md) for details.

#### Cross-report drillthrough

This month we've added support for cross-report drillthrough. You can now tap on a data point to drill through to access other reports and report pages. When you drill through to a target page, the content in that page is filtered based on the drillthrough settings.

> [!NOTE]
> Cross-report drillthrough is only available if it was enabled during report creation. [Learn more about cross-report drillthrough](../../create-reports/desktop-cross-report-drill-through.md).


#### Data sensitivity labels

You can now see sensitivity labels that content owners have set on reports, dashboards, datasets, and dataflows to classify the sensitivity of their data. Sensitivity labels determine how content can be shared with other users. [Learn more about data sensitivity labels in Power BI](../../admin/service-security-data-protection-overview.md).

#### Support for custom app navigation (Windows)

Support for custom app navigation has now been added for Windows devices in addition to iOS and Android (see [September's What's new entry](#september-2019)).

### September 2019

#### Support for custom app navigation (iOS and Android)

We've added support for custom app navigation. Now, when you open an app in Power BI Mobile, the custom navigation experience built by the app creator will be available. App navigation can be organized by content, and can include new items such as links and collapsible sections.
Read more about [custom navigation](https://powerbi.microsoft.com/blog/designing-custom-navigation-for-power-bi-apps-is-now-available/).

### August 2019

#### Introducting Power BI Mobile new look (preview) (iOS and Android)

We've refreshed our app and introduced new experiences, adding a home page that provides quick access to your commonly used content, and new nav panes that give you an easy way of navigating through the app. With the new and refreshed experiences, it's now quicker and easier to find what you need, when you need it.
Since the new look is in preview, you will need to turn it on to enjoy it.
Read more about [Power BI Mobile new look](https://powerbi.microsoft.com/blog/introducing-power-bi-mobile-apps-new-look-preview/).

![Power BI Mobile new look](./media/mobile-whats-new-in-the-mobile-apps/power-bi-mobile-new-look2.gif)

#### Secured access with Azure Active Directory (AD) Application Proxy (iOS and Android)

We partnered with Azure Active Directory team to integrate Power BI mobile applications with Azure Active Directory (Azure AD) Application Proxy. With this configuration you can connect to Report Server hosted inside the enterprise boundaries from Power BI Mobile app, without the need to set up complex on-premises configuration. Read more on [Power BI mobile and Azure AD Application Proxy integration](https://powerbi.microsoft.com/blog/access-on-prem-report-server-from-your-power-bi-mobile-app-with-azure-active-directory-application-proxy/). Learn [how to configure Azure AD Application Proxy and Power BI](/azure/active-directory/manage-apps/application-proxy-integrate-with-power-bi).

### July 2019

#### Report page tooltips

Report page tooltips are now supported when viewing reports in your mobile app. Simply press and hold on a visual that has a report tooltip tied to it and it will be shown.  

![Report canvas tooltip](./media/mobile-whats-new-in-the-mobile-apps/report-canvas-tooltip.png)
 
> [!NOTE]
> Report tooltips are supported for devices greater than 640 pixel size and 320 viewport. Smaller devices use default tooltips.


### June 2019

#### Barcode scanning is now available in Android
Now you can use your Power BI app on Android (phone and tablet) to scan barcodes printed on products or shelves at your store to display related Power BI reports filtered by the scanned value. More about [filtering your data with barcodes](mobile-apps-scan-barcode-iphone.md).

#### Supporting PBIX reports hosted in PBI-RS over ADFS configuration (iOS, Android)

Power BI Reports (PBIX) hosted in PBI-RS over ADFS configuration can now be accessed also from Power BI mobile apps.

### May 2019

#### Siri Shortcuts support (iOS)
Users can create Siri Shortcuts to their Power BI reports and dashboards, and then open them directly from Siri voice interface. [Read how to use Siri Shortcuts in Power BI iOS app](https://powerbi.microsoft.com/blog/introducing-siri-integration-with-power-bi-mobile-ios-app-preview/).

#### Device search (iOS)
Integrating Power BI with iOS device search (Spotlight). Searching for content in iPhone or iPad will now include Power BI items as well. When users use device native search, Power BI reports, dashboards, apps, workspaces and people matching the search criteria, will be listed in the results as well. [Visit the blog post to learn more](https://powerbi.microsoft.com/blog/introducing-siri-integration-with-power-bi-mobile-ios-app-preview/).

#### Single tap report interaction - GA

Single tap is now GA, and will become the default touch interaction for new users. Users will still be able to turn it off and have double tap in the app settings.

#### Enhanced conditional access protection (iOS, Android)

We integrated with Azure AD [new app protection-based conditional access capability](/azure/active-directory/conditional-access/app-protection-based-conditional-access) to increase security by limiting access to Power BI before app policy is applied.

#### Device protection (iOS)

Users can use device built-in protection to secure Power BI, by asking for Face ID, Touch ID or passcode for accessing Power BI. This can be control by the user using the app settings, but also by admins using Intune and any other MDM tool. [Learn more](./mobile-native-secure-access.md).

#### One page report Slideshow (Windows)

Supporting auto refresh also for one-page reports in slideshow. So, if the report's underlying data source is updated, we will pick it up and update the data in the page.


### April 2019

#### Key Influencers visual 

Key Influencers visual is now available on your mobile app. This visual lets you perform analysis of key drivers over your data with just a few taps.

#### Add comments to report content (Android and iOS)

Now you can use comments to collaborate and share your feedback on report pages and visuals. Read more about report commenting in Power BI Service and Mobile [in this blog](https://powerbi.microsoft.com/blog/announcing-report-commenting-for-power-bi-service-and-mobile/). 

#### Maximize the view with full screen mode (Android and iOS)

We added new button that let you control when to focus on your data by removing report headers and footers and giving you maximum space for viewing your reports.

### March 2019

#### Supporting external guest users in Power BI apps (iOS, Android)

You can access Power BI content shared with you from other organization directly from the app (also known as B2B). Read more on Power BI mobile apps B2B [here](https://powerbi.microsoft.com/blog/power-bi-mobile-apps-now-support-azure-ad-b2b-guest-users/).

#### Enhancing Windows presentation mode with slideshow (Windows)

With [slideshow](https://powerbi.microsoft.com/blog/enhancing-presentation-mode-with-slideshow-in-windows-power-bi-app/) you can use public displays located in your office to run Power BI reports in full screen that will auto rotate between report pages.  

#### Supporting PBI-RS reports over ADFS and WAP configuration (iOS only)

Power BI Reports (PBIX) hosted in PBI-RS over ADFS configuration can now be accessed from Power BI iOS app.

#### Enabling single tap interaction with report visuals

We changed report interaction so it will require only one tap on a visual, button, or slicer to interact with its data right away. Users will no longer need to tap on a visual to select it and to tap again to interact with it,  a single tap will do them both.

![Single tap interaction](./media/mobile-whats-new-in-the-mobile-apps/single-tap-2.gif)

> [!NOTE]
> Existing users will need to turn on this behavior in the app setting. For more information, see the [How to configure single tap report interaction](./mobile-app-interaction-settings.md) article.

### January - February 2019
 
#### Visio visuals

Enabling Single sign on (SSO) in Visio visuals, so no additional sign-in steps are required when viewing report with Visio visual in the app. 

#### Dashboard commenting is coming to Power BI Mobile Windows app

You can add comments directly to dashboards and specific tiles to discuss your data, and anyone viewing the dashboard will see your comments. 

### December 2018

#### Filter is now available for landscape reports 

Report's filter pane is now available for landscape reports (in addition to phone report).

### November 2018

#### Modern visual header 

Reports using the new 'modern visual header' will no longer allocate space for headers, resulting in less empty space and more room for your visualizations.

#### Enhance presentation mode (Windows)

Enhanced presentation mode for Surface Hub and Windows 10 devices.  Enjoy an enhanced Surface Hub meeting room experience, with improved presentation and collaboration tools, and a chromeless, large-screen optimized view, so you can focus on your data. Presentation mode also provides tools such inking to help you effectively present and have discussions about your data. Read more about presentation mode [here](https://powerbi.microsoft.com/blog/presentation-mode-in-power-bi-windows-app/).

#### Portrait report layout in tablets (iOS and Android)

We now use phone report layout, when it exists, for displaying reports on tablet in portrait mode orientation. Read more on [how to create phone layout in Power BI Service or Desktop](/power-bi/desktop-create-phone-report/).

#### Supporting report query string 

Opening report link that includes query string will now be opened in the mobile app and be pre-filtered based on the conditions defined in the query string. Learn more on [how to create report url with query string](/power-bi/service-url-filters/).  

#### Shared credentials (now in Android)

Signing in to Power BI from your mobile app has never been easier. With shared credentials, we simplified the sign-in process by using other Microsoft 365 app credentials on the device to authenticate you in the Power BI service.

#### In-app URLs (now in Android) 

Links in reports that point to other Power BI artifacts now open directly inside the app. This enables you to build custom navigation flows, for example, linking from a report into a dashboard.

#### Show data and copy values

Report visual action menu (...) now has the option to show the underlying data in table format. Once in the table, you can long-tap to select and copy values from that table (assuming that there is no Intune policy restricting copying).

### October 2018

#### Paginated report preview (all devices)

Paginated reports are now available on Power BI service. Users with access to paginated reports in Power BI Service can also access these reports from their mobile app. 

Read the Power BI [blog post about paginated reports in mobile](https://powerbi.microsoft.com/blog/power-bi-paginated-reports-also-available-in-power-bi-mobile-apps-preview/).

#### Shared credentials (iOS)

Signing in to Power BI from your mobile app has never been easier. With shared credentials, we simplified the sign-in process by using other Microsoft 365 app credentials on the device to authenticate you in the Power BI service.

#### In-app URLs (iOS) 

Links in reports that point to other Power BI artifacts now open directly inside the app. This enables you to build custom navigation flows, for example, linking from a report into a dashboard.

#### iOS12 and watchOS 5 support 

We have updated Power BI app for iOS to work seamlessly with the new OS on mobile devices and watch.

### September 2018

#### Phone report editing in the browser (all devices)

Now you can create a phone report layout for a report that is already published in the Power BI service, and not just in Power BI Desktop. You create it in Edit mode in your browser.

#### Dashboard commenting (iOS and Android) 

You can add comments directly to dashboards and specific tiles to discuss your data, and anyone viewing the dashboard will see your comments. You can also pull others in your organization into the conversation by @mentioning them. Those you've @mentioned receive a push notification with your message to their mobile phone.

Currently available for iOS and Android devices. Windows support coming soon.

Read the Power BI [blog post about dashboard comments](https://powerbi.microsoft.com/blog/announcing-dashboard-comments-in-power-bi/).

#### Single Sign-On (Windows)

Single Sign-On (SSO) is one of the most requested capabilities for Power BI mobile for Windows. 
Now you can use your primary organizational account not only to sign in to your domain-joined Windows mobile devices, but also to sign in seamlessly to the Power BI service. Read more about [SSO and the Windows mobile apps](mobile-windows-10-app-single-sign-on-sso.md).

### July 2018

#### iOS and Android only

**Shared filters**

You can now receive reports with shared filters and slicers.

**Background image support**

When you view a report in landscape mode on your mobile device, you see the same background images that you see in Power BI on the web.


### June 2018

#### Full-canvas reports

Top and bottom action bars now disappear shortly after your report loads, so you can see more of your report at once.

#### Increased phone report canvas size

We increased phone report canvas size to have room for more visuals than before.

### May 2018

#### Mobile drillthrough: all mobile apps

You can drill through from a selected data point to another report page in the mobile apps, if the report author has defined that action. 

#### Back button: all mobile apps

Now when you navigate through a report by swiping, choosing a report page on the action bar, or using drillthrough, the back button takes you back to the previous page you were looking at. 

#### Dashboard themes: all mobile apps

When report authors customize dashboard themes in the Power BI service, the look and feel of the dashboard will change in the mobile app, too. However, you won't see background images.

#### iOS: Configure Power BI iOS mobile app access to a report server remotely

Your IT admin can now use an MDM tool to configure Power BI iOS mobile app access to a report server. See [Configure Power BI iOS mobile app access to a report server remotely](../../report-server/configure-powerbi-mobile-apps-remote.md) for details.

#### Power BI for Mixed Reality app (Preview)

The Power BI for Mixed Reality app is now in the Microsoft Store. View your dashboards and reports while immersed in the virtual world, or place them and view them in specific locations in the context of your environment. See the new [Introducing Power BI on HoloLens](https://www.youtube.com/watch?v=J_X_nOFUBss) video for context, or read the article about the new [Power BI for Mixed Reality app](./mobile-hololens2-app.md).


### April 2018

#### Drill-down and drill-up buttons in the mobile app

You can now drill down and drill up to dive into report visuals on your mobile device. To access this new feature, tap and hold to open the tooltip menu on a report visual, and then tap the drill buttons to explore your data in depth. More about [drilling up and down in the mobile apps](https://powerbi.microsoft.com/blog/drill-down-up-in-power-bi-mobile-apps/).

#### Persistent filters

We recently updated report filters and slicers, so they are automatically saved from Power BI on the web to the Power BI mobile app. Now, filters and slicers you set in the mobile app are automatically saved to Power BI on the web.


### March 2018

#### Power BI for Mixed Reality app (Preview)

In the latest move to bring data where you are, we've created the Power BI for Mixed Reality app. View your dashboards and reports while immersed in the virtual world, or place them and view them in specific locations in the context of your environment. Read more about the new [Power BI for Mixed Reality app](./mobile-hololens2-app.md).

#### Share reports and dashboards externally

Share dashboards and reports with users outside of your organization, directly from the app. External sharing in enabled for both organizational and social accounts. 

#### Persistent filters

When you set filters and slicers in Power BI on the web, your filter choices are saved to your mobile app as well, so you can pick up where you left off.

#### Refresh reports on the iPad

Power BI reports now have a refresh button in the iPad app.

### February 2018

#### Share reports

Now you can share a report directly from the mobile apps. Read more about [sharing dashboards and reports from the mobile apps](mobile-share-dashboard-from-the-mobile-apps.md)

#### Improved tooltips

When you tap and hold on a report visual to access tooltips, you can now drag your finger across the visual to explore details about each data point along the way.

### January 2018

#### Report favorites

Tag reports as favorites so they appear on the **Favorites** page. Read more about [favorites in the Power BI mobile apps](mobile-apps-favorites.md).

#### View shared reports

Now when someone shares a report with you, it's listed on the **Shared with me** page along with dashboards.

#### Improved hyperlink support

You can now tap links in Power BI visuals to open them in your mobile browser.

#### Intune integration (Android)

Support for conditional access using Intune mobile device management.

### December 2017

#### Improved security management 

We've added support for conditional access (CA) and Microsoft Intune mobile device management (MDM) on Android devices, to better secure your organization's data. It's already available on iOS.

#### Improved permission management

We've made some changes that allow for more precise management of user permissions for datasets, dashboards, and reports.

#### Auto-installed apps

You don't need to install some of the apps in Power BI at all. Power BI app creators in your organization can create *apps* that contain a collection of dashboards and reports. Then they can publish the app and set it to install automatically in the Power BI service and the Power BI mobile apps. When an app is set to install for you, it automatically appears in your **Apps** menu:

![Apps in the Power BI mobile app](./media/mobile-whats-new-in-the-mobile-apps/power-bi-apps-mobile-apps.png)

### November 2017
#### iPhone X optimization

We've optimized the app layout for iPhone X, so you can explore your data in style on every device.

### October 2017
#### Filters for phone reports in Android

If you create a report with phone-optimized pages in Power BI Desktop, and the report has filters, you can now apply those filters in the phone report on your Android. Read more about filters for Power BI reports on Android.

#### Show data in reports

You can now switch visuals in your reports to a table view to see the numbers behind the data. To access this feature, tap "Show data" from the visual's ... menu on your report or the new icon on the expanded visual's action menu.

### September 2017
#### Filters for phone reports in iPhones
If you create a report with phone-optimized pages in Power BI Desktop, and the report has filters, you can now apply those filters in the phone report on your iPhone. Read more about [filters for Power BI reports on iPhones](https://powerbi.microsoft.com/blog/filters-coming-for-phone-reports-on-ios/).

### August 2017
#### iOS proxy settings support
You can now set proxy settings in the Power BI iOS mobile app. This means that Power BI will now work with VPN connections on your mobile device, allowing more users and organizations to securely leverage the power of Power BI on the go.

### July 2017
Read the [mobile apps feature summary for July 2017](https://powerbi.microsoft.com/blog/power-bi-service-and-mobile-july-feature-summary/#ios-preview)

#### iOS devices
**New Q&A experience on iOS (Preview)**
Instead of just receiving an answer to your question, you can now use natural language to get scoped insights. Even if you're not sure what you're looking for, Q&A proactively surfaces insights relevant to your data. The new Q&A experience on mobile, developed in collaboration with the Microsoft Research team, showcases powerful technologies within our product. Try the tutorial, [Ask questions about your data in the iOS mobile apps](mobile-apps-ios-qna.md).

### Responsive visuals
**Responsive visual for phone reports and dashboards**
You can set the visuals in your dashboard or report to be *responsive*, to change dynamically to display the maximum amount of data and insight, no matter the screen size. Read the [blog about responsive visuals](https://powerbi.microsoft.com/blog/power-bi-desktop-july-feature-summary-2/#responsiveVisuals).

### June 2107
#### All devices
**Make apps favorites**
You can already make a dashboard a favorite. Recently, [Power BI added apps](../../collaborate-share/service-create-distribute-apps.md), and now you can make apps favorites, too. 

### May 2017
#### All devices
**New menu: Shared with me**
Go to Shared with me in the mobile app menu to see all the content that's been shared with you.

**New menu: Apps**
An app is a collection of dashboards and reports built by your organization to deliver key metrics for faster and easier data-driven decisions.

Read more about [how your Power BI content is organized](mobile-apps-quickstart-view-dashboard-report.md).

#### iOS and Android devices
**Power BI Report Server preview**
Create and publish Power BI reports on premises. Then [view and interact with them in your iOS or Android](mobile-app-ssrs-kpis-mobile-on-premises-reports.md) mobile device. 

### April 2017
Read the [mobile apps feature summary for April 2017](https://powerbi.microsoft.com/blog/power-bi-mobile-apps-feature-summary-march-april-2017/)

#### All devices
**Background color for phone reports**
When you define a background color for a report in Power BI Desktop, the phone report will have the same background color. More about [optimizing report pages for phones](../../create-reports/desktop-create-phone-report.md).

**Develop mobile-friendly Power BI visual**
Read this [Developer guide](https://github.com/PowerBi-Projects/PowerBI-visuals/blob/master/Tutorial/MobileGuideline.md) for tips on creating Power BI visuals that look good and work well on mobile devices.

#### iOS devices
**Talk to your data: ask questions by speaking**
Now you can [ask questions of your data with Q&A](mobile-apps-ios-qna.md) by talking rather than typing. 

### March 2017
Read the [mobile apps feature summary for March 2017](https://powerbi.microsoft.com/blog/power-bi-mobile-apps-feature-summary-march-2017/).

#### All devices
**Slicer interactions**

We've improved touch interaction for time slicers.

#### iOS devices
**Ask questions of your data with Q&A - and give us feedback** 
Try asking questions of your data with Q&A, and then give us a smile or frown to let us know how we did.

**Use 3D touch for common actions** 
Deep-press the Power BI app icon on the home screen of your iPhone 6s or later to access notifications, search, and recently used dashboards.

**Support for right-to-left languages**
Power BI mobile apps now support right-to-left languages. In this context, "right-to-left languages" refers to Hebrew and Arabic writing systems, which are written from right to left and require contextual shaping. See the list of [Supported languages in the Power BI mobile apps](mobile-apps-supported-languages.md).

#### Android devices
**Connect to more than one SSRS server** 

Now you can have connections to up to five SQL Server Reporting Services (SSRS) servers at the same time.

**Request access to dashboards** 

If you scan a QR code for a dashboard that you don't have access to, now you can submit a request for access right from the mobile app.

### February 2017
#### All devices
**Scrolling made easier** 

Now you can scroll in bar and column charts in a report by touching the chart itself, rather than touching the scroll bar on the side.

#### iOS devices
**Ask questions of your data with a preview of Q&A** 

With Q&A, you ask questions about your data in your own words, and Power BI provides the answers. Q&A is already in the Power BI service on https://powerbi.com. Now it's also [available in the mobile app on your iPhone or iPad](mobile-apps-ios-qna.md).

**Connect to more than one SSRS server** 

Now you can have connections to up to five SQL Server Reporting Services (SSRS) servers at the same time.

#### Android tablets
**The Power BI mobile app** for Android tablets is now available globally. Get started with the [Power BI on your Android tablet](mobile-android-app-get-started.md).

#### iOS and Android devices
**New menu for dashboard tiles** Navigate to the underlying report, expand the tile, or manage an alert, all directly from a menu on the tile on a dashboard. 

This menu is new for iOS, Android phones in landscape mode, and Android tablets. It was already in Windows and Android phones in portrait modes.

### January 2017
Read the [January 2017 mobile apps blog feature summary](https://powerbi.microsoft.com/blog/power-bi-mobile-apps-feature-summary-january-2017).

#### All devices
**Load more than 100 rows in tables and matrices**
Now, if you have a large table or matrix on your dashboard or report, we show as much data as possible in the tile. Then in focus mode, you can scroll down to load additional rows.

**Phone report - general availability**
Power BI phone reports are now generally available. In Power BI Desktop, you can tailor a portrait view of an existing report for mobile viewers. Learn more about [authoring phone reports in Power BI Desktop](../../create-reports/desktop-create-phone-report.md) and the [report experience on phones](mobile-apps-view-phone-report.md).

#### iOS
**SSRS Authentication using Active Directory Federation Services (ADFS) Preview**
Now you can sign in to on-premises SQL Server Reporting Services servers from your mobile device with your organizational account. Read more about [using OAuth to connect to SSRS servers](mobile-oauth-ssrs.md).

#### Android
**SSRS Authentication using Active Directory Federation Services (ADFS) Preview**
Now you can sign in to on-premises SQL Server Reporting Services servers from your mobile device with your organizational account. Read more about [using OAuth to connect to SSRS servers](mobile-oauth-ssrs.md).

**New and improved: Annotate and share insights quickly**
Sharing and annotating are now fully functional on Android devices. The improved menu makes it easier and quicker to annotate and share insights, and you can also share an annotated report or directly from the Power BI app.

### December 2016
Read the [December 2016 mobile apps blog feature summary](https://powerbi.microsoft.com/blog/power-bi-mobile-apps-feature-summary-december-2016).

#### All devices
**Offline background refresh**

To make sure you can access your latest data while offline, we perform a refresh in the background of the app so your business information is up to date, even if you haven't accessed it for a while. To make sure certain dashboards are always up to date, just mark them as favorites. Learn more about [offline capabilities in the Power BI mobile apps](mobile-apps-offline-data.md).

#### iOS devices
**Annotate and share**

Now you can annotate and share a tile, report, or visualization from the Power BI mobile app for iOS. 

* [On the iPhone](mobile-annotate-and-share-a-tile-from-the-mobile-apps.md)
* [On the iPad](mobile-annotate-and-share-a-tile-from-the-mobile-apps.md)

**Request access to dashboards**

If you scan a QR code for a dashboard that you don't have access to, now you can submit a request for access right from the mobile app.

**Custom URL on image tile**

If an image tile has a custom URL defined by the dashboard owner, when you tap the tile you go directly to that URL without opening the tile in focus mode. 

#### iPhone
**Apple watch improvements**

You can now refresh Apple Watch data directly from the Watch app. In the dashboard index page, deep press to refresh your data. (The Power BI mobile app must be running in the background on your iPhone for this to work).

#### Android
**Custom URL on image tile**

If an image tile has a custom URL defined by the dashboard owner, when you tap the tile you go directly to that URL without opening the tile in focus mode. Also, dashboard tiles containing predefined custom URLs can now redirect readers to reports within the app.

### November 2016
Read the [November 2016 Power BI mobile apps feature summary](https://powerbi.microsoft.com/blog/power-bi-mobile-apps-feature-summary-november-2016/).

#### Android tablets
**Power BI mobile app for Android tablets** Yes, the preview is here.

* Experience [Power BI on your Android tablet](mobile-android-app-get-started.md)
* Explore [Reporting Services mobile reports and KPIs on your Android tablet](mobile-app-ssrs-kpis-mobile-on-premises-reports.md)

#### Android devices
**Preview: Intune Mobile Application Management** Power BI support for Microsoft Intune Mobile Application Manager (MAM) is now in preview for Power BI Pro users on Android devices. 

**Favorites** Tag your favorite dashboards on your Android device, and see all your [favorite Power BI dashboards and Reporting Services mobile reports and KPIs](mobile-android-app-get-started.md#view-your-favorite-dashboards-and-reports) collected in one convenient location. 

#### iOS devices
**Links** URLs in tiles and visualizations are now clickable, and open in a browser.

#### Windows devices
**Center a map** to focus on data near you in your location

### September/October 2016
Read the [October 2016 Power BI mobile apps feature summary](https://powerbi.microsoft.com/blog/power-bi-mobile-apps-feature-summary-october-2016/).

#### All devices
**Favorites as landing page**
If you've marked any of your dashboards as favorites, then your landing page will be your Favorites entry. 

**Improved navigation**
The main navigation has a new look, and groups navigation has moved to the groups catalog. 

**Report and dashboard performance improvements**
Improved the experience of loading reports and dashboards in the Power BI mobile apps

**Enhanced alert notifications**
Notifications for your data-driven alerts now contain more information on what triggered the alert and why.

#### iOS on iPhones
**Apple Watch refresh improvements**
The Apple Watch mobile app has been improved for Watch OS3

#### Android phones
**Added manual tile refresh**
You can now manually refresh your dashboard tiles. For tiles based on DirectQuery, this will retrieve the latest data from the dataset.

#### Windows 10 phones
**Geographic filtering**
On your Windows 10 phone you can now filter your report based on your current location, and see only the data you need.

**SandDance visualization**
This custom visualization is now available on the Surface Hub

### August 2016
#### All phones
**Favorites** 
View your favorite dashboards from all Power BI mobile apps, and manage the list of favorites from the Power BI mobile apps for iOS and Windows 10 devices. Read more about [favorites in the Power BI mobile apps](mobile-apps-favorites.md).

**Dashboard data classification** See the data classifications that dashboard owners have assigned their dashboards. Read more about [classifying dashboards](../../create-reports/service-data-classification.md).

**Data-driven alerts**
Get notified by an alert when your data changes in pre-set ways for KPI, gauge, and card tiles. Learn more about:

* [Alerts on the Power BI app for Android phones](mobile-set-data-alerts-in-the-mobile-apps.md). 
* [Alerts on the Power BI apps for iOS](mobile-set-data-alerts-in-the-mobile-apps.md). 
* [Alerts on the Power BI app for Windows 10 devices](mobile-set-data-alerts-in-the-mobile-apps.md).

#### iOS on iPhones and iPads
**Tiles full-screen in focus mode on iPad**
When you tap a tile on your iPad, the tile will now open full-screen in focus mode, taking advantage of the entire iPad screen size.

**Manually refresh tiles**
Manually refresh your tiles by opening the dashboard in the Power BI mobile app for iOS and pulling down from the top of the screen. 

**Support for Intune MAM**
Added support for Microsoft Intune mobile application management (MAM) capabilities.

Read more about [Microsoft Intune on Power BI mobile apps](../../admin/service-admin-mobile-intune.md).

#### Windows 10 devices
**Full-screen and presentation modes**
Display reports in presentation mode on Surface Hub, and display dashboards, reports, and tiles in full-screen mode on Windows 10 devices.

### July 2016
#### All phones
In the Power BI service you can now [create a view of a dashboard specifically for phones](../../create-reports/service-create-dashboard-mobile-phone-view.md) in portrait mode. 

#### Android phones
**Favorites tab**
Access all your favorite dashboards from a single location.

**Improved security management**
Select a risk classification for the business data presented in a specific dashboard.

**Improved warning and banners**
We've improved warnings and banners for the mobile app.

**QR codes for report pages**
A QR code generated in the service will link to a specific page rather than the entire report.

**Improved alerts**
Data-driven alerts are now formatted based on your device's locale.

#### iOS on iPhones and iPads
**Improved security management**
Select a risk classification for the business data presented in a specific dashboard.

**Mobile insights**
View summary data (max, min, and all) on clustered column chart tiles.

**Improved manual refresh**
You can now manually refresh your dashboard tiles. For tiles based on Direct Query, this retrieves the latest data from the data model.

**Improved warning and banners**
We've improved warnings and banners for the mobile app.

**QR codes for report pages**
A QR code generated in the service will link to a specific page rather than the entire report.

**General improvements**
We've improved error messages for tiles in the mobile app.

#### Windows 10 devices
**Improved security management**
Select a risk classification for the business data presented in a specific dashboard.

**Improved warning and banners**
We've improved warnings and banners for the mobile app.

### June 2016
See the [June Power BI mobile apps blog post](https://powerbi.microsoft.com/blog/power-bi-mobile-apps-update-june-2016/) for more details.

#### QR codes now display in augmented reality (iOS)
Now when you scan a QR code generated by the Power BI service, the tile renders in augmented reality. 

More about [connecting to data in the real world](mobile-apps-data-in-real-world-context.md).

#### Filter data with barcodes (iPhone)
Now you can scan barcodes printed on products or shelves at your store to display related Power BI reports filtered by the scanned value. 

More about [filtering your data with barcodes](mobile-apps-scan-barcode-iphone.md).

#### SQL Server 2016 Reporting Services mobile reports
Now you can drill through from a Reporting Services KPI or a mobile report to another mobile report or to any custom URL.

#### Notification center
The notification center in your Power BI mobile app shows new data or dashboards that are shared with you, or changes to groups you belong to.

### May 2016
#### iOS devices and Android phones
* **QR codes** are now available **for reports**, too. Scan the code with your Power BI app to go directly to a related report, with no navigation or search needed.
* **Improved data management** for SQL Server 2016 Reporting Services: Reduced load times and data consumption on your device.
* **SQL Server 2016 themed mobile reports**: See themes for mobile reports on your device.
* **Geo-filtering**: Filter reports by your current location.

### April 2016
See the [April Power BI Mobile Apps blog](https://powerbi.microsoft.com/blog/power-bi-mobile-apps-update-april-2016/) for more details.

#### All apps
* Select more than one option in a report slicer.

#### Android mobile app
* **SQL Server 2016 [Reporting Services mobile reports](mobile-app-ssrs-kpis-mobile-on-premises-reports.md)** now on Android phones.
* **Report gallery** Open your reports directly in the report gallery.​
* **NTLM authentication** support for mobile reports in SQL Server 2016 Reporting Services.

#### Power BI app for Windows 10 devices
* **Presentation mode** Display Power BI dashboards and reports in presentation mode from the Power BI app.
* **SQL Server 2016 [Reporting Services mobile reports](mobile-app-windows-10-ssrs-kpis-mobile-reports.md)** now on Windows 10 devices.
* See **data tooltips** when you hover your mouse over a dashboard tile.

### March 2016
Read the [Power BI Mobile Apps blog for March 2016](https://powerbi.microsoft.com/blog/power-bi-mobile-apps-update-march-2016/).

#### iPhone mobile app
**Apple Watch** View your Power BI tiles and KPIs on your [Apple Watch](mobile-apple-watch.md).

**iOS 9.0 and later** To accommodate the best possible experience and new features for Power BI, we are now supporting only devices running iOS 9.0 and later.​

**Global search** Added a new "recently viewed" list and global search so you can find the data you need quickly.

**Report gallery** Open your reports directly in the report gallery.​

**Fresh data offline** New background refresh automatically updates your cached data when you're online, so you have the freshest data [even when you're offline](mobile-apps-offline-data.md). 

**Bing and R tiles** Open Bing and R tiles in focus mode.​

#### Android mobile app
**SQL Server 2016 mobile reports and KPIs** [View SQL Server 2016 mobile reports and KPIs](mobile-app-ssrs-kpis-mobile-on-premises-reports.md), and navigate between SSRS folders.​

**View reports** Open reports from tiles on your dashboards.​

**Fresh data offline** New background refresh automatically updates your cached data when you're online, so you have the freshest data [even when you're offline](mobile-apps-offline-data.md). 

#### Power BI app for Windows 10 devices
**Quick access** Access your dashboards, reports, and groups quickly with a new "recently viewed" list and global search so you can find the data you need.

**Bing and R tiles** Open Bing and R tiles in focus mode.​

**More live tiles on your Start screen** [Pin KPIs and row cards to your Start screen](mobile-pin-dashboard-start-screen-windows-10-phone-app.md) as live tiles, so you can see all of your critical metrics at a glance.

**Pinch to zoom** Use pinch-to-zoom on your tablet to examine dashboards in greater detail.

**Notifications** Get notified when your datasets, reports, and dashboards update with new data.

**Report gallery** Open your reports directly in the report gallery.​

### February 2016
#### Android
View dashboards in [landscape mode on Android phones](mobile-apps-view-dashboard.md#view-dashboards-on-your-android-phone). 

#### Power BI app for Windows 10 devices
View [reports on your Windows 10 phone](mobile-reports-in-the-mobile-apps.md).

Faster time to [insights on your Windows 10 mobile dashboards](mobile-tiles-in-the-mobile-apps.md): Share a tile snapshot or open a report directly from the dashboard.

### January 2016

All of the January improvements are already in the new [Power BI app for Windows 10 phones](mobile-windows-10-phone-app-get-started.md), released in December 2015. Now they're rolling out to the other Power BI apps for mobile devices. Read the blog post about these improvements.

**Real-time data support** Dashboards refresh in real time, so you don't need to refresh them manually.

**Offline indicators** When you don't have signal, you see an offline indicator at the top of your dashboard.

**Access cached data** Cached data no longer expires, so you have access to your cached data indefinitely while offline.

**R tiles and web widgets** View these new tile types in dashboards on your mobile device.

**Bing dashboards** In the Power BI service, you can now create [dashboards with Bing search results](../../connect-data/service-connect-to-services.md), and view them on your mobile device.

**Report pages pinned as tiles to dashboards** Now that you can pin a whole report page to a dashboard in the Power BI service, you can view report pages in the Power BI app on your iPhone or on your Android phone.

### December 2015
The Power BI team ended 2015 strong, with several major additions and updates.

#### SQL Server 2016 Reporting Services mobile reports in iOS
Now you can view your SQL Server mobile reports in the Power BI app on your iOS device, be it iPad or iPhone. Read more:

* [SQL 16 SSRS on Power BI app for iOS](https://powerbi.microsoft.com/blog/sql-16-ssrs-on-power-bi-app-for-ios/
) blog post
* View [SQL Server mobile reports and KPIs in the iPhone and iPad apps](mobile-app-ssrs-kpis-mobile-on-premises-reports.md) documentation

#### Power BI app for Windows 10 phones
The new Power BI app for Windows 10 phones is optimized for touch and mobile productivity. Explore dashboards and reports, invite colleagues to view data, and share insights over email to engage your team. Plus you can [pin Power BI dashboards to your Windows phone Start screen](mobile-pin-dashboard-start-screen-windows-10-phone-app.md).

* Read the [Power BI app for Windows 10 phones blog post](https://powerbi.microsoft.com/blog/announcing-the-power-bi-app-for-windows-10-mobile/).
* [Get started with the Power BI app for Windows 10 phones](mobile-windows-10-phone-app-get-started.md).

#### Other additions
Read the [Power BI mobile apps December blog post](https://powerbi.microsoft.com/blog/power-bi-mobile-apps-update-2d00-december-2015/) for more details.

* Receive notifications when a colleague shares a dashboard with you. (iOS)
* View entire pinned report pages in your dashboards. (iOS and Android)
* [Scan a QR code](https://powerbi.microsoft.com/blog/bridge-the-gap-between-your-physical-world-and-your-bi-using-qr-codes/) and go directly to a relevant tile on your Android phone.

### November 2015
Read the [November 2015 Power BI mobile blog post](https://powerbi.microsoft.com/blog/power-bi-mobile-apps-update-2d00-november-2015/).

#### All Power BI mobile apps
* A new welcome experience.
* Improved chart data capacity.

#### iOS and Android mobile apps
* Enterprises can now [configure Power BI mobile apps for iOS and Android with Microsoft Intune](../../admin/service-admin-mobile-intune.md) to manage devices and applications.

#### iPhone mobile app
* [Add a picture tile to a dashboard](mobile-iphone-app-get-started.md) directly from your iPhone.
* [Create QR codes in the Power BI service](../../create-reports/service-create-qr-code-for-tile.md), then scan them from your iPhone to open the Power BI app to a specific tile.

#### The Power BI app for Windows devices
* [Link directly from a tile to a specific URL](../../create-reports/service-dashboard-edit-tile.md#hyperlink).

### October 2015
Read the [mid-October Power BI mobile blog post](https://powerbi.microsoft.com/blog/power-bi-mobile-mid-october-updates-are-here/).

#### All Power BI mobile apps
* Line charts with a percentage-based Y-axis now calculate the visual range according to your actual data. The graph now starts from the lowest data point in the chart, instead of from a default value.
* Line, column, and bar charts can now have data labels. 
  
    ![Screenshot of a line chart, showing the V T B percentage by month with data labels. ](media/mobile-whats-new-in-the-mobile-apps/pbi_mobilelinechart.png)

#### iPhone
* Stay up to date with your groups' newest dashboards -- receive notifications on your iPhone each time a team member adds a dashboard to one of your groups.
  
    ![Screenshot of a dashboard, showing a notification on an iPhone.](media/mobile-whats-new-in-the-mobile-apps/pbi_iph_grpdashalertcrop.png)
* You can now view dashboards horizontally, just by turning your phone. Read more about [landscape mode in the iPhone app](https://powerbi.microsoft.com/blog/enjoy-the-landscape-with-the-power-bi-iphone-app/).
  
    ![Screenshot of a dashboard, showing the landscape mode in the iPhone.](media/mobile-whats-new-in-the-mobile-apps/pbi_iph_landscape.png)

### September 2015
Improvements in the Power BI mobile apps -- Android, iOS (iPhone and iPad), and Windows. Read the [mid-September Power BI mobile blog post](https://powerbi.microsoft.com/blog/power-bi-mobile-mid-september-updates-are-here/).

#### Android
* Support for group workspaces: Collaborate with colleagues in group workspaces. 
* Support for non-authenticated users:  For the few scenarios when users fail or can't sign in to the app, we added a fast, convenient way to contact support and send feedback.
* Improved user experience when accessing dashboards using role-based security.          
* Improved data formatting of charts and alignment of all dashboard tiles. 

#### iOS (iPhone and iPad)
* New & improved navigation: New drawer navigation maximizes screen real estate and improves navigation throughout the app. 
* Group workspaces: Collaborate with colleagues in group workspaces. 
* Authentication process upgrade Quality, performance, and functionality improvements enhance the app authentication process, including support for SSO (Single Sign-On). 
* Improved data representation of line chart tiles to better compress the x-axis.
* Improved user experience when using with role-based security.
* Touch-optimized improvements for matrix chart tiles: Now you can easily scroll through your matrix data and view all its data easily and intuitively.
* Improved data formatting of charts and alignments of dashboard tiles. 
* Removal of iOS 7 support: To maintain highest security standards for Power BI, we will no longer support iOS 7 installed devices. iOS 8 and above is required. 
* Send feedback and rating added in app: Added in-app capability to send feedback and provide ratings so that we can increase the community's influence on our roadmap and promote issues easily and directly from the app.

#### Windows
* Improved map tile rendering in in-focus mode to maximize screen real estate.
* Improved user experience when accessing dashboards using role-based security. 
* A new capability allows you to browse back and forth through dashboard tiles exploring them directly in in-focus mode without the need to return to the dashboard to select the next tile.
* Additional stability and performance improvements.<|MERGE_RESOLUTION|>--- conflicted
+++ resolved
@@ -7,12 +7,8 @@
 ms.service: powerbi
 ms.subservice: powerbi-mobile
 ms.topic: conceptual
-<<<<<<< HEAD
-ms.date: 06/28/2021
+ms.date: 09/12/2021
 ms.custom: intro-whats-new
-=======
-ms.date: 09/12/2021
->>>>>>> 67b25f9e
 ---
 # What's new in the mobile apps for Power BI
 For related "What's New" information, see:

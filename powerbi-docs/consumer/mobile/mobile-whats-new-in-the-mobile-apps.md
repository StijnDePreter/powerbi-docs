--- conflicted
+++ resolved
@@ -2,10 +2,6 @@
 title: What's new in the mobile apps for Power BI
 description: What's new in the mobile apps for Power BI
 author: paulinbar
-<<<<<<< HEAD
-manager: rkarlin
-=======
->>>>>>> 179b85d0
 ms.reviewer: ''
 
 ms.service: powerbi

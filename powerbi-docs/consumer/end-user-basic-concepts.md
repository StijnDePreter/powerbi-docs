--- conflicted
+++ resolved
@@ -161,60 +161,7 @@
 
 Once the app is installed, just select it from your Apps list and select which dashboard or report to open and explore first.   
 
-
-<<<<<<< HEAD
 I hope this article gave you an understanding of the building blocks that make up Power BI service for consumers. 
-=======
-* an icon or heading to open in content view
-* an arrowright (>) to open a flyout menu for Favorites, Recent, and Workspaces. 
-* a chevron icon (V) to display the **My Workspace** scrollable list of dashboards, reports, workbooks, and datasets.
-* a dataset to explore it
-
-### 2. **Canvas** 
-Because we've opened a dashboard, the canvas area displays visualization tiles. If, for example, we had opened the report editor, the canvas area would display a report page. 
-
-Dashboards are composed of [tiles](end-user-tiles.md).  Tiles are created in report Editing view, Q&A, other dashboards, and can be pinned from Excel, SSRS, and more. A special type of tile called a [widget](../service-dashboard-add-widget.md) is added directly onto the dashboard. The tiles that appear on a dashboard were specifically put there by a report creator/owner.  The act of adding a tile to a dashboard is called *pinning*.
-
-![Power BI dashboard canvas](./media/end-user-basic-concepts/canvas.png)
-
-For more information, see **Dashboards** (above).
-
-### 3. **Q&A question box**
-One way to explore your data is to ask a question and let Power BI Q&A give you an answer, in the form of a visualization. Q&A can be used to add content to a dashboard or report.
-
-Q&A looks for an answer in the dataset(s) connected to the dashboard.  A connected dataset is one that has at least one tile pinned to that dashboard.
-
-![Q&A question box](./media/end-user-basic-concepts/power-bi-qna.png)
-
-As soon as you start to type your question, Q&A takes you to the Q&A page. As you type, Q&A helps you ask the right question and find the best answer with rephrasings, autofill, suggestions, and more. When you have a visualization (answer) you like, pin it to your dashboard. For more information, see [Q&A in Power BI](end-user-q-and-a.md).
-
-### 4. **Icon buttons** 
-The icons in the upper right corner are your resource for settings, notifications, downloads, getting help, and providing feedback to the Power BI team. Select the double arrow to open the dashboard in **Full screen** mode.  
-
-![icon buttons](./media/end-user-basic-concepts/power-bi-icons.png)
-
-### 5. **Dashboard title** (navigation path aka breadcrumbs)
-It's not always easy to figure out which workspace and dashboard are active, so Power BI creates a navigation path for you.  In this example we see the workspace (My workspace) and the dashboard title (Retail Analysis Sample).  If we opened a report, the name of the report would be appended to the end of the navigation path.  Each section of the path is an active hyperlink.  
-
-Notice the "C" icon after the dashboard title. This dashboard has a [data classification tag](../service-data-classification.md) of "confidential." The tag identifies the sensitivity and security level of the data. If your Admin has turned on data classifcation, every dashboard will have a default tag set. Dashboard owners should change the tag to match their dashboard's proper security level.
-
-![](media/end-user-basic-concepts/power-bi-title.png)
-
-### 6. **Office 365 app launcher**
-With the app launcher, all your Office 365 apps are easily available with one click. From here you can quickly launch your email, documents, calendar, and more. 
-
-![Office app launncher](./media/end-user-basic-concepts/power-bi-waffle.png)
-
-### 7. **Power BI home**
-Selecting this opens your [featured dashboard](end-user-featured.md) (if you've set one), otherwise it opens the last dashboard you viewed.
-
-   ![](media/end-user-basic-concepts/version-new.png)
-
-### 8. **Labeled icon buttons**
-This area of the screen contains additional options for interacting with the content (in this case, with the dashboard).  Besides the labeled icons you can see, selecting the ellipses reveals options for duplicating, printing, refreshing the dashboard and more.
-
-   ![](media/end-user-basic-concepts/power-bi-labeled-icons.png)
->>>>>>> 2165c1d8
 
 ## Next steps
 - Review and bookmark the [Glossary](end-user-glossary.md)    

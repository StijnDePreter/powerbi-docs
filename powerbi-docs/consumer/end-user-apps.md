---
title: What is a Power BI app?
description: In Power BI, apps bring related dashboards and reports together, all in one place.
author: mihart
manager: kvivek
ms.reviewer: lukaszp
ms.custom: seodec18
ms.service: powerbi
ms.subservice: powerbi-service
ms.topic: conceptual
<<<<<<< HEAD
ms.date: 01/16/2019
=======
ms.date: 12/06/2018
>>>>>>> 5124cb0a
ms.author: mihart

LocalizationGroup: Share your work
---
<<<<<<< HEAD
# Apps in Power BI
## What is a Power BI app?
An *app* is a Power BI content type that combines related dashboards and reports, all in one place. An app can have one or more dashboards and one or more reports, all bundled together. Apps are created by Power BI *designers* who distribute and share the apps with *consumers* like you. 

Your apps are organized in the **Apps** content list.

![Apps in Power BI](./media/end-user-apps/power-bi-apps-nav.png)

## App ***designers*** and app ***consumers***
Depending on your role, you may be someone who creates apps (designer) for your own use or to share with colleagues. Or, you may be someone who receives and downloads apps (consumer) created by others. This article is for app *consumers*.
=======
# Install and use apps with dashboards and reports in Power BI
In Power BI, *apps* bring related dashboards and reports together, all in one place. People in your organization create and distribute apps with key business information. [External services](../service-connect-to-services.md) you may already use, such as Google Analytics and Microsoft Dynamics CRM, also offer Power BI apps. 

![Apps in Power BI](./media/end-user-apps/power-bi-apps-navbar.png)

Apps are easy to find and install in the Power BI service and on your mobile device. After you install an app, you don't have to remember the names of a lot of different dashboards because they're all together in one app, in your browser or on your mobile device.

With apps, whenever the app author releases updates, you automatically see the changes. The author also controls how often the data is scheduled to refresh, so you don't need to worry about keeping it up to date. 

## Get a new app
You can get apps in a few different ways. The app author can install the app automatically in your Power BI account, or send you a direct link to an app, or you can search for it in AppSource, where you see all the apps that you can access. In Power BI on your mobile device, you can only install it from a direct link, and not from AppSource. If the app author installs the app automatically, you'll see it in your list of apps.

### Install an app from a direct link
The easiest way to install a new app yourself is to get a direct link from the app author. Power BI creates an installation link, which the author can send to you.

**On your computer** 

Select the link in email to open Power BI service ([https://powerbi.com](https://powerbi.com)) in a browser. Confirm you want to install the app and it opens to the app landing page.

![App landing page in the Power BI service](./media/end-user-apps/power-bi-get-app.png)
>>>>>>> 5124cb0a

## Advantages of apps
Apps are easy to find and install in Power BI service ([https://powerbi.com](https://powerbi.com)) and on your mobile device. After you install an app, you don't have to remember the names of a lot of different dashboards because they're all together in one app, in your browser or on your mobile device.

<<<<<<< HEAD
With apps, whenever the app author releases updates, you automatically see the changes. The author also controls how often the data is scheduled to refresh, so you don't need to worry about keeping it up to date. 
=======
When you select the link in email on your mobile device, the app installs automatically and opens the app content list in the mobile app. 

![App content list on mobile device](./media/end-user-apps/power-bi-app-index-it-spend-360.png)

### Get the app from Microsoft AppSource
You can also find and install any apps that you have access to from Microsoft AppSource. 

1. Select **Apps** ![Apps in the left navigation pane](./media/end-user-apps/power-bi-apps-bar.png) > **Get apps**. 
   
     ![The Get apps icon](./media/end-user-apps/power-bi-service-apps-get-apps-oppty.png)
2. In AppSource under **My organization**, search to narrow the results and find the app you're looking for.
   
     ![In AppSource under My organization](./media/end-user-apps/power-bi-appsource-my-org.png)
3. Select **Get it now** to add it to your Apps page. 

## Interact with the dashboards and reports in the app
Now you can explore the data in the dashboards and reports in the app. You have access to all the standard Power BI interactions such as filtering, highlighting, sorting, and drilling down. Read about [interacting with reports in Power BI](end-user-reading-view.md). 

![Export data from a Power BI visual](./media/end-user-apps/power-bi-service-export-data-visual.png)
>>>>>>> 5124cb0a

<!-- add conceptual art -->
## Get a new app
You can get apps in a few different ways. 
- The app author can install the app automatically in your Power BI account, and the next time you open Power BI, you'll see the new app in the **Apps** content area. 
- The app author can email you a direct link to an app. Selecting the link opens the app in Power BI.
- You can search for apps in AppSource, where you see all the apps that you can access. AppSource contains apps published by report designers both inside and outside of your company. For example, you may find an app on AppSource for a service that you already use, such as Google Analytics, GitHub, or Microsoft Dynamics. 
- In Power BI on your mobile device, you can only install an app from a direct link, and not from AppSource. If the app author installs the app automatically, you'll see it in your list of apps.


<<<<<<< HEAD
## Next step
* [Open and interact with an app](end-user-app-view.md)
=======
## Next steps
[Power BI apps for external services](../service-connect-to-services.md)
>>>>>>> 5124cb0a
<|MERGE_RESOLUTION|>--- conflicted
+++ resolved
@@ -8,16 +8,12 @@
 ms.service: powerbi
 ms.subservice: powerbi-service
 ms.topic: conceptual
-<<<<<<< HEAD
 ms.date: 01/16/2019
-=======
-ms.date: 12/06/2018
->>>>>>> 5124cb0a
 ms.author: mihart
 
 LocalizationGroup: Share your work
 ---
-<<<<<<< HEAD
+
 # Apps in Power BI
 ## What is a Power BI app?
 An *app* is a Power BI content type that combines related dashboards and reports, all in one place. An app can have one or more dashboards and one or more reports, all bundled together. Apps are created by Power BI *designers* who distribute and share the apps with *consumers* like you. 
@@ -28,55 +24,12 @@
 
 ## App ***designers*** and app ***consumers***
 Depending on your role, you may be someone who creates apps (designer) for your own use or to share with colleagues. Or, you may be someone who receives and downloads apps (consumer) created by others. This article is for app *consumers*.
-=======
-# Install and use apps with dashboards and reports in Power BI
-In Power BI, *apps* bring related dashboards and reports together, all in one place. People in your organization create and distribute apps with key business information. [External services](../service-connect-to-services.md) you may already use, such as Google Analytics and Microsoft Dynamics CRM, also offer Power BI apps. 
-
-![Apps in Power BI](./media/end-user-apps/power-bi-apps-navbar.png)
-
-Apps are easy to find and install in the Power BI service and on your mobile device. After you install an app, you don't have to remember the names of a lot of different dashboards because they're all together in one app, in your browser or on your mobile device.
-
-With apps, whenever the app author releases updates, you automatically see the changes. The author also controls how often the data is scheduled to refresh, so you don't need to worry about keeping it up to date. 
-
-## Get a new app
-You can get apps in a few different ways. The app author can install the app automatically in your Power BI account, or send you a direct link to an app, or you can search for it in AppSource, where you see all the apps that you can access. In Power BI on your mobile device, you can only install it from a direct link, and not from AppSource. If the app author installs the app automatically, you'll see it in your list of apps.
-
-### Install an app from a direct link
-The easiest way to install a new app yourself is to get a direct link from the app author. Power BI creates an installation link, which the author can send to you.
-
-**On your computer** 
-
-Select the link in email to open Power BI service ([https://powerbi.com](https://powerbi.com)) in a browser. Confirm you want to install the app and it opens to the app landing page.
-
-![App landing page in the Power BI service](./media/end-user-apps/power-bi-get-app.png)
->>>>>>> 5124cb0a
 
 ## Advantages of apps
 Apps are easy to find and install in Power BI service ([https://powerbi.com](https://powerbi.com)) and on your mobile device. After you install an app, you don't have to remember the names of a lot of different dashboards because they're all together in one app, in your browser or on your mobile device.
 
-<<<<<<< HEAD
+
 With apps, whenever the app author releases updates, you automatically see the changes. The author also controls how often the data is scheduled to refresh, so you don't need to worry about keeping it up to date. 
-=======
-When you select the link in email on your mobile device, the app installs automatically and opens the app content list in the mobile app. 
-
-![App content list on mobile device](./media/end-user-apps/power-bi-app-index-it-spend-360.png)
-
-### Get the app from Microsoft AppSource
-You can also find and install any apps that you have access to from Microsoft AppSource. 
-
-1. Select **Apps** ![Apps in the left navigation pane](./media/end-user-apps/power-bi-apps-bar.png) > **Get apps**. 
-   
-     ![The Get apps icon](./media/end-user-apps/power-bi-service-apps-get-apps-oppty.png)
-2. In AppSource under **My organization**, search to narrow the results and find the app you're looking for.
-   
-     ![In AppSource under My organization](./media/end-user-apps/power-bi-appsource-my-org.png)
-3. Select **Get it now** to add it to your Apps page. 
-
-## Interact with the dashboards and reports in the app
-Now you can explore the data in the dashboards and reports in the app. You have access to all the standard Power BI interactions such as filtering, highlighting, sorting, and drilling down. Read about [interacting with reports in Power BI](end-user-reading-view.md). 
-
-![Export data from a Power BI visual](./media/end-user-apps/power-bi-service-export-data-visual.png)
->>>>>>> 5124cb0a
 
 <!-- add conceptual art -->
 ## Get a new app
@@ -87,10 +40,5 @@
 - In Power BI on your mobile device, you can only install an app from a direct link, and not from AppSource. If the app author installs the app automatically, you'll see it in your list of apps.
 
 
-<<<<<<< HEAD
 ## Next step
 * [Open and interact with an app](end-user-app-view.md)
-=======
-## Next steps
-[Power BI apps for external services](../service-connect-to-services.md)
->>>>>>> 5124cb0a

--- conflicted
+++ resolved
@@ -31,13 +31,8 @@
 
 It's easy to change the sort from a category (store name) to a value (sales per square feet) instead.
 
-<<<<<<< HEAD
-1. Select **More options** (...) and choose **Sort by > Sales Per Sq Ft**.
-2. If necessary, select the ellipsis again and choose **Sort descending**.
-=======
 1. Select **More actions** (...) and choose **Sort by > Sales Per Sq Ft**.
 2. If necessary, select **More actions** (...) again and choose **Sort descending**. The field that is being used to sort is in bold and has a yellow bar.
->>>>>>> c34f970e
 
    ![video showing selecting sort by and then ascending, descending](media/end-user-change-sort/sort.gif)
 

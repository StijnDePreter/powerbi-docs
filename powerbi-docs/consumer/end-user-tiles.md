--- conflicted
+++ resolved
@@ -8,17 +8,13 @@
 ms.service: powerbi
 ms.component: powerbi-service
 ms.topic: conceptual
-ms.date: 10/19/2018
+ms.date: 12/05/2018
 ms.author: mihart
 
 LocalizationGroup: Dashboards
 ---
 # Dashboard tiles in Power BI
-<<<<<<< HEAD
 A tile is a snapshot of your data, pinned to the dashboard by a *designer*. A tile can be created from a report, dataset, dashboard, the Q&A question box, Excel, SQL Server Reporting Services (SSRS), and more.  This screenshot shows many different tiles pinned to a dashboard.
-=======
-Dashboards and dashboard tiles are a feature of Power BI service, not Power BI Desktop. While dashboards tiles cannot be created or pinned in Power BI mobile, [they can be viewed and shared](mobile/mobile-tiles-in-the-mobile-apps.md). 
->>>>>>> 2ea2564c
 
 ![Power BI dashboard](./media/end-user-tiles/power-bi-dashboard.png)
 

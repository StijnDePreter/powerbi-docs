--- conflicted
+++ resolved
@@ -12,11 +12,7 @@
 ---
 # Formula editor in Power BI Desktop
 
-<<<<<<< HEAD
-The formula editor (often referred to as the DAX editor) includes robust editing and shortcut enhancements to make authoring and editing formulas easy and intuitive.
-=======
 The formula editor (often referred to as the DAX editor) includes robust editing and shortcut enhancements to make authoring and editing formulas easy and intuitive. 
->>>>>>> 0c1b4495
 
 ## Using the formula editor
 

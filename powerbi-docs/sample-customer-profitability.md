---
title: 'Tutorial - Customer Profitability sample for Power BI: Take a tour'
description: 'Customer Profitability sample for Power BI: Take a tour'
services: powerbi
documentationcenter: ''
author: amandacofsky
manager: kfile
backup: ''
editor: ''
tags: ''
qualityfocus: no
qualitydate: ''

ms.service: powerbi
ms.devlang: NA
ms.topic: article
ms.tgt_pltfrm: NA
ms.workload: powerbi
ms.date: 01/22/2018
ms.author: mihart

---
# Customer Profitability sample for Power BI: Take a tour
<<<<<<< HEAD
=======
The “Customer Profitability Sample” content pack contains a dashboard, report, and dataset for a company that manufactures marketing materials. This dashboard was created by a CFO to see key metrics about her five business unit managers (aka executives), products, customers, and gross margins (GM). At a glance she can see what factors are impacting profitability.
>>>>>>> 54193bbd

## Overview of the Customer Profitability sample
The “Customer Profitability Sample” content pack contains a dashboard, report, and dataset for a company that manufactures marketing materials. This dashboard was created by a CFO to see key metrics about her 5 business unit managers (aka executives), products, customers, and gross margins (GM). At a glance she can see what factors are impacting profitability.

<<<<<<< HEAD
![](media/sample-customer-profitability/power-bi-dash.png)
=======
## Prerequisites

Before you can use the sample, you must first download it as a content pack, .pbix file, or Excel workbook.

### Get the content pack for this sample

1. Open the Power BI service (app.powerbi.com) and log in.
2. In the bottom left corner select **Get data**.
   
    ![](media/sample-datasets/power-bi-get-data.png)
3. On the Get Data page that appears, select the **Samples** icon.
   
   ![](media/sample-datasets/power-bi-samples-icon.png)
4. Select the **Customer Profitability Sample**, then choose **Connect**.  
   
   ![Get Data](media/sample-customer-profitability/get-supplier-sample.png)
5. Power BI imports the content pack and adds a new dashboard, report, and dataset to your current workspace. The new content is marked with a yellow asterisk. Use the samples to take Power BI for a test run.  
   
   ![Asterisk](media/sample-customer-profitability/supplier-sample-asterisk.png)
  
### Get the .pbix file for this sample

Alternatively, you can download the sample as a .pbix file, which is designed for use with Power BI Desktop. 

- [Customer Profitability Sample](http://download.microsoft.com/download/6/A/9/6A93FD6E-CBA5-40BD-B42E-4DCAE8CDD059/Customer Profitability Sample PBIX.pbix)

### Get the Excel workbook for this sample

You can also download just the dataset [(Excel workbook) for this sample](http://go.microsoft.com/fwlink/?LinkId=529781). The workbook contains Power View sheets that you can view and modify. To see the raw data, select **Power Pivot > Manage**.
>>>>>>> 54193bbd

This sample is part of a series that illustrates how you can use Power BI with business-oriented data, reports and dashboards. This is real data from obviEnce ([www.obvience.com](http://www.obvience.com/)) that has been anonymized. The data is available in several formats: content pack/app, Excel workbook, or .pbix Power BI Desktop file. See [Sample datasets](sample-datasets.md).

### Prerequisites
Want to follow along? In the [Power BI service](https://powerbi.com), go to **Get Data > Samples > Customer Profitability > Connect** to get your own copy of the sample.

You can also [download just the dataset (Excel workbook)](http://go.microsoft.com/fwlink/?LinkId=529780) for this sample. The workbook contains Power View sheets that you can view and modify. To see the raw data select **Power Pivot > Manage**.

## What is our dashboard telling us?

Under **My Workspace**, find the dashboard for the Customer Profitability sample:

![Dashboard for the Customer Profitability sample](media/sample-customer-profitability/power-bi-dash.png)

### Company-wide dashboard tiles
1. Open the dashboard in Power BI service. The dashboard tiles give our CFO a view of the high-level company metrics important to her.  When she sees something interesting, she can select a tile to dig into the data.

2. Review the tiles on the left side of the dashboard.

    ![](media/sample-customer-profitability/power-bi-manager.png)

- Our company gross margin is 42.5%.
- We have 80 customers.
- We sell 5 different products.
- We had our lowest revenue variance% to budget in February, followed by our highest in March.
- Most of our revenue comes from the East and North regions. Gross margin has never exceeded budget, with ER-0 and MA-0 requiring some further investigation.
- Total revenue for the year is close to budget.


### Manager-specific dashboard tiles
The tiles on the right side of the dashboard provide a team scorecard. The CFO needs to keep track of her managers and these tiles give her a high level overview of profit – using GM%. If the GM% trend is unexpected for any manager, then she can investigate further.

![](media/sample-customer-profitability/power-bi-manager2.png)

- All executives, except Carlos, have already exceeded their target sales. But Carlos' actual sales are the highest. 
- Annelie’s GM% is the lowest, but we see a steady increase since March.
- Valery, on the other hand, has seen her GM% drop significantly. 
- And Andrew had a volatile year. 

## Explore the dashboard's underlying data
This dashboard has tiles that link to a report and to an Excel workbook. 

### Open the Excel Online data source
Two tiles on this dashboard, "Target vs Actual" and "Year Over Year Revenue Growth" were pinned from an Excel workbook. So when you select either of these tiles, Power BI opens the data source -- in this case, Excel Online.

![](media/sample-customer-profitability/power-bi-excel-online.png)

1. Select either of the tiles that were pinned from Excel. Excel Online opens within Power BI service.
2. Notice that the workbook has 3 tabs's worth of data. Open "Revenue".
3. Let's look into why Carlos hasn't hit his target yet.  
    a. From the "Executive" slider, select **Carlos Grilo**.   
    b. The first PivotTable tells us that Carlos' revenue for his top Product, Primus, is down 152% from last year. And the YoY chart shows that for most months he's below budget.  

    ![](media/sample-customer-profitability/power-bi-pivotchart.png)

    ![](media/sample-customer-profitability/power-bi-carlos.png)

4. Continue exploring, and if you find something interesting, select **Pin** ![](media/sample-customer-profitability/power-bi-excel-pin.png) from the upper-right corner to [pin it to a dashboard](service-dashboard-pin-tile-from-excel.md).

5. Use your browser's back arrow to return to the dashboard. 

### Open the underlying Power BI report
The majority of the tiles on the Customer Profitability sample dashboard were pinned from the underlying Customer Profitability sample report. 

1. Select one of these tiles to open the report in Reading view. 

2. The report has 3 pages. Each tab at the bottom of the report represents a page. 

    ![](media/sample-customer-profitability/power-bi-report-tabs.png)

    * "Team Scorecard" focuses on the performance of the 5 managers and their "books of business."
    * "Industry Margin Analysis" provides a way to analyze our profitability compared to what's going on in our entire industry.
    * "Executive Scorecard" provides a view of each of our managers formatted for viewing in Cortana.

### Team Scorecard page
![](media/sample-customer-profitability/customer2.png)

Let’s look at two of the team members in detail and see what insights can be gained. In the slicer on the left, select Andrew's name to filter the report page to display only data about Andrew.

* For a quick KPI, look at Andrew’s **Revenue Status** - he is green. He’s performing well.
* The “Revenue Var % to Budget by Month”  Area chart shows that except for a dip in February, Andrew is doing pretty well overall. His dominant region is East and he handles 49 customers and 5 (out of 7) products. His GM% isn’t the highest or lowest.
* The “RevenueTY and Revenue Var % to Budget by Month” shows a steady even profit story.But when you filter by clicking on the square for **Central** in the region treemap, you discover that Andrew has revenue only in March and only in Indiana. Is this intentional or is this something that needs looking into?

Now on to Valery. In the slicer, select Valery’s name to filter the report page to display only data about her.  
![](media/sample-customer-profitability/customer3.png)

* Notice the red KPI for **RevenueTY Status**. This definitely needs further investigation.
* Her revenue variance also paints a worrying picture – she is not meeting her revenue margins.
* Valery has only 9 customers, handles only 2 products and works almost-exclusively with customers in the north. This specialization could explain wide fluctuations in her metrics.
* Selecting the **North** square in the treemap shows that Valery’s gross margin in the North is consistent with her overall margin.
* Selecting the other **Region** squares tells an interesting story: her GM% ranges from 23% to 79% and her revenue numbers, in all regions except North, are extremely seasonal.

Continue digging to find out why Valery’s area is not performing well. Look at regions, the other business units, and the next page in the report – “Industry Margin Analysis.”

### Industry Margin Analysis
This report page provides a different slice of the data. It looks at gross margin for the entire industry, broken down by segment. The CFO uses this page to compare company and business unit metrics to industry metrics to help her explain trends and profitability. You might wonder why the “Gross Margin by Month and Executive Name” area chart is on this page, since it is team-specific. Having it here lets us filter the page by business unit manager.  
![](media/sample-customer-profitability/customer6.png)

How does profitability vary by industry? How do the products and customers break down by industry? Select one or more industries from the top left. (Start from the CPG industry) To clear the filter, select the eraser icon.

On the bubble chart, the CFO looks for the largest bubbles since these are the ones that have the biggest impact on revenue. Filtering the page by manager by clicking on their names in the area chart makes it easy to see each manager’s impact by industry segment.

* Andrew's area of influence spans many different industry segments with widely varying GM% (most on the positive side) and Var%. 
* Annelie's chart is similar, except that she concentrates on only a handful of industry segments with a focus on the Federal segment and a focus on Gladius product. 
* Carlos has a clear focus on the Services segment, with good profit. He's greatly improved variance % for the High Tech segment and a new segment for him, Industrial, performed exceptionally well compared to budget. 
* Tina works with a handful of segments and has the highest GM%, but the mostly small size of her bubbles shows that her impact on the company's bottom line is minimal. 
* Valery, who is responsible for only one product, works in only 5 industry segments. Her industry influence is seasonal, but always produces a large bubble, indicating a significant impact on the company’s bottom line. Does industry explain her negative performance?

### Executive Scorecard
This page is formatted as an Answer Card for Cortana. To learn more, see [create Answer Cards for Cortana](service-cortana-answer-cards.md)

## Dig into the data by asking questions with Q&A
For our analysis, it would be helpful to determine which industry generates the most revenue for Valery. Let’s use Q&A.

1. Open the report in Editing view by selecting **Edit report**. Editing view is only available if you "own" the report; this is sometimes referred to as **creator** mode. If, instead, this report had been shared with you, you wouldn't be able to open it in Editing view.

2.  From the top menubar, select **Ask a question** to open the Q&A question box.

    ![](media/sample-customer-profitability/power-bi-ask-question.png)

3. Type **total revenue by industry for Valery**. Notice how the visualization updates as you type the question.
   
    ![](media/sample-customer-profitability/power-bi-qna.png)
   
   Distribution is the biggest revenue area for Valery.

### Dig deeper by adding filters
Let's take a look at the *Distribution* industry.  

1. Open the "Industry Margin Analysis" report page.
2. Without selecting any visualizations on the report page, expand the filter pane on the right (if it isn't already expanded). The Filters pane should display only Page level filters.  
   
   ![](media/sample-customer-profitability/power-bi-filters.png)
3. Locate the filter for **Industry** and select the arrow to expand the list. Let's add a page filter for the Distribution industry. First, clear all selections by clearing the **Select All** checkbox. Then select only **Distribution.**  
   
   ![](media/sample-customer-profitability/customer7.png)
4. The "Gross margin by Month and Executive Name" area chart tells us that only Valery and Tina have customers in this industry and Valery only worked with this industry from June to November.   
5. Select **﻿Tina**﻿ and then **Valery** in the "Gross Margin by Month and Executive" area chart legend. Notice Tina's portion of "Total Revenue by Product" is really small compared to Valery. 
6. To see actual revenue, use Q&A to ask **total revenue by executive for distribution by scenario**.  
   
     ![](media/sample-customer-profitability/power-bi-qna2.png)

    We can similarly explore other industries and even add customers to our visuals to understand causes for Valery's performance.

This is a safe environment to play in. You can always choose not to save your changes. But if you do save them, you can always go to **Get Data** for a new copy of this sample.

You can also [download just the dataset (Excel workbook) for this sample](http://go.microsoft.com/fwlink/?LinkId=529781).

## Next steps: Connect to your data
We hope this tour has shown how Power BI dashboards, Q&A, and reports can provide insights into customer data. Now it is your turn — connect to your own data. With Power BI you can connect to a wide variety of data sources. Learn more about [getting started with Power BI](service-get-started.md).

[Back to Samples in Power BI](sample-datasets.md)  
<|MERGE_RESOLUTION|>--- conflicted
+++ resolved
@@ -21,20 +21,16 @@
 
 ---
 # Customer Profitability sample for Power BI: Take a tour
-<<<<<<< HEAD
-=======
-The “Customer Profitability Sample” content pack contains a dashboard, report, and dataset for a company that manufactures marketing materials. This dashboard was created by a CFO to see key metrics about her five business unit managers (aka executives), products, customers, and gross margins (GM). At a glance she can see what factors are impacting profitability.
->>>>>>> 54193bbd
 
 ## Overview of the Customer Profitability sample
 The “Customer Profitability Sample” content pack contains a dashboard, report, and dataset for a company that manufactures marketing materials. This dashboard was created by a CFO to see key metrics about her 5 business unit managers (aka executives), products, customers, and gross margins (GM). At a glance she can see what factors are impacting profitability.
 
-<<<<<<< HEAD
 ![](media/sample-customer-profitability/power-bi-dash.png)
-=======
+
+This sample is part of a series that illustrates how you can use Power BI with business-oriented data, reports and dashboards. This is real data from obviEnce ([www.obvience.com](http://www.obvience.com/)) that has been anonymized. The data is available in several formats: content pack/app, Excel workbook, or .pbix Power BI Desktop file. See [Sample datasets](sample-datasets.md).
+
 ## Prerequisites
-
-Before you can use the sample, you must first download it as a content pack, .pbix file, or Excel workbook.
+Want to follow along? This tutorial uses Power BI service and the "Customer Profitability" sample content pack.  Because the report experiences are so similar, you can also follow along using Power BI Desktop and the sample PBIX file. Instructions for connecting to the content pack and the PBIX file are below.
 
 ### Get the content pack for this sample
 
@@ -55,20 +51,12 @@
 ### Get the .pbix file for this sample
 
 Alternatively, you can download the sample as a .pbix file, which is designed for use with Power BI Desktop. 
-
-- [Customer Profitability Sample](http://download.microsoft.com/download/6/A/9/6A93FD6E-CBA5-40BD-B42E-4DCAE8CDD059/Customer Profitability Sample PBIX.pbix)
+[Customer Profitability Sample](<http://download.microsoft.com/download/6/A/9/6A93FD6E-CBA5-40BD-B42E-4DCAE8CDD059/Customer>> Profitability Sample PBIX.pbix)
 
 ### Get the Excel workbook for this sample
 
-You can also download just the dataset [(Excel workbook) for this sample](http://go.microsoft.com/fwlink/?LinkId=529781). The workbook contains Power View sheets that you can view and modify. To see the raw data, select **Power Pivot > Manage**.
->>>>>>> 54193bbd
-
-This sample is part of a series that illustrates how you can use Power BI with business-oriented data, reports and dashboards. This is real data from obviEnce ([www.obvience.com](http://www.obvience.com/)) that has been anonymized. The data is available in several formats: content pack/app, Excel workbook, or .pbix Power BI Desktop file. See [Sample datasets](sample-datasets.md).
-
-### Prerequisites
-Want to follow along? In the [Power BI service](https://powerbi.com), go to **Get Data > Samples > Customer Profitability > Connect** to get your own copy of the sample.
-
-You can also [download just the dataset (Excel workbook)](http://go.microsoft.com/fwlink/?LinkId=529780) for this sample. The workbook contains Power View sheets that you can view and modify. To see the raw data select **Power Pivot > Manage**.
+If you want to dig into the datasource for this sample, it's also available as an [(Excel workbook)](http://go.microsoft.com/fwlink/?LinkId=529781). The workbook contains Power View sheets that you can view and modify. To see the raw data, select **Power Pivot > Manage**.
+
 
 ## What is our dashboard telling us?
 

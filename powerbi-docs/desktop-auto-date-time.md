--- conflicted
+++ resolved
@@ -32,11 +32,7 @@
 
 Power BI Desktop also creates a relationship between the auto date/time table's **Date** column and the model date column.
 
-<<<<<<< HEAD
-The auto date/time table is loaded with full calendar years encompassing all date values stored in the model date column. For example, if the earliest value in a date column is March 20, 2016 and the latest value is October 23, 2019, the table would contain 1,461 rows. It represents one row for each date in the four calendar years 2016 to 2019. When Power BI refreshes the model, each auto date/time table is also refreshed. This way, the model always contains dates that encompass the date column values.
-=======
-The auto date/time table contains full calendar years encompassing all date values stored in the model date column. For example, if the earliest value in a date column is March 20, 2016 and the latest value is October 23, 2019, the table will contain 1,461 rows. It represents one row for each date in the four calendar years 2016 to 2019. When Power BI refreshes the model, each auto date/time table is also refreshed to ensure that it contains dates that encompass the date column values.
->>>>>>> d8f56b68
+The auto date/time table contains full calendar years encompassing all date values stored in the model date column. For example, if the earliest value in a date column is March 20, 2016 and the latest value is October 23, 2019, the table will contain 1,461 rows. It represents one row for each date in the four calendar years 2016 to 2019. When Power BI refreshes the model, each auto date/time table is also refreshed. This way, the model always contains dates that encompass the date column values.
 
 If it were possible to see the rows of an auto date/time table, they would look like this:
 
@@ -53,11 +49,7 @@
 
 ## Work with auto date/time
 
-<<<<<<< HEAD
-When an auto date/time table exists for a date column (and that column is visible), report authors won't find that column as a field in the **Fields** pane. Instead, they'll find an expandable object that has the name of the date column. You can easily identify it because it's adorned with a calendar icon. When the report author expands the calendar object, they'll find a hierarchy named **Date Hierarchy**. After they expand the hierarchy, they'll find four levels: **Year**, **Quarter**, **Month**, and **Day**.
-=======
-When an auto date/time table exists for a date column (and that column is visible), report authors don't find that column as a field in the **Fields** pane. Instead, they find an expandable object that has the name of the date column. You can easily identify it because it's adorned with a calendar icon. When report authors expand the calendar object, they find a hierarchy named **Date Hierarchy**. After they expand the hierarchy, they find four levels: **Year**, **Quarter**, **Month**, and **Day**.
->>>>>>> d8f56b68
+When an auto date/time table exists for a date column (and that column is visible), report authors won't find that column as a field in the **Fields** pane. Instead, they find an expandable object that has the name of the date column. You can easily identify it because it's adorned with a calendar icon. When report authors expand the calendar object, they find a hierarchy named **Date Hierarchy**. After they expand the hierarchy, they find four levels: **Year**, **Quarter**, **Month**, and **Day**.
 
 ![Example of the Fields pane, with the Sales table expanded open. It contains an OrderDate field, adorned with the calendar icon. It's expanded open and contains a hierarchy named Date Hierarchy. It, too, is expanded and contains four levels: Year, Quarter, Month, and Day.](media/desktop-auto-date-time/auto-date-time-fields-pane-example.png)
 

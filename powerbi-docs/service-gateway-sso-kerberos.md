---
title: Configure SSO - Kerberos
description: Configure your gateway with Kerberos to enable SSO from Power BI to on-premises data sources
author: mgblythe
ms.author: mblythe
manager: kfile
ms.reviewer: ''
ms.service: powerbi
ms.subservice: powerbi-gateways
ms.topic: conceptual
ms.date: 07/15/2019
LocalizationGroup: Gateways
---
Use [Kerberos constrained delegation](/windows-server/security/kerberos/kerberos-constrained-delegation-overview) to enable seamless SSO connectivity. Enabling SSO makes it easy for Power BI reports and dashboards to refresh data from on-premise sources.

# Configure Kerberos-based SSO from Power BI service to on-premises data sources

Several items must be configured for Kerberos constrained delegation to work properly, including _Service Principal Names_ (SPN) and delegation settings on service accounts.

### Prerequisite 1: Install and configure the Microsoft on-premises data gateway

The on-premises data gateway supports an in-place upgrade, and _settings takeover_ of existing gateways.

### Prerequisite 2: Run the gateway Windows service as a domain account

In a standard installation, the gateway runs as a machine-local service account (specifically, _NT Service\PBIEgwService_), as shown in the following image:

![Screenshot of service account](media/service-gateway-sso-kerberos/service-account.png)

To enable Kerberos constrained delegation, the gateway must run as a domain account, unless your Azure Active Directory (Azure AD) instance is already synchronized with your local Active Directory instance (using Azure AD DirSync/Connect). To switch to a domain account, see [change the gateway service account](/data-integration/gateway/service-gateway-service-account).

> [!NOTE]
> If Azure AD Connect is configured and user accounts are synchronized, the gateway service doesn't need to perform local Azure AD lookups at runtime. Rather, you can simply use the local service SID for the gateway service to complete all required configuration in Azure Active Directory. The Kerberos constrained delegation configuration steps outlined in this article are the same as the configuration steps required in the Azure Active Directory context. They are simply applied to the gateway's computer object (as identified by the local service SID) in Azure AD instead of the domain account.

### Prerequisite 3: Have domain admin rights to configure SPNs (SetSPN) and Kerberos constrained delegation settings

We don't recommended that a domain administrator temporarily or permanently grant rights to someone else to configure SPNs and Kerberos delegation settings without requiring that person to have domain admin rights. In the following section, we cover the recommended configuration steps in more detail.

## Configure Kerberos constrained delegation for the gateway and data source

As a domain administrator, configure an SPN for the gateway service domain account (if required), and configure delegation settings on the gateway service domain account.

### Configure an SPN for the gateway service account

First, determine whether an SPN was already created for the domain account used as the gateway service account:

1. As a domain administrator, launch **Active Directory Users and Computers**.

2. Right-click on the domain, select **Find**, and enter the account name of the gateway service account.

3. In the search result, right-click on the gateway service account and select **Properties**.

4. If the **Delegation** tab is visible on the **Properties** dialog, then an SPN was already created and you can jump ahead to the next subsection -- [configuring delegation settings](#configure-delegation-settings).

    If there is no **Delegation** tab on the **Properties** dialog box, you can manually create an SPN on the account to enable it. Use the [setspn tool](https://technet.microsoft.com/library/cc731241.aspx) that comes with Windows (you need domain admin rights to create the SPN).

    For example, imagine the gateway service account is "PBIEgwTest\GatewaySvc", and the name of the machine the gateway service is running on is **Machine1**. To set the SPN for the gateway service account you would run the following command:

    ![Image of set SPN command](media/service-gateway-sso-kerberos/set-spn.png)

 With that step completed, you can begin configuring delegation settings to enable _either_ resource-based constrained Kerberos delegation or standard Kerberos constrained delegation. Use resource-based delegation if your data source belongs to a different domain than your gateway, but note that this approach requires Windows Server 2012 or later. See the [constrained Kerberos delegation overview page](/windows-server/security/kerberos/kerberos-constrained-delegation-overview) for more information on the differences between the two approaches to delegation.

 Once you have decided which approach you want to use, proceed to _either_ the [Configure the gateway service account for standard Kerberos constrained delegation](#configure-the-gateway-service-account-for-standard-kerberos-constrained-delegation) _or_ [Configure the gateway service account for resource-based Kerberos constrained delegation](#configure-the-gateway-service-account-for-resource-based-kerberos-constrained-delegation) section. Do not complete both subsections.

## Configure the gateway service account for standard Kerberos constrained delegation

> [!NOTE]
> Complete the steps in this section if you want to enable standard Kerberos constrained delegation. If you want to enable resource-based Kerberos constrained delegation complete the steps in the [Configure the gateway service account for resource-based Kerberos constrained delegation](#configure-the-gateway-service-account-for-resource-based-kerberos-constrained-delegation) subsection.

We will now set the delegation settings for the gateway service account. There are multiple tools you can use to perform these steps. Here, we'll use Active Directory Users and Computers, which is a Microsoft Management Console (MMC) snap-in to administer and publish information in the directory. It's available on domain controllers by default, but you can also enable it through Windows Feature configuration on other machines.

We need to configure Kerberos constrained delegation with protocol transiting. With constrained delegation, you must be explicit about which services you want to present delegated credentials to. For example, only SQL Server or your SAP HANA server accepts delegation calls from the gateway service account.

This section assumes you have already configured SPNs for your underlying data sources (such as SQL Server, SAP HANA, SAP BW, Teradata, or Spark). To learn how to configure those data source server SPNs, refer to technical documentation for the respective database server. You can also see the heading *What SPN does your app require?* in the [My Kerberos Checklist](https://techcommunity.microsoft.com/t5/SQL-Server-Support/My-Kerberos-Checklist-8230/ba-p/316160) blog post.

In the following steps, we assume an on-premises environment with two machines: a gateway machine and a database server running SQL Server that has already been configured for Kerberos-based SSO. The steps can be adopted for one of the other supported data sources, so long as the data source has already been configured for Kerberos-based single sign-on. For the sake of this example, we'll also assume the following settings and names:

* Gateway machine name: **PBIEgwTestGW**
* Gateway service account: **PBIEgwTest\GatewaySvc** (account display name: Gateway Connector)
* SQL Server data source machine name: **PBIEgwTestSQL**
* SQL Server data source service account: **PBIEgwTest\SQLService**

Here's how to configure the delegation settings:

1. With domain administrator rights, open **Active Directory Users and Computers**.

2. Right-click the gateway service account (**PBIEgwTest\GatewaySvc**), and select **Properties**.

3. Select the **Delegation** tab.

4. Select **Trust this computer for delegation to specified services only** > **Use any authentication protocol**.

5. Under **Services to which this account can present delegated credentials**, select **Add**.

6. In the new dialog box, select **Users or Computers**.

7. Enter the service account for the data source, for example, a SQL Server data source may have a service account like  **PBIEgwTest\SQLService**. Once the account has been added, select **OK**.

8. Select the SPN that you created for the database server. In our example, the SPN begins with **MSSQLSvc**. If you added both the FQDN and the NetBIOS SPN for your database service, select both. You might only see one.

9. Select **OK**. You should see the SPN in the list now.

    Optionally, you can select **Expanded** to show both the FQDN and NetBIOS SPN. The dialog box looks similar to the following if you selected **Expanded**. Select **OK**.

    ![Screenshot of Gateway Connector Properties dialog box](media/service-gateway-sso-kerberos/gateway-connector-properties.png)

Now, skip to [Grant the gateway service account local policy rights on the gateway machine](#grant-the-gateway-service-account-local-policy-rights-on-the-gateway-machine) to continue the setup process.

## Configure the gateway service account for resource-based Kerberos constrained delegation

> [!NOTE]
<<<<<<< HEAD
> Complete the steps in this section if you want to enable resource-based Kerberos constrained delegation. If you want to enable standard Kerberos constrained delegation complete the steps in the [Configure the gateway service account for standard Kerberos constrained delegation](#configure-the-gateway-service-account-for-standard-kerberos-constrained-delegation) subsection.
=======
> Complete the steps in this section if you want to enable resource-based Kerberos constrained delegation. If you want to enable standard Kerberos constrained delegation complete the steps in the [Configure standard Kerberos constrained delegation]() subsection.
>>>>>>> 74e6fb27

Use [resource-based Kerberos constrained delegation](/windows-server/security/kerberos/kerberos-constrained-delegation-overview) to enable single sign-on connectivity for Windows Server 2012 and later versions, permitting front-end and back-end services to be in different domains. For this to work, the back-end service domain needs to trust the front-end service domain.

In the following steps, we assume an on-premises environment with two machines in different domains: a gateway machine and a database server running SQL Server that has already been configured for Kerberos-based SSO. The steps can be adopted for one of the other supported data sources, so long as the data source has already been configured for Kerberos-based single sign-on. For the sake of this example, we also assume the following settings and names:

* Gateway machine name: **PBIEgwTestGW**
* Gateway service account: **PBIEgwTestFrontEnd\GatewaySvc** (account display name: Gateway Connector)
* SQL Server data source machine name: **PBIEgwTestSQL**
* SQL Server data source service account: **PBIEgwTestBackEnd\SQLService**

Given those example names and settings, complete the following configuration steps:

1. On the domain controller for **PBIEgwTestFront-end** domain, make sure no delegation settings are applied for the gateway service account using **Active Directory Users and Computers**, a Microsoft Management Console (MMC) snap-in.

    ![Gateway connector properties](media/service-gateway-sso-kerberos-resource/gateway-connector-properties.png)

2. Using **Active Directory Users and Computers** on the domain controller for the **PBIEgwTestBack-end** domain, make sure no delegation settings are applied for the back-end service account. In addition, make sure that the **msDS-AllowedToActOnBehalfOfOtherIdentity** attribute for this account is also not set. You can find this attribute in the **Attribute Editor**, as shown in the following image:

    ![SQL service properties](media/service-gateway-sso-kerberos-resource/sql-service-properties.png)

3. Create a group in **Active Directory Users and Computers**, on the domain controller for **PBIEgwTestBack-end** domain. Add the gateway service account to this group as shown in the following image. The image shows a new group called _ResourceDelGroup_ and the gateway service account, **GatewaySvc**, added to this group.

    ![Group properties](media/service-gateway-sso-kerberos-resource/group-properties.png)

4. Open a command prompt and run the following commands in the domain controller for **PBIEgwTestBack-end** domain to update the **msDS-AllowedToActOnBehalfOfOtherIdentity** attribute of the back-end service account:

    ```powershell
    $c = Get-ADGroup ResourceDelGroup
    Set-ADUser SQLService -PrincipalsAllowedToDelegateToAccount $c
    ```
5. You can verify that the update is reflected in the "Attribute Editor" tab in the properties for the back-end service account in **Active Directory Users and Computers.**

## Grant the gateway service account local policy rights on the gateway machine

Finally, on the machine running the gateway service (**PBIEgwTestGW** in our example), you must grant the gateway service account the local policy **Impersonate a client after authentication** and **Act as part of the operating system (SeTcbPrivilege)**. You can perform and verify this configuration with the Local Group Policy Editor (**gpedit**).

1. On the gateway machine, run: *gpedit.msc*.

2. Go to **Local Computer Policy** > **Computer Configuration** > **Windows Settings** > **Security Settings** > **Local Policies** > **User Rights Assignment**.

    ![Screenshot of Local Computer Policy folder structure](media/service-gateway-sso-kerberos/user-rights-assignment.png)

3. Under **User Rights Assignment**, from the list of policies, select **Impersonate a client after authentication**.

    ![Screenshot of Impersonate a client policy](media/service-gateway-sso-kerberos/impersonate-client.png)

    Right-click, and open **Properties**. Check the list of accounts. It must include the gateway service account (**PBIEgwTest\GatewaySvc**).

4. Under **User Rights Assignment**, from the list of policies, select **Act as part of the operating system (SeTcbPrivilege)**. Ensure that the gateway service account is included in the list of accounts as well.

5. Restart the **On-premises data gateway** service process.

### Set user mapping configuration parameters on the gateway machine if required

If you don't have Azure AD Connect configured, follow these steps to map a Power BI service user to a local Active Directory user. Each Active Directory user mapped in this way needs to have SSO permissions for your data source. For more information, refer to this [Guy in a Cube video](https://www.youtube.com/watch?v=NG05PG9aiRw).

1. Open the main gateway configuration file, `Microsoft.PowerBI.DataMovement.Pipeline.GatewayCore.dll`. By default, this file is stored at C:\Program Files\On-premises data gateway.

1. Set the **ADUserNameLookupProperty** to an unused Active Directory attribute. Well assume `msDS-cloudExtensionAttribute1` is used in the steps that follow. Set the **ADUserNameReplacementProperty** to `SAMAccountName`. Save the configuration file.

1. From the **Services** tab of Task Manager, right-click the gateway service and select **Restart**.

    ![Screenshot of Task Manager Services tab](media/service-gateway-sso-kerberos/restart-gateway.png)

1. For each Power BI service user you want to enable Kerberos SSO for, set the `msDS-cloudExtensionAttribute1` property of a local Active Directory user (with SSO permission to your data source) to the full username of the Power BI service user. For example, if you log in to Power BI service as `test@contoso.com` and you want to map this user to a local Active Directory user with SSO permissions, say, `test@LOCALDOMAIN.COM`, set `test@LOCALDOMAIN.COM`'s `msDS-cloudExtensionAttribute1` attribute to `test@contoso.com`.

You can set the `msDS-cloudExtensionAttribute1` property using the Active Directory Users and Computers Microsoft Management Console (MMC) snap-in.

    1. As a domain administrator, launch Active Directory Users and Computers, an MMC snap-in.

    1. Right-click on the domain, select Find, and type in the account name of the local Active Directory user you want to map to.

    1. Select the **Attribute Editor** tab.

        Locate the `msDS-cloudExtensionAttribute1` property, and double-click it. Set the value to the full username of the user you use to sign in to the Power BI Service.

    1. Select **OK**.

        ![Screenshot of String Attribute Editor dialog box](media/service-gateway-sso-kerberos/edit-attribute.png)

    1. Select **Apply**. Verify that the correct value has been set in the **Value** column.    

## Complete data source-specific configuration steps

SAP HANA and SAP BW have additional data-source specific configuration requirements and prerequisites that need to be met before you can establish an SSO connection through the gateway to these data sources. See [the SAP HANA configuration page](service-gateway-sso-kerberos-sap-hana.md) and [the SAP BW - CommonCryptoLib (sapcrypto.dll) configuration page](service-gateway-sso-kerberos-sap-bw-ccl.md) for details. It is also possible to [configure SAP BW for use with the gx64krb5 SNC library](service-gateway-sso-kerberos-sap-bw-gx64krb.md), though this library is not recommended by Microsoft as it is no longer supported by SAP.

## Run a Power BI report

After completing all the configuration steps, you can use the **Manage Gateway** page in Power BI to configure the data source you'll use for SSO. If you have multiple gateways, ensure that you select the gateway you've configured for Kerberos SSO. Then, under **Advanced Settings** for the data source, ensure "Use SSO via Kerberos for DirectQuery queries" is checked.

![Screenshot of Advanced settings option](media/service-gateway-sso-kerberos/advanced-settings.png)

 Publish a **DirectQuery-based** report from Power BI Desktop. This report must use data that is accessible to the user that is mapped to the (Azure) Active Directory user that signs in to the Power BI service. You must use DirectQuery instead of import, because of how refresh works. When refreshing import-based reports, the gateway uses the credentials that you entered into the **Username** and **Password** fields when you created the data source. In other words, Kerberos SSO is **not** used. Also, when publishing, make sure you select the gateway you've configured for SSO if you have multiple gateways. In the Power BI service you should now be able to refresh the report or create a new report based on the published dataset.

This configuration works in most cases. However, with Kerberos there can be different configurations depending on your environment. If the report still won't load, contact your domain administrator to investigate further. If your data source is SAP BW, you can also refer to the troubleshooting sections of the data source-specific configuration pages for [CommonCryptoLib](service-gateway-sso-kerberos-sap-bw-ccl#troubleshooting) and [gx64krb5/gsskrb5](service-gateway-sso-kerberos-sap-bw-gx64krb#troubleshoot-installation-and-connections).

## Next steps

For more information about the **on-premises data gateway** and **DirectQuery**, check out the following resources:

* [What is an on-premises data gateway?](/data-integration/gateway/service-gateway-getting-started)
* [DirectQuery in Power BI](desktop-directquery-about.md)
* [Data sources supported by DirectQuery](desktop-directquery-data-sources.md)
* [DirectQuery and SAP BW](desktop-directquery-sap-bw.md)
* [DirectQuery and SAP HANA](desktop-directquery-sap-hana.md)<|MERGE_RESOLUTION|>--- conflicted
+++ resolved
@@ -109,11 +109,7 @@
 ## Configure the gateway service account for resource-based Kerberos constrained delegation
 
 > [!NOTE]
-<<<<<<< HEAD
 > Complete the steps in this section if you want to enable resource-based Kerberos constrained delegation. If you want to enable standard Kerberos constrained delegation complete the steps in the [Configure the gateway service account for standard Kerberos constrained delegation](#configure-the-gateway-service-account-for-standard-kerberos-constrained-delegation) subsection.
-=======
-> Complete the steps in this section if you want to enable resource-based Kerberos constrained delegation. If you want to enable standard Kerberos constrained delegation complete the steps in the [Configure standard Kerberos constrained delegation]() subsection.
->>>>>>> 74e6fb27
 
 Use [resource-based Kerberos constrained delegation](/windows-server/security/kerberos/kerberos-constrained-delegation-overview) to enable single sign-on connectivity for Windows Server 2012 and later versions, permitting front-end and back-end services to be in different domains. For this to work, the back-end service domain needs to trust the front-end service domain.
 

--- conflicted
+++ resolved
@@ -50,17 +50,14 @@
             url: dax-divide-function-operator.md
           - text: Appropriate use of error functions
             url: dax-error-functions.md
-<<<<<<< HEAD
-          - text: COUNTROWS instead of COUNT
+          - text: Use SELECTEDVALUE instead of VALUES
+            url: dax-selectedvalue.md
+          - text: Use COUNTROWS instead of COUNT
             url: dax-countrows.md
           - text: Use variables to improve formulas
             url: dax-variables.md
           - text: Avoid converting BLANKs to values
             url: dax-avoid-converting-blank.md
-=======
-          - text: Use SELECTEDVALUE instead of VALUES
-            url: dax-selectedvalue.md
->>>>>>> 14a28424
 
   # Card (optional)
   - title: Dataflows

--- conflicted
+++ resolved
@@ -94,7 +94,8 @@
             url: report-page-tooltips.md
           - text: Use report page drillthrough
             url: report-drillthrough.md
-<<<<<<< HEAD
+          - text: Tips to manage axes
+            url: report-design-tips-axes.md
           - text: Tips to control chart gridlines
             url: report-tips-chart-gridlines.md
           - text: Tips to optimize the use of labels
@@ -103,10 +104,6 @@
             url: report-tips-legends.md
           - text: Tips to optimize visual colors 
             url: report-tips-visual-colors.md
-=======
-          - text: Tips to manage axes
-            url: report-design-tips-axes.md
->>>>>>> 64c9ee3d
 
   # Card (optional)
   - title: Power BI paginated reports

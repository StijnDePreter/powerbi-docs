### YamlMime:Landing

title: Power BI guidance documentation
summary: "Power BI guidance documentation provides best practice information from the team that builds Power BI and the folks that work with our enterprise customers. Here you’ll find learnings to improve performance and success with Power BI. We’ll update and add to them as new information is available."
metadata:
  title: Power BI guidance documentation
  description: "Power BI guidance documentation provides best practice information from the team that builds Power BI and the folks that work with our enterprise customers. Here you’ll find learnings to improve performance and success with Power BI. We’ll update and add to them as new information is available."  
  services: powerbi
  ms.service: powerbi
  ms.subservice: powerbi
  ms.topic: landing-page # Required
  ms.collection: collection
  author: maggiesMSFT
  ms.author: maggies
  ms.date: 11/14/2019

# linkListType: architecture | concept | deploy | download | get-started | how-to-guide | learn | overview | quickstart | reference | tutorial | video | whats-new

landingContent:
# Cards and links should be based on top customer tasks or top subjects
# Start card title with a verb
  # Card (optional)
  - title: Power BI guidance
    linkLists:
      - linkListType: overview
        links:
          - text: Guidance for Power BI
            url: overview.md
          - text: Whitepapers overview
            url: ../whitepapers.md
 
  # Card (optional)
  - title: Data modeling
    linkLists:
      - linkListType: concept
        links:
          - text: What is a star schema?
            url: star-schema.md
          - text: Data reduction techniques
            url: import-modeling-data-reduction.md
          - text: The importance of query folding
            url: power-query-folding.md
<<<<<<< HEAD
          - text: Many-to-many relationship guidance
            url: relationships-many-to-many.md
=======
          - text: Referencing Power Query queries
            url: power-query-referenced-queries.md
          - text: Auto date/time guidance in Power BI Desktop
            url: auto-date-time.md 
>>>>>>> 86a052ff

  # Card (optional)
  - title: DAX
    linkLists:
      - linkListType: concept
        links:
          - text: DIVIDE function vs divide operator
            url: dax-divide-function-operator.md
          - text: Appropriate use of error functions
            url: dax-error-functions.md
          - text: Use SELECTEDVALUE instead of VALUES
            url: dax-selectedvalue.md
          - text: Use COUNTROWS instead of COUNT
            url: dax-countrows.md
          - text: Use variables to improve formulas
            url: dax-variables.md
          - text: Avoid converting BLANKs to values
            url: dax-avoid-converting-blank.md

  # Card (optional)
  - title: Dataflows
    linkLists:
      - linkListType: concept
        links:
          - text: Dataflows best practices
            url: ../service-dataflows-best-practices.md

  # Card (optional)
  - title: Reporting
    linkLists:
      - linkListType: concept
        links:
          - text: Extending visuals with report page tooltips
            url: report-page-tooltips.md
          - text: Report page drillthrough
            url: report-drillthrough.md<|MERGE_RESOLUTION|>--- conflicted
+++ resolved
@@ -40,15 +40,12 @@
             url: import-modeling-data-reduction.md
           - text: The importance of query folding
             url: power-query-folding.md
-<<<<<<< HEAD
-          - text: Many-to-many relationship guidance
-            url: relationships-many-to-many.md
-=======
           - text: Referencing Power Query queries
             url: power-query-referenced-queries.md
           - text: Auto date/time guidance in Power BI Desktop
             url: auto-date-time.md 
->>>>>>> 86a052ff
+          - text: Many-to-many relationship guidance
+            url: relationships-many-to-many.md
 
   # Card (optional)
   - title: DAX

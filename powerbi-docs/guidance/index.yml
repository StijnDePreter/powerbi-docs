--- conflicted
+++ resolved
@@ -40,13 +40,10 @@
             url: import-modeling-data-reduction.md
           - text: The importance of query folding
             url: power-query-folding.md
-<<<<<<< HEAD
           - text: Referencing Power Query queries
             url: power-query-referenced-queries.md
-=======
           - text: Auto date/time guidance in Power BI Desktop
             url: auto-date-time.md 
->>>>>>> 81fdaeec
 
   # Card (optional)
   - title: DAX

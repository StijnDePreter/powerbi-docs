--- conflicted
+++ resolved
@@ -10,44 +10,6 @@
   - name: Concepts
     expanded: true
     items: 
-<<<<<<< HEAD
-    - name: "What is a star schema?"
-      href: star-schema.md
-    - name: "Reduce data model size"
-      href: import-modeling-data-reduction.md
-    - name: "DIVIDE function vs divide operator (/)"
-      href: dax-divide-function-operator.md
-    - name: "Use SELECTEDVALUE instead of VALUES"
-      href: dax-selectedvalue.md
-    - name: "The importance of query folding"
-      href: power-query-folding.md
-    - name: "Appropriate use of error functions"
-      href: dax-error-functions.md
-    - name: "Use variables to improve formulas"
-      href: dax-variables.md
-    - name: "COUNTROWS instead of COUNT"
-      href: dax-countrows.md
-    - name: "Avoid converting BLANKs to values"
-      href: dax-avoid-converting-blank.md
-    - name: "Column and measure references"
-      href: dax-column-measure-references.md 
-    - name: "Best practices for dataflows"
-      href: ../service-dataflows-best-practices.md
-    - name: "DirectQuery model guidance in Power BI Desktop"
-      href: directquery-model-guidance.md  
-    - name: "Referencing Power Query queries"
-      href: power-query-referenced-queries.md
-    - name: "Extending visuals with report page tooltips"
-      href: report-page-tooltips.md
-    - name: "Report page drillthrough"
-      href: report-drillthrough.md  
-    - name: "Auto date/time guidance in Power BI Desktop"
-      href: auto-date-time.md  
-    - name: "Many-to-many relationship guidance"
-      href: relationships-many-to-many.md 
-    - name: "On-premises data gateway sizing"
-      href: gateway-onprem-sizing.md 
-=======
     - name: Transform and shape data
       items: 
       - name: "The importance of query folding"
@@ -88,8 +50,6 @@
         href: dax-column-measure-references.md 
       - name: "Avoid using FILTER as a filter argument"
         href: dax-avoid-avoid-filter-as-filter-argument.md 
-    - name: Report Creation
-      items:
       - name: "Extend visuals with report page tooltips"
         href: report-page-tooltips.md
       - name: "Use report page drillthrough"
@@ -102,7 +62,10 @@
         href: report-paginated-blank-page.md
       - name: "Migrate SSRS reports to Power BI"
         href: migrate-ssrs-reports-to-power-bi.md
->>>>>>> dba83ea8
+    - name: Admin and deployment
+      items:
+      - name: "On-premises data gateway sizing"
+        href: gateway-onprem-sizing.md 
   - name: Whitepapers
     items: 
     - name: "Whitepapers overview"

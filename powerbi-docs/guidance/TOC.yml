﻿- name: "Power BI guidance documentation"
  href: index.yml
  expanded: true
  items:
  - name: Overview
    expanded: true
    items: 
    - name: "Overview"
      href: overview.md      
  - name: Concepts
    expanded: true
    items: 
<<<<<<< HEAD
    - name: "What is a star schema?"
      href: star-schema.md
    - name: "Reduce data model size"
      href: import-modeling-data-reduction.md
    - name: "DIVIDE function vs divide operator (/)"
      href: dax-divide-function-operator.md
    - name: "Use SELECTEDVALUE instead of VALUES"
      href: dax-selectedvalue.md
    - name: "The importance of query folding"
      href: power-query-folding.md
    - name: "Appropriate use of error functions"
      href: dax-error-functions.md
    - name: "Use variables to improve formulas"
      href: dax-variables.md
    - name: "COUNTROWS instead of COUNT"
      href: dax-countrows.md
    - name: "Avoid converting BLANKs to values"
      href: dax-avoid-converting-blank.md
    - name: "Column and measure references"
      href: dax-column-measure-references.md 
    - name: "Avoid using FILTER as a filter argument"
      href: dax-avoid-avoid-filter-as-filter-argument.md 
    - name: "Best practices for dataflows"
      href: ../service-dataflows-best-practices.md
    - name: "DirectQuery model guidance in Power BI Desktop"
      href: directquery-model-guidance.md  
    - name: "Referencing Power Query queries"
      href: power-query-referenced-queries.md
    - name: "Extending visuals with report page tooltips"
      href: report-page-tooltips.md
    - name: "Report page drillthrough"
      href: report-drillthrough.md  
    - name: "Auto date/time guidance in Power BI Desktop"
      href: auto-date-time.md  
    - name: "Many-to-many relationship guidance"
      href: relationships-many-to-many.md 
    - name: "Disable Power Query background refresh"
      href: power-query-background-refresh.md 
    - name: "When to use paginated reports in Power BI"
      href: report-paginated-or-power-bi.md
    - name: "Avoid blank pages when printing paginated reports"
      href: report-paginated-blank-page.md
    - name: "Migrate SQL Server Reporting Services reports to Power BI"
      href: migrate-ssrs-reports-to-power-bi.md
=======
    - name: Transform and shape data
      items: 
      - name: "The importance of query folding"
        href: power-query-folding.md
      - name: "Referencing Power Query queries"
        href: power-query-referenced-queries.md
      - name: "Disable Power Query background refresh"
        href: power-query-background-refresh.md 
      - name: "Best practices for dataflows"
        href: ../service-dataflows-best-practices.md
    - name: Data modeling    
      items:
      - name: "What is a star schema?"
        href: star-schema.md
      - name: "Reduce data model size"
        href: import-modeling-data-reduction.md
      - name: "Auto date/time guidance in Power BI Desktop"
        href: auto-date-time.md
      - name: "Many-to-many relationship guidance"
        href: relationships-many-to-many.md 
      - name: "DirectQuery model guidance in Power BI Desktop"
        href: directquery-model-guidance.md  
    - name: DAX
      items:
      - name: "DIVIDE function vs divide operator (/)"
        href: dax-divide-function-operator.md
      - name: "Appropriate use of error functions"
        href: dax-error-functions.md
      - name: "Use SELECTEDVALUE instead of VALUES"
        href: dax-selectedvalue.md
      - name: "COUNTROWS instead of COUNT"
        href: dax-countrows.md
      - name: "Use variables to improve formulas"
        href: dax-variables.md
      - name: "Avoid converting BLANKs to values"
        href: dax-avoid-converting-blank.md
      - name: "Column and measure references"
        href: dax-column-measure-references.md 
      - name: "Avoid using FILTER as a filter argument"
        href: dax-avoid-avoid-filter-as-filter-argument.md 
    - name: Report Creation
      items:
      - name: "Extending visuals with report page tooltips"
        href: report-page-tooltips.md
      - name: "Report page drillthrough"
        href: report-drillthrough.md  
      - name: "When to use paginated reports in Power BI"
        href: report-paginated-or-power-bi.md
      - name: "Migrate SQL Server Reporting Services reports to Power BI"
        href: migrate-ssrs-reports-to-power-bi.md
>>>>>>> 8dd386c5
  - name: Whitepapers
    items: 
    - name: "Whitepapers overview"
      href: ../whitepapers.md
    - name: "Power BI security whitepaper"
      href: ../whitepaper-powerbi-security.md
    - name: "Power BI premium deployment"
      href: ../whitepaper-powerbi-premium-deployment.md
    - name: "Distribute Power BI externally using Azure Active Directory B2B"
      href: ../whitepaper-azure-b2b-power-bi.md<|MERGE_RESOLUTION|>--- conflicted
+++ resolved
@@ -10,52 +10,6 @@
   - name: Concepts
     expanded: true
     items: 
-<<<<<<< HEAD
-    - name: "What is a star schema?"
-      href: star-schema.md
-    - name: "Reduce data model size"
-      href: import-modeling-data-reduction.md
-    - name: "DIVIDE function vs divide operator (/)"
-      href: dax-divide-function-operator.md
-    - name: "Use SELECTEDVALUE instead of VALUES"
-      href: dax-selectedvalue.md
-    - name: "The importance of query folding"
-      href: power-query-folding.md
-    - name: "Appropriate use of error functions"
-      href: dax-error-functions.md
-    - name: "Use variables to improve formulas"
-      href: dax-variables.md
-    - name: "COUNTROWS instead of COUNT"
-      href: dax-countrows.md
-    - name: "Avoid converting BLANKs to values"
-      href: dax-avoid-converting-blank.md
-    - name: "Column and measure references"
-      href: dax-column-measure-references.md 
-    - name: "Avoid using FILTER as a filter argument"
-      href: dax-avoid-avoid-filter-as-filter-argument.md 
-    - name: "Best practices for dataflows"
-      href: ../service-dataflows-best-practices.md
-    - name: "DirectQuery model guidance in Power BI Desktop"
-      href: directquery-model-guidance.md  
-    - name: "Referencing Power Query queries"
-      href: power-query-referenced-queries.md
-    - name: "Extending visuals with report page tooltips"
-      href: report-page-tooltips.md
-    - name: "Report page drillthrough"
-      href: report-drillthrough.md  
-    - name: "Auto date/time guidance in Power BI Desktop"
-      href: auto-date-time.md  
-    - name: "Many-to-many relationship guidance"
-      href: relationships-many-to-many.md 
-    - name: "Disable Power Query background refresh"
-      href: power-query-background-refresh.md 
-    - name: "When to use paginated reports in Power BI"
-      href: report-paginated-or-power-bi.md
-    - name: "Avoid blank pages when printing paginated reports"
-      href: report-paginated-blank-page.md
-    - name: "Migrate SQL Server Reporting Services reports to Power BI"
-      href: migrate-ssrs-reports-to-power-bi.md
-=======
     - name: Transform and shape data
       items: 
       - name: "The importance of query folding"
@@ -104,9 +58,10 @@
         href: report-drillthrough.md  
       - name: "When to use paginated reports in Power BI"
         href: report-paginated-or-power-bi.md
+      - name: "Avoid blank pages when printing paginated reports"
+        href: report-paginated-blank-page.md
       - name: "Migrate SQL Server Reporting Services reports to Power BI"
         href: migrate-ssrs-reports-to-power-bi.md
->>>>>>> 8dd386c5
   - name: Whitepapers
     items: 
     - name: "Whitepapers overview"

---
title: "DAX: DIVIDE function vs divide operator (/)"
description: Guidance on when to use the DAX DIVIDE function.
author: peter-myers
ms.reviewer: asaxton

ms.service: powerbi
ms.subservice: powerbi-desktop
ms.topic: conceptual
ms.date: 09/09/2019
ms.author: v-pemyer
---

# DAX: DIVIDE function vs divide operator (/)

As a data modeler, when you write a DAX expression to divide a numerator by a denominator, you can choose to use the [DIVIDE](/dax/divide-function-dax) function or the divide operator (/ - forward slash).

When using the DIVIDE function, you must pass in numerator and denominator expressions. Optionally, you can pass in a value that represents an _alternate result_.

```dax
DIVIDE(<numerator>, <denominator> [,<alternateresult>])
```

The DIVIDE function was designed to automatically handle division by zero cases. If an alternate result is not passed in, and the denominator is zero or BLANK, the function returns BLANK. When an alternate result is passed in, it's returned instead of BLANK.

The DIVIDE function is convenient because it saves your expression from having to first test the denominator value. The function is also better optimized for testing the denominator value than the [IF](/dax/if-function-dax) function. The performance gain is significant since checking for division by zero is expensive. Further using DIVIDE results in a more concise and elegant expression.

## Example

The following measure expression produces a safe division, but it involves using four DAX functions.

```dax
Profit Margin =
IF(
    OR(
        ISBLANK([Sales]),
        [Sales] == 0
    ),
    BLANK(),
    [Profit] / [Sales]
)
```

This measure expression achieves the same outcome, yet more efficiently and elegantly.

```dax
Profit Margin =
DIVIDE([Profit], [Sales])
```

## Recommendations

We recommend that you use the DIVIDE function whenever the denominator is an expression that _could_ return zero or BLANK.

In the case that the denominator is a constant value, we recommend that you use the divide operator. In this case, the division is guaranteed to succeed, and your expression will perform better because it will avoid unnecessary testing.

<<<<<<< HEAD
Carefully consider whether the DIVIDE function should return an alternate value. For measures, it's usually a better design that they return BLANK. Returning BLANK is better because report visuals—by default—eliminate groupings when summarizations are BLANK. It allows the visual to focus attention on groups where data exists. When necessary, you can configure the visual to display all groups (that return values or BLANK) within the filter context by enabling the [Show items with no data](../desktop-show-items-no-data.md) option.
=======
Carefully consider whether the DIVIDE function should return an alternate value. For measures, it's usually a better design that they return BLANK when a meaningful result cannot be evaluated. For more information, see [Avoid converting BLANKs to values](dax-avoid-converting-blank.md).
>>>>>>> ce1abab1

## Next steps

For more information about this article, check out the following resources:

- [Data Analysis Expressions (DAX) Reference](/dax/)
- Questions? [Try asking the Power BI Community](https://community.powerbi.com/)<|MERGE_RESOLUTION|>--- conflicted
+++ resolved
@@ -54,11 +54,7 @@
 
 In the case that the denominator is a constant value, we recommend that you use the divide operator. In this case, the division is guaranteed to succeed, and your expression will perform better because it will avoid unnecessary testing.
 
-<<<<<<< HEAD
 Carefully consider whether the DIVIDE function should return an alternate value. For measures, it's usually a better design that they return BLANK. Returning BLANK is better because report visuals—by default—eliminate groupings when summarizations are BLANK. It allows the visual to focus attention on groups where data exists. When necessary, you can configure the visual to display all groups (that return values or BLANK) within the filter context by enabling the [Show items with no data](../desktop-show-items-no-data.md) option.
-=======
-Carefully consider whether the DIVIDE function should return an alternate value. For measures, it's usually a better design that they return BLANK when a meaningful result cannot be evaluated. For more information, see [Avoid converting BLANKs to values](dax-avoid-converting-blank.md).
->>>>>>> ce1abab1
 
 ## Next steps
 

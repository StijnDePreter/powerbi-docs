---
title: Migrate SQL Server Reporting Services reports to Power BI
description: Guidance to help you migrate your SQL Server Reporting Services (SSRS) reports to Power BI.
author: maggiesMSFT
ms.author: maggies
ms.reviewer: asaxton
ms.service: powerbi
ms.subservice: powerbi-resource
ms.topic: conceptual
<<<<<<< HEAD
ms.date: 01/03/2020
ms.custom: intro-migration
=======
ms.date: 09/07/2021
>>>>>>> 67b25f9e
---

# Migrate SQL Server Reporting Services reports to Power BI

This article targets SQL Server Reporting Services (SSRS) report authors and Power BI administrators. It provides you with guidance to help you migrate your [Report Definition Language (RDL)](/sql/reporting-services/reports/report-definition-language-ssrs) reports to Power BI.

> [!NOTE]
> It's only possible to migrate RDL reports. In Power BI, RDL reports are called _paginated reports_.

Guidance is divided into four stages. We recommend that you first read the entire article prior to migrating your reports.

1. [Before you start](#before-you-start)
1. [Pre-migration stage](#pre-migration-stage)
1. [Migration stage](#migration-stage)
1. [Post-migration stage](#post-migration-stage)

You can achieve migration without downtime to your SSRS servers, or disruption to your report users. It's important to understand that no data or reports need to be removed. So, it means you can keep your current environment in place until you're ready for it to be retired.

## Before you start

Before you start the migration, you should verify that your environment meets certain prerequisites. We'll describe these prerequisites, and also introduce you to a helpful migration tool.

### Preparing for migration

As you prepare to migrate your reports to Power BI, first verify that your organization has a [Power BI Premium](../admin/service-premium-what-is.md) subscription. This subscription is required to host and run your Power BI paginated reports.

### Supported versions

You can migrate SSRS instances running on-premises, or on Virtual Machines hosted by cloud providers, like Azure.

The following list describes the SQL Server versions supported for migration to Power BI:

> [!div class="checklist"]
> - SQL Server 2012
> - SQL Server 2014
> - SQL Server 2016
> - SQL Server 2017
> - SQL Server 2019

Migration from Power BI Report Server is possible, too.

### Migration tool

We recommend you use the [RDL Migration Tool](https://github.com/microsoft/RdlMigration) to help prepare, and migrate your reports. This tool was developed by Microsoft to help customers migrate RDL reports from their SSRS servers to Power BI. It's available on GitHub, and it documents an end-to-end walkthrough of the migration scenario.

The tool automates the following tasks:

* Checks for [unsupported data sources](../paginated-reports/paginated-reports-data-sources.md) and [unsupported report features](../paginated-reports/paginated-reports-faq.yml#what-paginated-report-features-in-ssrs-aren-t-yet-supported-in-power-bi-)
* Converts any _shared_ resources to _embedded_ resources:
  * Shared **data sources** become embedded data sources
  * Shared **datasets** become embedded datasets
* Publishes reports (that pass checks) as paginated reports, to a specified Power BI workspace (on a Premium capacity)

It doesn't modify or remove your existing reports. On completion, the tool outputs a summary of all actions completed—successful or unsuccessful.

Over time, the tool may be improved by Microsoft. The community is encouraged to contribute and help enhance it, too.

## Pre-migration stage

After verifying that your organization meets the pre-requisites, you're ready to start the _Pre-migration_ stage. This stage has three phases:

1. Discover
1. Assess
1. Prepare

### Discover

The goal of the _Discover_ phase is to identify your existing SSRS instances. This process involves scanning the network to identify all SQL Server instances in your organization.

You can use the [Microsoft Assessment and Planning Toolkit](https://www.microsoft.com/download/details.aspx?id=7826). Also known as the "MAP Toolkit", it discovers and reports on your SQL Server instances, versions, and installed features. It's a powerful inventory, assessment, and reporting tool that can simplify your migration planning process.

### Assess

Having discovered your SSRS instances, the goal of the _Assess_ phase is to understand any SSRS reports—or server items—that can't be migrated.

Only RDL reports can be migrated from your SSRS servers to Power BI. Each migrated RDL report will become a Power BI paginated report.

The following SSRS item types, however, can't be migrated to Power BI:

- Shared data sources <sup>1</sup>
- Shared datasets <sup>1</sup>
- Resources, like image files
- KPIs (SSRS 2016, or later—Enterprise Edition only)
- Mobile reports (SSRS 2016, or later—Enterprise Edition only)
- Report models (deprecated)
- Report parts (deprecated)

<sup>1</sup> The [RDL Migration Tool](https://github.com/microsoft/RdlMigration) automatically converts shared data sources and shared datasets—providing they're using supported data sources.

If your RDL reports rely on features [not yet supported by Power BI paginated reports](../paginated-reports/paginated-reports-faq.yml#what-paginated-report-features-in-ssrs-aren-t-yet-supported-in-power-bi-), you can plan to redevelop them as [Power BI reports](../consumer/end-user-reports.md). Even if your RDL reports can migrate, we recommend you consider modernizing them as Power BI reports, when it makes sense.

If your RDL reports need to retrieve data from _on-premises data sources_, they cannot use single sign-on (SSO). Currently, all data retrieval from these sources will be done by using the security context of the _gateway data source user account_. It's not possible for SQL Server Analysis Services (SSAS) to enforce row-level security (RLS) on a per-user basis.

Generally, Power BI paginated reports are optimized for **printing**, or **PDF generation**. Power BI reports are optimized for **exploration and interactivity**. For more information, see [When to use paginated reports in Power BI](report-paginated-or-power-bi.md).

### Prepare

The goal of the _Prepare_ phase involves getting everything ready. It covers setting up the Power BI environment, planning how you'll secure and publish your reports, and ideas for redeveloping SSRS items that won't migrate.

1. Ensure the [Paginated Reports workload](../admin/service-admin-premium-workloads.md#paginated-reports) is enabled for your Power BI Premium capacity, and that it has sufficient memory.
1. Verify support for your report [data sources](../paginated-reports/paginated-reports-data-sources.md), and set up a [Power BI Gateway](../connect-data/service-gateway-onprem.md) to allow connectivity with any on-premises data sources.
1. Become familiar with Power BI security, and plan [how you'll reproduce your SSRS folders and permissions](/sql/reporting-services/security/secure-folders) with [Power BI new workspaces](../collaborate-share/service-new-workspaces.md).
1. Become familiar with Power BI sharing, and plan how you'll distribute content by publishing [Power BI apps](../collaborate-share/service-create-distribute-apps.md).
1. Consider using [shared Power BI datasets](../connect-data/service-datasets-build-permissions.md) in place of your SSRS shared data sources.
1. Use [Power BI Desktop](../fundamentals/desktop-what-is-desktop.md) to develop mobile-optimized reports, possibly using the [Power KPI custom visual](https://appsource.microsoft.com/product/power-bi-visuals/WA104381083?tab=Overview) in place of your SSRS mobile reports and KPIs.
1. Reevaluate the use of the **UserID** built-in field in your reports. If you rely on the **UserID** to secure report data, then understand that for paginated reports (when hosted in the Power BI service) it returns the User Principal Name (UPN). So, instead of returning the NT account name, for example _AW\mblythe_, the built-in field will return something like _m.blythe&commat;adventureworks.com_. You will need to revise your dataset definitions, and possibly the source data. Once revised and published, we recommend you thoroughly test your reports to ensure data permissions work as expected.
1. Reevaluate the use of the **ExecutionTime** built-in field in your reports. For paginated reports (when hosted in the Power BI service), the built-in field returns the date/time _in Coordinated Universal Time (or UTC)_. It could impact on report parameter default values, and report execution time labels (typically added to report footers).
1. If your data source is SQL Server (on-premises), verify that reports aren't using map visualizations. The map visualization depends on SQL Server spatial data types, and these aren't supported by the gateway. For more information, see [Data retrieval guidance for paginated reports (SQL Server complex data types)](report-paginated-data-retrieval.md#sql-server-complex-data-types).
1. Ensure your report authors have [Power BI Report Builder](../paginated-reports/report-builder-power-bi.md) installed, and that later releases can be easily distributed throughout your organization.

## Migration stage

After preparing your Power BI environment and reports, you're ready for the _Migration_ stage.

There are two migration options: _manual_ and _automated_. Manual migration is suited to a small number of reports, or reports requiring modification before migration. Automated migration is suited to the migration of a large number of reports.

### Manual migration

Anyone with permission to access to the SSRS instance and the Power BI workspace can manually migrate reports to Power BI. Here are the steps to follow:

1. Open the SSRS portal that contains the reports you want to migrate.
1. Download each report definition, saving the .rdl files locally.
1. Open _the latest version_ of Power BI Report Builder, and connect to the Power BI service using your Azure AD credentials.
1. Open each report in Power BI Report Builder, and then:
   1. Verify all data sources and datasets are embedded in the report definition, and that they're [supported data sources](../paginated-reports/paginated-reports-data-sources.md).
   1. Preview the report to ensure it renders correctly.
   1. Select **Publish**, then select **Power BI service**.
   1. Select the workspace where you want to save the report.
   1. Verify that the report saves. If certain features in your report design aren't yet supported, the save action will fail. You'll be notified of the reasons. You'll then need to revise your report design, and try saving again.

### Automated migration

There are two options for automated migration. You can use:

- The RDL Migration Tool
- The publicly available APIs for SSRS and Power BI

The [RDL Migration Tool](#migration-tool) has already been described in this article.

You can also use the publicly available SSRS and Power BI APIs to automate the migration of your content. While the RDL Migration Tool already uses these APIs, you can develop a custom tool suited to your exact requirements.

For more information about the APIs, see:

- [Power BI REST API Reference](../developer/automation/rest-api-reference.md)
- [SQL Server Reporting Services REST APIs](/sql/reporting-services/developer/rest-api)

## Post-migration stage

After you've successfully completed the migration, you're ready for the _Post-migration_ stage. This stage involves working through a series of post-migration tasks to ensure everything is functioning correctly and efficiently.

### Configure data sources

Once reports have been migrated to Power BI, you'll need to ensure their data sources are correctly set up. It can involve assigning to gateway data sources, and [securely storing data source credentials](../paginated-reports/paginated-reports-data-sources.md#azure-sql-database-authentication). These actions aren't done by the RDL Migration Tool.

### Review report performance

We highly recommended you complete the following actions to ensure the best possible report user experience:

1. Test the reports in each [browser supported by Power BI](../fundamentals/power-bi-browsers.md) to confirm the report renders correctly.
1. Run tests to compare report rending times in SSRS and Power BI. Check that Power BI reports render in an acceptable time.
1. If Power BI reports fail to render because of insufficient memory, allocate [additional resources to the Power BI Premium capacity](../admin/service-admin-premium-workloads.md#paginated-reports).
1. For long-rendering reports, consider having Power BI deliver them to your report users as [email subscriptions with report attachments](../consumer/paginated-reports-subscriptions.md).
1. For Power BI reports based on Power BI datasets, review model designs to ensure they're fully optimized.

### Reconcile issues

The Post-migration phase is crucial for reconciling any issues, and that you address any performance concerns. Adding the paginated reports workload to a capacity can contribute to slow performance—for paginated reports _and other content_ stored in the capacity.

For more information about these issues, including specific steps to understand and mitigate them, see the following articles:

- [Optimizing Premium capacities](../admin/service-premium-capacity-optimize.md)
- [Monitor Premium capacities within the app](../admin/service-admin-premium-monitor-capacity.md)

## Next steps

For more information about this article, check out the following resources:

- [What are paginated reports in Power BI Premium?](../paginated-reports/paginated-reports-report-builder-power-bi.md)
- [Data retrieval guidance for paginated reports](report-paginated-data-retrieval.md)
- [When to use paginated reports in Power BI](report-paginated-or-power-bi.md)
- [Paginated reports in Power BI: FAQ](../paginated-reports/paginated-reports-faq.yml)
- [Online course: Paginated Reports in a Day](../learning-catalog/paginated-reports-online-course.md)
- [Power BI Premium FAQ](../admin/service-premium-faq.yml)
- [RDL Migration Tool](https://github.com/microsoft/RdlMigration)
- Questions? [Try asking the Power BI Community](https://community.powerbi.com/)
- Suggestions? [Contribute ideas to improve Power BI](https://ideas.powerbi.com)

Power BI partners are available to help your organization succeed with the migration process. To engage a Power BI partner, visit the [Power BI partner portal](https://powerbi.microsoft.com/partners/).<|MERGE_RESOLUTION|>--- conflicted
+++ resolved
@@ -7,12 +7,8 @@
 ms.service: powerbi
 ms.subservice: powerbi-resource
 ms.topic: conceptual
-<<<<<<< HEAD
-ms.date: 01/03/2020
+ms.date: 09/07/2021
 ms.custom: intro-migration
-=======
-ms.date: 09/07/2021
->>>>>>> 67b25f9e
 ---
 
 # Migrate SQL Server Reporting Services reports to Power BI

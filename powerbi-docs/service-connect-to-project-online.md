--- conflicted
+++ resolved
@@ -33,22 +33,13 @@
    ![](media/service-connect-to-project-online/ProjectTile.png)
 5. In the **Apps** pane, select the **Microsoft Project Web App** tile. 
    
-    ![](media/service-connect-to-project-online/getstarted.png)
-<<<<<<< HEAD
-6. In **Get started wtih your new app**, select **Connect data**.
-
-    ![](media/service-connect-to-project-online/params.png)
-7. In the **Project Web App URL** text box, enter the URL for the Project Web Add (PWA) you want to connect to.  Note this may differ from the example if you have a custom domain. In the **PWA Site Language** text box, type the number that corresponds to your PWA site language. Type the single digit '1' for English, '2' for French, '3' for German, '4' for Portuguese (Brazil), '5' for Portuguese (Portugal) and '6' for Spanish. 
-
-   ![](media/service-connect-to-project-online/creds.png)
-=======
+   ![](media/service-connect-to-project-online/getstarted.png)
 6. In **Get started with your new app**, select **Connect data**.
    
    ![](media/service-connect-to-project-online/mproject.png)
 7. In the **Project Web App URL** text box, enter the URL for the Project Web Add (PWA) you want to connect to.  Note this may differ from the example if you have a custom domain. In the **PWA Site Language** text box, type the number that corresponds to your PWA site language. Type the single digit '1' for English, '2' for French, '3' for German, '4' for Portuguese (Brazil), '5' for Portuguese (Portugal) and '6' for Spanish. 
    
-    ![](media/service-connect-to-project-online/params.png)
->>>>>>> 5b4ee53f
+   ![](media/service-connect-to-project-online/params.png)
 8. For Authentication Method, select **oAuth2** \> **Sign In**. When prompted, enter your Project Web App credentials and follow the authentication process.
 
     

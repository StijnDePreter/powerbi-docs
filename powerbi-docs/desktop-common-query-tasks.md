--- conflicted
+++ resolved
@@ -8,11 +8,8 @@
 ms.service: powerbi
 ms.component: powerbi-desktop
 ms.topic: conceptual
-<<<<<<< HEAD
 ms.date: 07/27/2018
-=======
-ms.date: 07/74/2018
->>>>>>> ee425095
+
 ms.author: davidi
 
 LocalizationGroup: Transform and shape data

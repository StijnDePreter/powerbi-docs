--- conflicted
+++ resolved
@@ -50,11 +50,7 @@
 For example, by using composite models, you can build a model that combines sales data from an enterprise data warehouse with data on sales targets that is in a departmental SQL Server database, along with some data imported from a spreadsheet. A model that combines data from more than one DirectQuery source or that combines DirectQuery with Import data is referred to as a *composite model*.
 
 > [!NOTE]
-<<<<<<< HEAD
-> While composite models are in preview, it is not possible to publish composite models to the Power BI service. 
-=======
-> Beginning with the October 2018 release of the **Power BI Desktop**, you *can* publish composite models to the Power BI service. For scheduled refresh and dashboard tile refresh, composite models in the Power BI service behave in the same way that Import models behave. 
->>>>>>> 33d3fb40
+> Beginning with the October 2018 release of Power BI Desktop, you *can* publish composite models to the Power BI service. For scheduled refresh and dashboard tile refresh, composite models in the Power BI service behave in the same way as Import models. 
 
 You can create relationships between tables as you always have, even when those tables come from different sources, with the following restriction: any relationships that are cross-source must be defined as having a cardinality of *many-to-many*, regardless of their actual cardinality. The behavior of such relationships is then the same as normal for *many-to-many* relationships, as described in [Many-to-many relationships in Power BI Desktop (preview)](desktop-many-to-many-relationships.md). 
 

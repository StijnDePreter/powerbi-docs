--- conflicted
+++ resolved
@@ -9,11 +9,7 @@
 ms.custom: connect-to-services
 ms.topic: tutorial
 ms.date: 02/13/2020
-<<<<<<< HEAD
-ms.author: author: tejaskulkarni
-=======
 ms.author: tekulka
->>>>>>> fa64f49e
 #customer intent: "As an inexperienced Power BI and Excel user, I want to use powerbi.com/datasets to import my data into Excel so that I can use it."
 
 LocalizationGroup: Connect to services

--- conflicted
+++ resolved
@@ -66,13 +66,9 @@
 1. Expand the Y-Axis options.
 
    ![](media/power-bi-visualization-customize-x-axis-and-y-axis/power-bi-y-axis.png)
-<<<<<<< HEAD
+
 2. Turn the Y-axis on and off by selecting the On (or Off) slider. For now, leave it **On**.  One reason you might want to turn off the Y-axis is to save space for more data.
    
-=======
-2. Turn the Y-axis on and off by selecting the On (or Off) slider. For now, leave it **On**.  One reason you might want to turn off the X-axis is to save space for more data.
-
->>>>>>> 6dce86c6
     ![](media/power-bi-visualization-customize-x-axis-and-y-axis/onoffslider.png)
 3. Move the Y-Axis **Position** to the right.
 4. Format the text color, size, and font. In this example we've set text **Color** to black, **Text Size** to 14, and **Font** to Arial Black.  
@@ -101,13 +97,10 @@
 5. To make the visual easier to read and interpret, convert the line chart to a Line and Stacked Column chart.
 
    ![](media/power-bi-visualization-customize-x-axis-and-y-axis/converttocombo_new.png)
-<<<<<<< HEAD
+
 6. Drag **Gross Margin Last Year %** from **Column Values** into **Line Values**. What we have now is the stacked column chart we created above ***plus*** a line chart.  (Optionally, use what you learned above to format the axes font color and size.)
    
-=======
-6. Drag **Gross Margin Last Year %** from **Column Values** into **Line Values**. What we havw now is the stacked column chart we created above ***plus*** a line chart.  (Optionally, use what you leared above to format the axes font color and size.)
 
->>>>>>> 6dce86c6
    Power BI creates two axes, thus allowing the datasets to be scaled differently; the left measures dollars and the right measures percentage.
 
    ![](media/power-bi-visualization-customize-x-axis-and-y-axis/power-bi-dual-axes-new.png)

--- conflicted
+++ resolved
@@ -1117,72 +1117,6 @@
     items:
     - name: "Monthly gateway updates"
       href: "/data-integration/gateway/service-gateway-monthly-updates"
-<<<<<<< HEAD
-- name: Administration
-  items:
-  - name: Overview
-    items: 
-    - name: "What is Power BI administration?"
-      href: service-admin-administering-power-bi-in-your-organization.md
-  - name: Concepts
-    items:
-    - name: "Administration role in Office 365"
-      href: service-admin-role.md
-    - name: "Frequently asked questions (FAQ)"
-      href: service-admin-faq.md
-    - name: "High availability and failover FAQ"
-      href: service-admin-failover.md
-  - name: How to
-    items: 
-    - name: "Licensing and sign-up"
-      items:
-      - name: "Licensing for your organization"
-        href: service-admin-licensing-organization.md
-      - name: "Purchase Power BI Pro"
-        href: service-admin-purchasing-power-bi-pro.md
-      - name: "Sign up with an Office 365 Trial"
-        href: service-admin-signing-up-for-power-bi-with-a-new-office-365-trial.md
-      - name: "Add Power BI with an Office 365 partner"
-        href: service-admin-syndication-partner.md
-    - name: "Using the admin portal"
-      href: service-admin-portal.md
-    - name: "Where is my tenant located?"
-      href: service-admin-where-is-my-tenant-located.md
-    - name: "Find users that have signed in"
-      href: service-admin-access-usage.md
-    - name: "Audit user activity"
-      href: service-admin-auditing.md
-    - name: "Track service health"
-      href: service-admin-health.md
-    - name: "Closing your Power BI account"
-      href: service-admin-closing-your-account.md
-    - name: "Power BI and ExpressRoute"
-      href: service-admin-power-bi-expressroute.md
-    - name: "Using Azure AD B2B"
-      href: service-admin-azure-ad-b2b.md
-    - name: "Row-level security with Power BI"
-      href: service-admin-rls.md
-    - name: "Power BI archived workspace"
-      href: service-admin-power-bi-archived-workspace.md
-    - name: "Configure mobile apps with Intune"
-      href: service-admin-mobile-intune.md
-  - name: Reference
-    items: 
-    - name: "PowerShell, REST APIs, and .NET SDK"
-      href: service-admin-reference.md
-    - name: "Power BI cmdlets for PowerShell"
-      href: https://docs.microsoft.com/powershell/power-bi/
-      maintainContext: true
-    - name: Service URL reference
-      href: power-bi-whitelist-urls.md
-  - name: Resources
-    items: 
-    - name: "Power BI governance and deployment approaches"
-      href: service-admin-governance.md
-    - name: "Power BI security"
-      href: service-admin-power-bi-security.md
-=======
->>>>>>> e082fd3b
 - name: Guidance
   items:
   - name: "Overview"

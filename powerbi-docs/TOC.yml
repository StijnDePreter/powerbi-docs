﻿- name: Power BI Desktop
  items:
  - name: Overview
    items: 
    - name: "What is Power BI Desktop?"
      href: desktop-what-is-desktop.md
  - name: Quickstarts
    expanded: true
    items: 
    - name: "Connect to data"
      href: desktop-quickstart-connect-to-data.md
  - name: Tutorials
    items: 
    - name: "Shape and combine multiple data sources"
      href: desktop-shape-and-combine-data.md
    - name: "Importing and analyzing data from a Web Page using Power BI Desktop"
      href: desktop-tutorial-importing-and-analyzing-data-from-a-web-page.md
    - name: " Analyzing sales data from Excel and an OData feed"
      href: desktop-tutorial-analyzing-sales-data-from-excel-and-an-odata-feed.md
    - name: "Create your own measures in Power BI Desktop"
      href: desktop-tutorial-create-measures.md
    - name: "Create calculated columns in Power BI Desktop"
      href: desktop-tutorial-create-calculated-columns.md
    - name: "Facebook analytics using Power BI Desktop"
      href: desktop-tutorial-facebook-analytics.md
    - name: "Dynamic row level security with Analysis Services tabular model"
      href: desktop-tutorial-row-level-security-onprem-ssas-tabular.md
  - name: Samples
    items: 
    - name: "Samples for Power BI"
      href: sample-datasets.md
    - name: "Using the sample content packs"
      href: sample-tutorial-connect-to-the-samples.md
    - name: "Customer Profitability sample: Take a tour"
      href: sample-customer-profitability.md
    - name: "IT Spend Analysis sample: Take a tour"
      href: sample-it-spend.md
    - name: "Human Resources sample: Take a tour"
      href: sample-human-resources.md
    - name: "Opportunity Analysis sample: Take a tour"
      href: sample-opportunity-analysis.md
    - name: "Procurement Analysis sample: Take a tour"
      href: sample-procurement.md
    - name: "Retail Analysis sample: Take a tour"
      href: sample-retail-analysis.md 
    - name: "Sales and Marketing sample: Take a tour"
      href: sample-sales-and-marketing.md
    - name: "Supplier Quality Analysis sample: Take a tour"
      href: sample-supplier-quality.md
    - name: "Download the Financial Sample workbook"
      href: sample-financial-download.md
  - name: Concepts
    items: 
    - name: "What's new in the latest Power BI Desktop update?"
      href: desktop-latest-update.md
    - name: "Grouping visuals in Power BI Desktop"
      href: desktop-grouping-visuals.md      
    - name: "Using templates in Power BI Desktop"
      href: desktop-templates.md      
    - name: "Modeling view in Power BI Desktop"
      href: desktop-modeling-view.md      
    - name: "Aggregations in Power BI Desktop"
      href: desktop-aggregations.md      
    - name: "Composite models in Power BI Desktop"
      href: desktop-composite-models.md
    - name: "Many-to-many relationships in Power BI Desktop"
      href: desktop-many-to-many-relationships.md
    - name: "Storage mode in Power BI Desktop (Preview)"
      href: desktop-storage-mode.md
    - name: "Bidirectional cross-filtering in Power BI Desktop"
      href: desktop-bidirectional-filtering.md
    - name: "Power BI and DirectQuery"
      href: desktop-directquery-about.md
    - name: "Data sources supported by DirectQuery"
      href: desktop-directquery-data-sources.md
    - name: "Power BI data source prerequisites"
      href: desktop-data-source-prerequisites.md
    - name: "Default member in multidimensional models in Power BI"
      href: desktop-default-member-multidimensional-models.md            
    - name: "Visuals FAQ"
      href: power-bi-custom-visuals-faq.md   
  - name: How to
    items: 
    - name: "Get Power BI Desktop"
      href: desktop-get-the-desktop.md
    - name: "Getting started guide for Power BI Desktop"
      href: desktop-getting-started.md
    - name: "Common query tasks in Power BI Desktop"
      href: desktop-common-query-tasks.md
    - name: "Create and manage relationships in Power BI Desktop"
      href: desktop-create-and-manage-relationships.md
    - name: "Data view in Power BI Desktop"
      href: desktop-data-view.md
    - name: "Query overview in Power BI Desktop"
      href: desktop-query-overview.md
    - name: "DAX basics in Power BI Desktop"
      href: desktop-quickstart-learn-dax-basics.md
    - name: "Relationship view in Power BI Desktop"
      href: desktop-relationship-view.md
    - name: "Report view in Power BI Desktop"
      href: desktop-report-view.md
    - name: "Connect to multiple data sources in Power BI Desktop"
      href: desktop-connect-to-data.md
    - name: "Publish from Power BI Desktop"
      href: desktop-upload-desktop-files.md
    - name: "Part I, Add visualizations to a Power BI report"
      href: visuals/power-bi-report-add-visualizations-i.md
    - name: "Part 2, Add visualizations to a Power BI report"
      href: visuals/power-bi-report-add-visualizations-ii.md
    - name: "Customize visualization title, background, and legend"
      href: visuals/power-bi-visualization-customize-title-background-and-legend.md
    - name: "Show items with no data in Power BI"
      href: desktop-show-items-no-data.md      
    - name: Connect to data
      items: 
      - name: "Data sources in Power BI Desktop"
        href: desktop-data-sources.md
      - name: "Connect to a Web page by example (preview)"
        href: desktop-connect-to-web-by-example.md
      - name: "Connect to datasets in the Power BI service"
        href: desktop-report-lifecycle-datasets.md
      - name: "Import Excel workbooks into Power BI Desktop"
        href: desktop-import-excel-workbooks.md
      - name: "Connect to data using generic interfaces"
        href: desktop-connect-using-generic-interfaces.md
      - name: "Connect to a PDF file"
        href: desktop-connect-pdf.md        
      - name: "Connect to Adobe Analytics"
        href: desktop-connect-adobe-analytics.md          
      - name: "Connect to an Oracle database"
        href: desktop-connect-oracle-database.md
      - name: "Running Python scripts in Power BI Desktop"
        href: desktop-python-scripts.md
      - name: "Using Python in Power Query Editor"
        href: desktop-python-in-query-editor.md
      - name: "Use an external Python IDE with Power BI"
        href: desktop-python-ide.md
      - name: "Create Power BI visuals using Python"
        href: desktop-python-visuals.md
      - name: "Running R scripts in Power BI Desktop"
        href: desktop-r-scripts.md
      - name: "Using R in Query Editor"
        href: desktop-r-in-query-editor.md
      - name: "Use an external R IDE with Power BI"
        href: desktop-r-ide.md
      - name: "Supported R packages"
        href: service-r-packages-support.md
      - name: "Enter data directly into Power BI Desktop"
        href: desktop-enter-data-directly-into-desktop.md
      - name: "Connect to Excel in Power BI Desktop"
        href: desktop-connect-excel.md
      - name: "Analysis Services multidimensional data in Power BI Desktop"
        href: desktop-ssas-multidimensional.md
      - name: "Connect to CSV files in Power BI Desktop"
        href: desktop-connect-csv.md
      - name: "Connect to a Google BigQuery database in Power BI Desktop"
        href: desktop-connect-bigquery.md        
      - name: "Connect to an Impala database in Power BI Desktop"
        href: desktop-connect-impala.md
      - name: "Connect to an OData feed in Power BI Desktop"
        href: desktop-connect-odata.md
      - name: "Connect to an Amazon Redshift database in Power BI Desktop"
        href: desktop-connect-redshift.md
      - name: "Connect to a Web page from Power BI Desktop"
        href: desktop-connect-to-web.md
      - name: "Connect to a Snowflake computing warehouse in Power BI Desktop"
        href: desktop-connect-snowflake.md
      - name: "Connect to Azure Consumption Insights data"
        href: desktop-connect-azure-consumption-insights.md
      - name: "Use SAP HANA in Power BI Desktop"
        href: desktop-sap-hana.md
      - name: "Enable encryption for SAP HANA"
        href: desktop-sap-hana-encryption.md
      - name: "Analysis Services tabular data in Power BI Desktop"
        href: desktop-analysis-services-tabular-data.md
      - name: "Use DirectQuery in Power BI Desktop"
        href: desktop-use-directquery.md
      - name: "DirectQuery for Oracle and Teradata databases"
        href: desktop-directquery-for-oracle-teradata.md
      - name: "DirectQuery and SAP Business Warehouse (BW)"
        href: desktop-directquery-sap-bw.md
      - name: "DirectQuery and SAP HANA"
        href: desktop-directquery-sap-hana.md
      - name: "Assume referential integrity setting in Power BI Desktop"
        href: desktop-assume-referential-integrity.md
      - name: "Use the SAP BW connector in Power BI Desktop"
        href: desktop-sap-bw-connector.md
      - name: "Use OneDrive for Business links in Power BI Desktop"
        href: desktop-use-onedrive-business-links.md
      - name: "Third-party service: Facebook connector for Power BI Desktop"
        href: service-facebook-connector.md
      - name: "Third-party service: Google Analytics connector for Power BI Desktop"
        href: service-google-analytics-connector.md
      - name: "Project Online: connect to data through Power BI Desktop"
        href: desktop-project-online-connect-to-data.md
    - name: Transform and shape data
      items: 
      - name: "Combine binaries"
        href: desktop-combine-binaries.md
    - name: Model your data
      items: 
      - name: "Data categorization in Power BI Desktop"
        href: desktop-data-categorization.md
      - name: "Tag a barcode field for the mobile apps"
        href: desktop-mobile-barcodes.md
      - name: "Set geographic filtering for the mobile apps"
        href: desktop-mobile-geofiltering.md
      - name: "Calculated columns in Power BI Desktop"
        href: desktop-calculated-columns.md
      - name: "Calculated tables in Power BI Desktop"
        href: desktop-calculated-tables.md
      - name: "Measures in Power BI Desktop"
        href: desktop-measures.md
      - name: "Edit Q&A linguistic schema"
        href: power-bi-q-and-a-linguistic-schema.md
      - name: "Import and display KPIs (Preview)"
        href: desktop-import-and-display-kpis.md
    - name: Create reports
      items: 
      - name: "Use performance analyzer in Power BI Desktop"
        href: desktop-performance-analyzer.md        
      - name: "Visual elements for reports"
        href: desktop-visual-elements-for-reports.md   
      - name: "Create tooltips based on report pages"
        href: desktop-tooltips.md        
      - name: "Export to PDF and print reports"
        href: desktop-export-to-pdf.md             
      - name: "Q&A in Power BI Desktop"
        href: desktop-qna-in-reports.md
      - name: "Analytics pane in Power BI Desktop"
        href: desktop-analytics-pane.md
      - name: "Use insights to explain increases and decreases"
        href: desktop-insights.md
      - name: "Use insights to find where distribution is different in charts"
        href: desktop-insights-find-where-different.md
      - name: "Bookmarks in Power BI"
        href: desktop-bookmarks.md
      - name: "Use report themes"
        href: desktop-report-themes.md
      - name: "Types of filters"
        href: power-bi-report-filter-types.md
      - name: "Try the new filter experience"
        href: power-bi-report-filter.md
      - name: "Use Quick Measures"
        href: desktop-quick-measures.md
      - name: "Using What if parameters"
        href: desktop-what-if.md
      - name: "Use drillthrough"
        href: desktop-drillthrough.md      
      - name: "Use cross-report drillthrough"
        href: desktop-cross-report-drill-through.md              
      - name: "Use a relative date slicer and filter"
        href: visuals/desktop-slicer-filter-date-range.md      
      - name: "Use grouping and binning"
        href: desktop-grouping-and-binning.md
      - name: "Create Power BI visuals using R"
        href: desktop-r-visuals.md
      - name: "Use R-powered custom visuals"
        href: desktop-r-powered-custom-visuals.md
      - name: "Use gridlines and snap-to-grid"
        href: desktop-gridlines-snap-to-grid.md
      - name: "Page display settings in a Power BI report"
        href: power-bi-report-display-settings.md
      - name: "Add a column from an example"
        href: desktop-add-column-from-example.md
      - name: "Add a custom column"
        href: desktop-add-custom-column.md
      - name: "Use inline hierarchy labels in Power BI Desktop"
        href: desktop-inline-hierarchy-labels.md
      - name: "Use the numeric range slicer"
        href: desktop-slicer-numeric-range.md
      - name: "Use the relative date slicer"
        href: desktop-slicer-filter-date-range.md
        name: "Create a slicer you can resize"
        href: power-bi-slicer-filter-responsive.md
      - name: "Create custom answer cards for Cortana"
        href: service-cortana-answer-cards.md
      - name: "Row-level security"
        href: desktop-rls.md
      - name: "Customizing tooltips"
        href: desktop-custom-tooltips.md
      - name: "Text boxes and shapes in reports"
        href: power-bi-reports-add-text-and-shapes.md
      - name: "Add a hyperlink to a text box"
        href: service-add-hyperlink-to-text-box.md
      - name: "Hyperlinks in tables"
        href: power-bi-hyperlinks-in-tables.md
      - name: "Conditional table formatting"
        href: desktop-conditional-table-formatting.md
      - name: "Conditional expression-based title formatting"
        href: desktop-conditional-format-visual-titles.md        
      - name: "Sort by column in Power BI Desktop"
        href: desktop-sort-by-column.md
      - name: "Optimize reports for mobile apps"
        href: desktop-create-phone-report.md
      - name: "Use See Data and See Records"
        href: desktop-see-data-see-records.md
      - name: "Tips for creating reports"
        href: desktop-tips-and-tricks-for-creating-reports.md
    - name: Visualizations
      items: 
      - name: "Visualizations in Power BI"
        href: visuals/power-bi-report-visualizations.md
      - name: "Visualization best practices"
        href: visuals/power-bi-visualization-best-practices.md
      - name: "Change the type of visualization in a report"
        href: visuals/power-bi-report-change-visualization-type.md
      - name: "Data point limits by visual type"
        href: visuals/power-bi-data-points.md
      - name: "Show the data used to create the visual"
        href: visuals/service-reports-show-data.md
      - name: "Getting started with color formatting and axis properties"
        href: visuals/service-getting-started-with-color-formatting-and-axis-properties.md
      - name: "Tips and tricks for color formatting"
        href: visuals/service-tips-and-tricks-for-color-formatting.md
      - name: "Copy and paste a visualization"
        href: visuals/power-bi-visualization-copy-paste.md
      - name: "Export the data used to create the visualization"
        href: visuals/power-bi-visualization-export-data.md      
      - name: "Move, resize, and pop out a visualization in a report"
        href: visuals/power-bi-visualization-move-and-resize.md
      - name: "Change how visuals interact in a report"
        href: service-reports-visual-interactions.md
      - name: "Tips and tricks for Power BI map visualizations"
        href: visuals/power-bi-map-tips-and-tricks.md
      - name: "Customize X-axis and Y-axis properties"
        href: visuals/power-bi-visualization-customize-x-axis-and-y-axis.md
      - name: "ArcGIS maps"
        href: visuals/power-bi-visualization-arcgis.md
      - name: "Basic area chart"
        href: visuals/power-bi-visualization-basic-area-chart.md
      - name: "Cards (big number tiles) in Power BI"
        href: visuals/power-bi-visualization-card.md
      - name: "Combo chart in Power BI"
        href: visuals/power-bi-visualization-combo-chart.md
      - name: "Doughnut charts in Power BI"
        href: visuals/power-bi-visualization-doughnut-charts.md
      - name: "Filled maps (Choropleths) in Power BI"
        href: visuals/power-bi-visualization-filled-maps-choropleths.md
      - name: "Funnel charts in Power BI"
        href: visuals/power-bi-visualization-funnel-charts.md
      - name: "Key influencers charts in Power BI"
        href: visuals/power-bi-visualization-influencers.md
      - name: "High density line sampling"
        href: desktop-high-density-sampling.md
      - name: "KPI Visuals"
        href: visuals/power-bi-visualization-kpi.md
      - name: "Matrix visual"
        href: visuals/desktop-matrix-visual.md
      - name: "Create advanced analytics and visualizations using R scripts in Power BI"
        href: visuals/service-r-visuals.md
      - name: "Radial gauge charts in Power BI"
        href: visuals/power-bi-visualization-radial-gauge-charts.md
      - name: "Ribbon charts"
        href: visuals/desktop-ribbon-charts.md
      - name: "Scatter charts in Power BI"
        href: visuals/power-bi-visualization-scatter.md
      - name: "High density scatter charts"
        href: visuals/desktop-high-density-scatter-charts.md
      - name: "Use Shape Maps in Power BI Desktop (Preview)"
        href: visuals/desktop-shape-map.md
      - name: "Slicers in Power BI"
        href: visuals/power-bi-visualization-slicers.md
      - name: "Tables in Power BI"
        href: visuals/power-bi-visualization-tables.md
      - name: "Treemaps in Power BI"
        href: visuals/power-bi-visualization-treemaps.md
      - name: "Waterfall charts in Power BI"
        href: visuals/power-bi-visualization-waterfall-charts.md
      - name: "Create dynamic reference lines"
        href: service-analytics-pane.md
    - name: Troubleshoot
      items: 
      - name: "Resolve issues importing Access Databases and Excel spreadsheets in Power BI Desktop and Power Query"
        href: desktop-access-database-errors.md
      - name: "Resolve issues when starting Power BI Desktop"
        href: desktop-error-launching-desktop.md
  - name: Reference
    items: 
    - name: "Data types in Power BI Desktop"
      href: desktop-data-types.md
    - name: "Formula editor shortcuts for Power BI Desktop"
      href: desktop-formula-editor.md      
    - name: "Power BI Desktop privacy levels"
      href: desktop-privacy-levels.md
    - name: "Connector extensibility in Power BI"
      href: desktop-connector-extensibility.md
    - name: "Trusting signed third-party connectors"
      href: desktop-trusted-third-party-connectors.md
  - name: Resources
    items: 
    - name: "Power BI Desktop videos"
      href: desktop-videos.md
    - name: "Previous monthly updates to Power BI Desktop"
      href: desktop-latest-update-archive.md
    - name: "Power BI Desktop Send a Smile privacy statement"
      href: desktop-send-smile-privacy-statement.md
    - name: "Accessibility in Power BI reports"
      href: desktop-accessibility.md
    - name: "Manage the Power BI Desktop sign-in form"
      href: desktop-admin-sign-in-form.md
- name: Power BI service
  items:
  - name: Overview
    items: 
    - name: "What is Power BI?"
      href: power-bi-overview.md
    - name: "What is the Power BI service?"
      href: power-bi-service-overview.md
    - name: "Comparing Power BI Desktop and the service"
      href: service-service-vs-desktop.md
  - name: Tutorials
    items: 
    - name: "Get started with Power BI"
      href: service-get-started.md
    - name: "Connect to a GitHub sample"
      href: service-tutorial-connect-to-github.md
    - name: "Use Cognitive Services"
      href: service-tutorial-use-cognitive-services.md
    - name: "Machine Learning integration"
      href: service-tutorial-invoke-machine-learning-model.md
    - name: "Build a Machine Learning model (Preview)"
      href: service-tutorial-build-machine-learning-model.md
    - name: "Refresh data from SQL Server"
      href: service-gateway-sql-tutorial.md                  
  - name: Concepts
    items: 
    - name: "What's new in the Power BI service"
      href: service-whats-new.md
    - name: Basic concepts
      items: 
      - name: "Understand the Power BI service"
        href: service-basic-concepts.md
      - name: "Tour the report editor"
        href: service-the-report-editor-take-a-tour.md
      - name: "Power BI data sources"
        href: service-get-data.md
      - name: "Data refresh in Power BI"
        href: refresh-data.md
    - name: Collaborate in Power BI
      items: 
      - name: "Organize your work"
        href: service-new-workspaces.md
      - name: "Share your work"
        href: service-how-to-collaborate-distribute-dashboards-reports.md
      - name: "Monitor Power BI usage"
        href: service-usage-metrics.md
    - name: Licensing
      items: 
      - name: "Sign up for Power BI"
        href: service-self-service-signup-for-power-bi.md 
      - name: "Manage Power BI licenses"
        href: service-admin-licensing-organization.md
      - name: "Features by license type"
        href: service-features-license-type.md
      - name: "Power BI for US Government"
        href: service-govus-overview.md
      - name: "FAQ for Germany Cloud customers"
        href: service-govde-faq.md
    - name: Get help and support
      items: 
      - name: "Power BI support options"
        href: service-support-options.md
      - name: "Ten tips for getting help"
        href: service-tips-for-finding-help.md
      - name: "Service interruption notifications"
        href: service-interruption-notifications.md
    - name: Extend Power BI
      items:         
      - name: "Microsoft Flow and Power BI"
        href: service-flow-integration.md
      - name: "Use third-party apps"
        href: service-power-bi-get-started-third-party-apps.md
  - name: How to
    items: 
    - name: Get data from files
      items: 
      - name: "Getting data from files"
        href: service-get-data-from-files.md
      - name: "From Excel to stunning report"
        href: service-from-excel-to-stunning-report.md
      - name: "Get data from Excel workbook files"
        href: service-excel-workbook-files.md
      - name: "Get data from Power BI Desktop files"
        href: service-desktop-files.md
      - name: "Edit parameters"
        href: service-parameters.md
      - name: "Get data from comma separated value (.csv) files"
        href: service-comma-separated-value-files.md
      - name: "Real-time streaming in Power BI"
        href: service-real-time-streaming.md
      - name: "Publish to Power BI from Excel"
        href: service-publish-from-excel.md
      - name: "Reduce the size of an Excel workbook"
        href: reduce-the-size-of-an-excel-workbook.md
    - name: Get data from shared datasets
      items: 
      - name: "Use datasets across workspaces"
        href: service-datasets-across-workspaces.md
      - name: "Share datasets (Preview)"
        href: service-datasets-build-permissions.md
      - name: "Create reports based on datasets"
        href: service-datasets-discover-across-workspaces.md
      - name: "Copy reports based on datasets"
        href: service-datasets-copy-reports.md
      - name: "Promote datasets"
        href: service-datasets-promote.md
      - name: "Certify datasets"
        href: service-datasets-certify.md
      - name: "Control the use of datasets"
        href: service-datasets-admin-across-workspaces.md
    - name: Get data from databases
      items: 
      - name: "Azure and Power BI"
        href: service-azure-and-power-bi.md
      - name: "Power BI and Azure egress"
        href: service-azure-egress-power-bi.md           
      - name: "Azure SQL Data Warehouse with DirectQuery"
        href: service-azure-sql-data-warehouse-with-direct-connect.md
      - name: "Azure SQL Database with DirectQuery"
        href: service-azure-sql-database-with-direct-connect.md
      - name: "SQL Server Analysis Services live data in Power BI"
        href: sql-server-analysis-services-tabular-data.md
    - name: Refresh data
      items: 
      - name: "Configure scheduled refresh"
        href: refresh-scheduled-refresh.md
      - name: "Refresh a dataset from a local Power BI Desktop file"
        href: refresh-desktop-file-local-drive.md
      - name: "Refresh a dataset from a cloud Power BI Desktop file"
        href: refresh-desktop-file-onedrive.md
      - name: "Refresh a dataset from a local Excel workbook"
        href: refresh-excel-file-local-drive.md
      - name: "Refresh a dataset from a cloud Excel workbook"
        href: refresh-excel-file-onedrive.md
      - name: "Refresh a dataset from a .csv file on OneDrive"
        href: refresh-csv-file-onedrive.md
      - name: "Query caching in Power BI Premium"
        href: power-bi-query-caching.md
    - name: Dashboards
      items: 
      - name: "Intro to dashboards"
        href: service-dashboards.md
      - name: "Dashboard tiles"
        href: service-dashboard-tiles.md
      - name: "Create a dashboard from a report"
        href: service-dashboard-create.md
      - name: "Create a copy of a dashboard"
        href: service-dashboard-copy.md
      - name: "Pin a tile to a dashboard from a report"
        href: service-dashboard-pin-tile-from-report.md
      - name: "Pin a tile from one dashboard to another"
        href: service-pin-tile-to-another-dashboard.md
      - name: "Pin a tile to a dashboard from Excel"
        href: service-dashboard-pin-tile-from-excel.md
      - name: "Pin a tile to a dashboard from Q&A"
        href: service-dashboard-pin-tile-from-q-and-a.md
      - name: "Pin an entire report page to a dashboard"
        href: service-dashboard-pin-live-tile-from-report.md
      - name: "Data alerts in Power BI service"
        href: service-set-data-alerts.md
      - name: "Add an image, text box, video, or code to a dashboard"
        href: service-dashboard-add-widget.md
      - name: "Edit a tile"
        href: service-dashboard-edit-tile.md
      - name: "Tips for designing a great dashboard"
        href: service-dashboards-design-tips.md
      - name: "Optimize a dashboard for phones"
        href: service-create-dashboard-mobile-phone-view.md
      - name: "Create a QR code for a tile"
        href: service-create-qr-code-for-tile.md
      - name: "Add an image to a dashboard"
        href: service-dashboard-add-image.md
      - name: "Dashboard data classification"
        href: service-data-classification.md
      - name: "Dashboard themes"
        href: service-dashboard-themes.md
    - name: Reports
      items: 
      - name: "Create a report from a dataset"
        href: service-report-create-new.md
      - name: "Filters and highlighting in reports"
        href: power-bi-reports-filters-and-highlighting.md
      - name: "Add a filter to a report"
        href: power-bi-report-add-filter.md
      - name: "Save a report"
        href: service-report-save.md
      - name: "Interact with a report in Editing View"
        href: service-interact-with-a-report-in-editing-view.md
      - name: "Analyze in Excel"
        href: service-analyze-in-excel.md
      - name: "Tips and tricks for creating reports"
        href: power-bi-reports-tips-and-tricks-for-creating.md
      - name: "Work with aggregates in the service"
        href: service-aggregates.md
      - name: "Usage metrics for reports"
        href: service-usage-metrics.md
      - name: "Create a QR code for a report"
        href: service-create-qr-code-for-report.md
      - name: "Export a report to Power BI Desktop (Preview)"
        href: service-export-to-pbix.md
      - name: "Filter a report using parameters in the URL"
        href: service-url-filters.md
      - name: "Edit SAP variables"
        href: service-edit-sap-variables.md
      - name: "Best practices for building fast and reliable reports"
        href: power-bi-reports-performance.md  
    - name: Ask questions of your data
      items:
      - name: "Use Q&A to explore your data"
        href: power-bi-tutorial-q-and-a.md
      - name: "Create a visual with Q&A"
        href: power-bi-visualization-introduction-to-q-and-a.md
      - name: "Make Excel data work well with Q&A"
        href: service-prepare-data-for-q-and-a.md
      - name: "Create featured questions for Q&A"
        href: service-q-and-a-create-featured-questions.md
      - name: "Visualization types in Q&A"
        href: visuals/power-bi-visualization-types-for-reports-and-q-and-a.md
      - name: "Use Q&A with live connections"
        href: service-q-and-a-direct-query.md
      - name: "Intro to Cortana for Power BI"
        href: service-cortana-intro.md
      - name: "Enable Cortana for Power BI"
        href: service-cortana-enable.md
      - name: "Quick Insights in Power BI"
        href: service-insights.md
      - name: "Optimize data for Quick Insights"
        href: service-insights-optimize.md
    - name: Collaborate in Power BI
      items: 
      - name: "Create the new workspaces"
        href: service-create-the-new-workspaces.md
      - name: "Create app workspaces"
        href: service-create-workspaces.md
      - name: "Publish apps from workspaces"
        href: service-create-distribute-apps.md
      - name: "Manage data storage in workspaces"
        href: service-admin-manage-your-data-storage-in-power-bi.md
      - name: "Connect to files on your group's OneDrive"
        href: service-connect-to-files-in-app-workspace-onedrive-for-business.md
      - name: "Collaborate in a classic workspace"
        href: service-collaborate-power-bi-workspace.md
      - name: "Manage your group in Power BI and Office 365"
        href: service-manage-app-workspace-in-power-bi-and-office-365.md
    - name: Publish and share your work
      items: 
      - name: "Share dashboards and reports"
        href: service-share-dashboards.md
      - name: "Share a filtered report"
        href: service-share-reports.md
      - name: "Subscribe yourself and others"
        href: service-report-subscribe.md
      - name: "Embed report in SharePoint Online"
        href: service-embed-report-spo.md
      - name: "Embed report in a secure portal or website"
        href: service-embed-secure.md
      - name: "Publish from Power BI to the web"
        href: service-publish-to-web.md
      - name: "Share a dashboard that links to an Excel workbook on OneDrive"
        href: service-share-dashboard-that-links-to-excel-onedrive.md
      - name: "Power BI publisher for Excel"
        href: publisher-for-excel.md
    - name: Self-service data prep
      items: 
      - name: "Self-service data prep with dataflows"
        href: service-dataflows-overview.md
      - name: "Create and use dataflows"
        href: service-dataflows-create-use.md
      - name: "Computed entities with Power BI Premium"
        href: service-dataflows-computed-entities-premium.md
      - name: "Connect to data sources with dataflows"
        href: service-dataflows-data-sources.md        
      - name: "Using dataflows with on-premises data sources"
        href: service-dataflows-on-premises-gateways.md    
      - name: "Link entities between dataflows"
        href: service-dataflows-linked-entities.md      
      - name: "Using incremental refresh with dataflows"
        href: service-dataflows-incremental-refresh.md                  
      - name: "Developer resources for dataflows"
        href: service-dataflows-developer-resources.md
      - name: "Connect to dataflows in Power BI Desktop"
        href: desktop-connect-dataflows.md  
      - name: "Dataflows and Azure Data Lake integration (Preview)"
        href: service-dataflows-azure-data-lake-integration.md  
      - name: "Connect Azure Data Lake Storage Gen2 for dataflow storage (Preview)"
        href: service-dataflows-connect-azure-data-lake-storage-gen2.md  
      - name: "Configure workspace dataflow settings (Preview)"
        href: service-dataflows-configure-workspace-storage-settings.md  
      - name: "Add a CDM folder to Power BI as a dataflow (Preview)"
        href: service-dataflows-add-cdm-folder.md                                
      - name: "Integrate Machine Learning in Power BI"
        href: service-machine-learning-integration.md
      - name: "Use Cognitive Services in Power BI"
        href: service-cognitive-services.md   
      - name: "Automated Machine Learning in Power BI (Preview)"
        href: service-machine-learning-automated.md              
    - name: Paginated reports in Power BI
      items: 
      - name: View a paginated report
        href: paginated-reports-view-power-bi-service.md
      - name: Supported data sources
        href: paginated-reports-data-sources.md
      - name: Interact with parameters
        href: paginated-reports-view-parameters.md
      - name: Subscribe yourself or others
        href: paginated-reports-subscriptions.md
    - name: Template apps
      items: 
      - name: "Template apps overview"
        href: service-template-apps-overview.md
      - name: "Create template apps"
        href: service-template-apps-create.md
      - name: "Tips for creating template apps"
        href: service-template-apps-tips.md
      - name: "Install & distribute template apps"
        href: service-template-apps-install-distribute.md
      - name: "Update, delete, and extract a Power BI template app"
        href: service-template-update-delete-extract.md
    - name: Troubleshoot
      items: 
      - name: "Forgot your password for Power BI?"
        href: service-admin-forgot-your-password.md
      - name: "Can't sign in?"
        href: power-bi-cannot-sign-in.md
      - name: "Capturing additional diagnostic information for Power BI"
        href: service-admin-capturing-additional-diagnostic-information-for-power-bi.md
      - name: "Alternate email address for Power BI"
        href: service-admin-alternate-email-address-for-power-bi.md
      - name: "How to use the same account login for Power BI and Azure"
        href: service-admin-how-to-use-the-same-account-as-azure.md
      - name: "Office 365 dedicated - known issues"
        href: service-admin-office-365-dedicated-known-issues.md
      - name: "Troubleshoot refresh scenarios"
        href: refresh-troubleshooting-refresh-scenarios.md
      - name: "Troubleshoot an unsupported data source for refresh"
        href: service-admin-troubleshoot-unsupported-data-source-for-refresh.md
      - name: "Troubleshoot scheduled refresh for Azure SQL Databases"
        href: service-admin-troubleshooting-scheduled-refresh-azure-sql-databases.md
      - name: "Troubleshoot tile errors"
        href: refresh-troubleshooting-tile-errors.md
      - name: "Troubleshoot analyze in Excel"
        href: desktop-troubleshooting-analyze-in-excel.md
      - name: "Error: We couldn't find any data in your Excel workbook"
        href: service-admin-troubleshoot-excel-workbook-data.md
      - name: "Troubleshoot Cortana"
        href: service-cortana-troubleshoot.md
      - name: "How to refresh your Xero content pack credentials if refresh failed"
        href: service-refresh-xero-credentials.md
    - name: Other tasks
      items: 
      - name: "Rename content within Power BI"
        href: service-rename.md
      - name: "Enroll your US Government organization"
        href: service-govus-signup.md
      - name: "Delete almost anything in Power BI"
        href: service-delete.md
      - name: Connect to services
        items: 
        - name: "Connect to services with apps"
          href: service-connect-to-services.md
        - name: "Acumatica"
          href: service-connect-to-acumatica.md
        - name: "Alpine Metrics Sales Predictions"
          href: service-connect-to-alpine-metrics.md
        - name: "appFigures"
          href: service-connect-to-appfigures.md
        - name: "Application Insights"
          href: service-connect-to-application-insights.md
        - name: "AT Internet Bridge"
          href: service-connect-to-at-internet.md
        - name: "Azure Audit Logs"
          href: service-connect-to-azure-audit-logs.md
        - name: "Azure Mobile Engagement"
          href: service-connect-to-azure-mobile.md
        - name: "Microsoft Azure Consumption Insights"
          href: service-connect-to-azure-consumption-insights.md
        - name: "Azure Search"
          href: service-connect-to-azure-search.md
        - name: "Circuit ID"
          href: service-connect-to-circuit-id.md
        - name: "ClickDimensions"
          href: service-connect-to-clickdimensions.md
        - name: "comScore Digital Analytix"
          href: service-connect-to-connect-to.md
        - name: "GitHub"
          href: service-connect-to-github.md
        - name: "Insightly"
          href: service-connect-to-insightly.md
        - name: "IntelliBoard"
          href: service-connect-to-intelliboard.md
        - name: "Lithium"
          href: service-connect-to-lithium.md
        - name: "Mandrill"
          href: service-connect-to-mandrill.md
        - name: "Marketo"
          href: service-connect-to-marketo.md
        - name: "Microsoft Dynamics AX"
          href: service-connect-to-microsoft-dynamics-ax.md
        - name: "Microsoft Dynamics CRM"
          href: service-connect-to-microsoft-dynamics-crm.md
        - name: "Microsoft Dynamics NAV"
          href: service-connect-to-microsoft-dynamics-nav.md
        - name: "Office365Mon"
          href: service-connect-to-office365mon.md
        - name: "Planview Enterprise"
          href: service-connect-to-planview.md
        - name: "Prevedere"
          href: service-connect-to-prevedere.md
        - name: "Project Online"
          href: service-connect-to-project-online.md
        - name: "Projectplace"
          href: service-connect-to-projectplace.md
        - name: "QuickBooks Online"
          href: service-connect-to-quickbooks-online.md
        - name: "Salesforce"
          href: service-connect-to-salesforce.md
        - name: "SendGrid"
          href: service-connect-to-sendgrid.md
        - name: "ServiceNow Incidents"
          href: service-connect-to-servicenow.md
        - name: "Smartsheet"
          href: service-connect-to-smartsheet.md
        - name: "SQL Sentry"
          href: service-connect-to-sql-sentry.md
        - name: "Stripe"
          href: service-connect-to-stripe.md
        - name: "SweetIQ"
          href: service-connect-to-sweetiq.md
        - name: "Troux"
          href: service-connect-to-troux.md
        - name: "Twilio"
          href: service-connect-to-twilio.md
        - name: "tyGraph"
          href: service-connect-to-tygraph.md
        - name: "UserVoice"
          href: service-connect-to-uservoice.md
        - name: "VMob"
          href: service-connect-to-vmob.md
        - name: "Webtrends"
          href: service-connect-to-webtrends.md
        - name: "Windows Dev Center"
          href: service-connect-to-windows-dev-center.md
        - name: "Xero"
          href: service-connect-to-xero.md
        - name: "Zendesk"
          href: service-connect-to-zendesk.md
        - name: "Ziosk"
          href: service-connect-to-ziosk.md
      - name: Organizational content packs
        items:
        - name: "Intro to organizational content packs"
          href: service-organizational-content-pack-introduction.md
        - name: "Create and publish a content pack"
          href: service-organizational-content-pack-create-and-publish.md
        - name: "Copy, refresh, get access to content packs"
          href: service-organizational-content-pack-copy-refresh-access.md
        - name: "Manage, update, delete content packs"
          href: service-organizational-content-pack-manage-update-delete.md
        - name: "Remove a connection to a content pack"
          href: service-organizational-content-pack-disconnect.md
  - name: Reference
    items:
    - name: "Supported languages and countries/regions"
      href: supported-languages-countries-regions.md
  - name: Resources
    items:
    - name: Whitepapers
      items: 
      - name: "Whitepapers overview"
        href: whitepapers.md
      - name: "Power BI security whitepaper"
        href: whitepaper-powerbi-security.md
      - name: "Power BI premium deployment"
        href: whitepaper-powerbi-premium-deployment.md
      - name: "Distribute Power BI externally using Azure Active Directory B2B"
        href: whitepaper-azure-b2b-power-bi.md
    - name: "Videos"
      href: videos.md
    - name: "Webinars"
      href: webinars.md
- name: Power BI Premium
  items:
  - name: Overview
    items:    
    - name: What is Power BI Premium?
      href: service-premium-what-is.md
  - name: Concepts
    items:
    - name: Managing Premium capacities
      href: service-premium-capacity-manage.md
    - name: Optimizing Premium capacities
      href: service-premium-capacity-optimize.md
    - name: Premium capacity scenarios
      href: service-premium-capacity-scenarios.md
    - name: Power BI Premium FAQ
      href: service-premium-faq.md
  - name: How to
    items:
    - name: Purchase Power BI Premium
      href: service-admin-premium-purchase.md
    - name: Configure workloads
      href: service-admin-premium-workloads.md
    - name: Monitor capacities with the app
      href: service-admin-premium-monitor-capacity.md
    - name: Monitor capacities in the Admin portal
      href: service-admin-premium-monitor-portal.md
    - name: Configure incremental refresh
      href: service-premium-incremental-refresh.md
    - name: Configure Multi-Geo
      href: service-admin-premium-multi-geo.md
    - name: Bring your own encryption keys
      href: service-encryption-byok.md
    - name: Restart a Premium capacity
      href: service-admin-premium-restart.md
    - name: Connect to datasets with client applications and tools
      href: service-premium-connect-tools.md
- name: Power BI Paginated Report Builder
  items: 
  - name: Overview
    items: 
    - name: What are paginated reports?
      href: paginated-reports-report-builder-power-bi.md
    - name: Report Builder in Power BI
      href: report-builder-power-bi.md
  - name: Tutorials
    items: 
    - name: Create a paginated report and upload Interact
      href: paginated-reports-quickstart-aw.md
  - name: Concepts
    items: 
    - name: Get around Report Design View
      href: paginated-reports-report-design-view.md
    - name: Planning a report
      href: report-builder-planning-report.md
    - name: Report Builder data
      href: report-builder-data.md
    - name: Use Power BI shared datasets
      href: report-builder-shared-datasets.md
    - name: Design tips
      href: report-builder-design-tips.md
    - name: Tables, matrixes, lists
      href: report-builder-tables-matrices-lists.md
    - name: Parameters
      href: report-builder-parameters.md
    - name: URL parameters in paginated reports
      href: report-builder-url-parameters.md
    - name: Expression examples
      href: report-builder-expression-examples.md
    - name: Report pagination
      href: paginated-reports-pagination.md
    - name: Previewing reports
      href: report-builder-previewing-reports.md
    - name: Paginated reports FAQ
      href: paginated-reports-faq.md
  - name: How to
    items: 
    - name: Enter data directly in a paginated report
      href: paginated-reports-enter-data.md
    - name: Create an embedded data source
      href: paginated-reports-embedded-data-source.md
    - name: Create an embedded dataset
      href: paginated-reports-create-embedded-dataset.md
    - name: Create parameters
      href: paginated-reports-parameters.md
    - name: Pass a report parameter in a URL
      href: report-builder-url-pass-parameters.md
    - name: Publish a paginated report
      href: paginated-reports-save-to-power-bi-service.md
- name: Power BI for developers
  items:
  - name: "What can developers do with Power BI"
    href: developer/what-can-you-do.md
  - name: Embedded Analytics
    items:
    - name: Overview
      items: 
      - name: "What is embedding with Power BI"
        href: developer/embedding.md
      - name: "What is Power BI Embedded in Azure"
        href: developer/azure-pbie-what-is-power-bi-embedded.md
    - name: Tutorials
      items: 
      - name: "Embed content for customers"
        href: developer/embed-sample-for-customers.md
      - name: "Embed content for your organization"
        href: developer/embed-sample-for-your-organization.md
      - name: "Embed content for national clouds"
        href: developer/embed-sample-for-customers-national-clouds.md
    - name: Concepts
      items:
      - name: "Performance best practices"
        href: developer/embedded-performance-best-practices.md
      - name: "Service principal"
        href: developer/embed-service-principal.md
      - name: "Row-level security"
        href: developer/embedded-row-level-security.md
      - name: "Manage multi-tenants"
        href: developer/embed-multi-tenancy.md
      - name: "Azure diagnostic logging for Power BI Embedded"
        href: developer/azure-pbie-diag-logs.md
      - name: "Embedding FAQ"
        href: developer/embedded-faq.md
      - name: "Power BI permissions"
        href: developer/power-bi-permissions.md 
    - name: How to
      items: 
      - name: "Embed from an app"
        href: developer/embed-from-apps.md
      - name: "Auto-install apps"
        href: developer/embed-auto-install-app.md
      - name: "Create an Azure Active Directory tenant"
        href: developer/create-an-azure-active-directory-tenant.md
      - name: "Register an application"
        href: developer/register-app.md
      - name: "Get an Azure AD access token"
        href: developer/get-azuread-access-token.md
      - name: "Embedding Q&A"
        href: developer/qanda.md
      - name: "Troubleshoot your embedded application"
        href: developer/embedded-troubleshoot.md
      - name: Manage capacities in Azure
        items:
        - name: Create a capacity in Azure
          href: developer/azure-pbie-create-capacity.md
        - name: Create a capacity using Multi-Geo in Azure
          href: developer/embedded-multi-geo.md
        - name: Scale a capacity in Azure
          href: developer/azure-pbie-scale-capacity.md
        - name: Pause and start a capacity in Azure
          href: developer/azure-pbie-pause-start.md
      - name: Migrate from Workspace Collections
        items:
        - name: "How to migrate from Power BI Workspace Collections"
          href: developer/migrate-from-powerbi-embedded.md  
        - name: Migration tool
          href: developer/migrate-tool.md
        - name: "Migration code snippets"
          href: developer/migrate-code-snippets.md
    - name: Reference
      items:
      - name: APIs
        items:
        - name: Azure Resource Management REST APIs
          href: https://docs.microsoft.com/rest/api/power-bi-embedded/
        - name: Power BI REST APIs
          href: https://msdn.microsoft.com/library/mt147898.aspx
        - name: Power BI REST API Reference
          href: developer/rest-api-reference.md
      - name: ".NET SDK Download"
        href: https://go.microsoft.com/fwlink/?linkid=848274
      - name: "Embed custom layouts into an app"
        href: developer/embedded-custom-layout.md
    - name: Resources
      items:
      - name: "Dev Center"
        href: https://powerbi.microsoft.com/en-us/developers/
      - name: "Embedding setup tool"
        href: https://aka.ms/embedsetup
      - name: "JavaScript Playground Sample"
        href: https://go.microsoft.com/fwlink/?linkid=848279
      - name: "Power BI JavaScript wiki"
        href: https://github.com/Microsoft/powerbi-javascript/wiki
      - name: "JavaScript Git Repo"
        href: https://go.microsoft.com/fwlink/?linkid=848276
      - name: "Power BI C# Git Repo"
        href: https://go.microsoft.com/fwlink/?linkid=848273
      - name: "Samples"
        href: https://go.microsoft.com/fwlink/?linkid=851293
      - name: "Power BI community"
        href: https://go.microsoft.com/fwlink/?linkid=848280
      - name: "Stack Overflow"
        href: https://go.microsoft.com/fwlink/?linkid=848281
  - name: Custom Visuals
    items:
    - name: Overview
      items: 
      - name: "Visuals in Power BI"
        href: power-bi-custom-visuals.md
    - name: Tutorials
      items:
      - name: "Develop a Power BI visual"
        href: developer/custom-visual-develop-tutorial.md
      - name: "Add formatting options"
        href: developer/custom-visual-develop-tutorial-format-options.md
      - name: "Add unit tests for visual project"
        href: developer/visuals/unit-tests-introduction.md
    - name: Concepts
      items:
      - name: "Visuals for organizations in Power BI"
        href: power-bi-custom-visuals-organization.md
      - name: "Guidelines for Power BI visuals" 
        href: developer/guidelines-powerbi-visuals.md
      - name: "Visuals FAQ"
        href: power-bi-custom-visuals-faq.md
      - name: "Using capabilities"
        href: developer/visuals/capabilities.md
      - name: "Data view mappings"
        href: developer/visuals/dataview-mappings.md
      - name: "Objects and properties"
        href: developer/visuals/objects-properties.md
      - name: "Advanced Edit Mode"
        href: developer/visuals/advanced-edit-mode.md
    - name: How to
      items:
      - name: "Get a visual certified"
        href: power-bi-custom-visuals-certified.md
      - name: "Publish custom visuals to AppSource"
        href: developer/office-store.md
      - name: "Use R-powered custom visuals in Power BI"
        href: desktop-r-powered-custom-visuals.md
      - name: "Visuals interactions"
        href: developer/visuals/visuals-interactions.md
      - name: "Add visuals tooltips"
        href: developer/visuals/add-tooltips.md
      - name: "Add analytics pane" 
        href: developer/visuals/analytics-pane.md
      - name: "Filter visuals" 
        href: developer/visuals/filter-api.md
      - name: "Fetch more data" 
        href: developer/visuals/fetch-more-data.md
      - name: "Add bookmarks support"
        href: developer/visuals/bookmarks-support.md
      - name: "Highlight data in visuals"
        href: developer/visuals/highlight.md
      - name: "Add High-Contrast mode support"
        href: developer/visuals/high-contrast-support.md
      - name: "Enable sync slicers"
        href: developer/visuals/enable-sync-slicers.md
      - name: "Troubleshoot Power BI visuals"
        href: power-bi-custom-visuals-troubleshoot.md
    - name: Reference
      items: 
      - name: "Landing page" 
        href: developer/visuals/landing-page.md
      - name: "Launch URL" 
        href: developer/visuals/launch-url.md
      - name: "Rendering events" 
        href: developer/visuals/event-service.md
      - name: "Sorting"
        href: developer/visuals/sort-options.md
    - name: Resources
      items:
      - name: "Dev Center"
        href: https://powerbi.microsoft.com/developers/
      - name: "Samples"
        href: https://microsoft.github.io/PowerBI-visuals/samples/
      - name: "Custom Visuals Git Repo"
        href: https://go.microsoft.com/fwlink/?linkid=848277
      - name: "Creating SSL certificate"
        href: developer/visuals/create-ssl-certificate.md
  - name: Automation
    items:
    - name: Overview
      items:
      - name: "What can I do with the Power BI API?"
        href: developer/overview-of-power-bi-rest-api.md
    - name: Tutorials
      items:
      - name: "Push data into a dataset"
        href: developer/walkthrough-push-data.md
      - name: "Get an authentication access token"
        href: developer/walkthrough-push-data-get-token.md
      - name: "Create a dataset"
        href: developer/walkthrough-push-data-create-dataset.md
      - name: "Get a dataset to add rows"
        href: developer/walkthrough-push-data-get-datasets.md
      - name: "Add rows to a table"
        href: developer/walkthrough-push-data-add-rows.md
    - name: Concepts
      items:
      - name: "Automatic retention policy for real-time data"
        href: developer/api-automatic-retention-policy-for-real-time-data.md
      - name: Push data
        items:
        - name: "Power BI REST API limitations"
          href: developer/api-rest-api-limitations.md
        - name: "Dataset properties"
          href: developer/api-dataset-properties.md
        - name: "Data model versioning"
          href: developer/api-data-model-versioning.md
    - name: How to
      items:
      - name: "Configure credentials"
        href: developer/configure-credentials.md
      - name: "Encrypt credentials"
        href: developer/encrypt-credentials.md
    - name: Reference
      items:
      - name: "REST APIs"
        href: https://docs.microsoft.com/rest/api/power-bi
      - name: "Power BI REST API Reference"
        href: developer/rest-api-reference.md
      - name: "Complete code listing"
        href: developer/walkthrough-push-data-complete-code.md
    - name: Resources
      items:
      - name: "Dev Center"
        href: https://powerbi.microsoft.com/en-us/developers/
      - name: "Power BI C# Git Repo"
        href: https://go.microsoft.com/fwlink/?linkid=848273
      - name: ".NET SDK Download"
        href: https://go.microsoft.com/fwlink/?linkid=848274
- name: Power BI Report Server
  items:
  - name: Overview
    items: 
    - name: "What is Power BI Report Server?"
      href: report-server/get-started.md
    - name: "Compare Power BI Report Server and the service"
      href: report-server/compare-report-server-service.md
  - name: Tutorials
    items: 
    - name: "Explore Power BI Report Server in a VM"
      href: report-server/tutorial-explore-report-server-web-portal.md
  - name: Concepts
    items: 
    - name: "What's new"
      href: report-server/whats-new.md
    - name: "Change log"
      href: report-server/changelog.md
    - name: "Support timeline"
      href: report-server/support-timeline.md
    - name: "Hardware and software requirements"
      href: report-server/system-requirements.md
    - name: "Browser support"
      href: report-server/browser-support.md
    - name: "Administrator overview"
      href: report-server/admin-handbook-overview.md
    - name: Report server basics
      items: 
      - name: "Power BI report scheduled refresh"
        href: report-server/scheduled-refresh.md
      - name: "Power BI report data sources"
        href: report-server/data-sources.md
      - name: "Paginated report data sources"
        href: report-server/connect-data-sources.md
      - name: "Subscriptions"
        href: https://go.microsoft.com/fwlink/?linkid=851310
      - name: "Using the mobile app"
        href: https://go.microsoft.com/fwlink/?linkid=848711
      - name: "Troubleshoot scheduled refresh"
        href: report-server/scheduled-refresh-troubleshoot.md
    - name: Report server for developers
      items: 
      - name: "Report server for developers"
        href: report-server/developer-handbook-overview.md
      - name: "Report Viewer control"
        href: https://go.microsoft.com/fwlink/?linkid=848724
      - name: "Develop extensions"
        href: https://go.microsoft.com/fwlink/?linkid=848723
      - name: "Embed reports"
        href: report-server/quickstart-embed.md
  - name: How to
    items: 
    - name: "Install Power BI Desktop"
      href: report-server/install-powerbi-desktop.md
    - name: Report server basics
      items: 
      - name: "Create a Power BI report for a report server"
        href: report-server/quickstart-create-powerbi-report.md
      - name: "Manage content in the report server"
        href: report-server/getting-around.md
      - name: "Row-level security (RLS) in the report server"
        href: report-server/row-level-security-report-server.md
      - name: "Create a paginated report for a report server"
        href: report-server/quickstart-create-paginated-report.md
      - name: "Enter data directly in a paginated report"
        href: paginated-reports-enter-data.md
      - name: "Work with KPIs"
        href: https://go.microsoft.com/fwlink/?linkid=849021
      - name: "Access shared datasets as OData feeds"
        href: report-server/access-dataset-odata.md
      - name: "Configure scheduled refresh"
        href: report-server/configure-scheduled-refresh.md
      - name: "Add comments to a report"
        href: report-server/add-comments.md
    - name: Report server for admins
      items: 
      - name: "Install a report server"
        href: report-server/install-report-server.md
      - name: "Find your product key"
        href: report-server/find-product-key.md
      - name: "Upgrade a report server"
        href: report-server/upgrade.md
      - name: "Migrate a report server"
        href: report-server/migrate-report-server.md
      - name: "Configure Kerberos to use Power BI reports"
        href: report-server/configure-kerberos-powerbi-reports.md
      - name: "Configure mobile app access remotely"
        href: report-server/configure-powerbi-mobile-apps-remote.md
      - name: "Remote mobile access with Azure AD"
        href: https://docs.microsoft.com/azure/active-directory/manage-apps/application-proxy-integrate-with-power-bi
      - name: "Host Excel workbooks"
        href: report-server/excel-oos.md
  - name: Reference
    items: 
    - name: "REST API"
      href: report-server/rest-api.md
    - name: "WMI"
      href: https://go.microsoft.com/fwlink/?linkid=848719
    - name: "SOAP APIs"
      href: https://go.microsoft.com/fwlink/?linkid=848721
    - name: "URL Access"
      href: https://go.microsoft.com/fwlink/?linkid=848722
    - name: "Extensions"
      href: https://go.microsoft.com/fwlink/?linkid=848723
  - name: Resources
    items: 
      - name: "Capacity planning whitepaper"
        href: report-server/capacity-planning.md
- name: Gateways 
  items:
  - name: Overview
    items: 
    - name: "What is an on-premises data gateway?"
      href: service-gateway-onprem.md
  - name: Concepts
    items:
    - name: "Guidance for deploying a data gateway"
      href: service-gateway-deployment-guidance.md
    - name: "On-premises data gateway FAQ"
      href: service-gateway-power-bi-faq.md
  - name: How to
    items:
    - name: "On-premises data gateway - in-depth"
      href: service-gateway-onprem-indepth.md
    - name: "On-premises data gateway (personal mode)"
      href: service-gateway-personal-mode.md
    - name: "Manage data sources"
      items:
      - name: "Manage data sources"
        href: service-gateway-data-sources.md
      - name: "Manage your enterprise data source - Analysis Services"
        href: service-gateway-enterprise-manage-ssas.md
      - name: "Manage your enterprise data source - SAP HANA"
        href: service-gateway-enterprise-manage-sap.md
      - name: "Manage your enterprise data source - SQL"
        href: service-gateway-enterprise-manage-sql.md
      - name: "Manage your data source - Oracle"
        href: service-gateway-onprem-manage-oracle.md
      - name: "Manage your enterprise data source - import/scheduled refresh"
        href: service-gateway-enterprise-manage-scheduled-refresh.md
      - name: "Merge on-premises and cloud data sources"
        href: service-gateway-mashup-on-premises-cloud.md
    - name: "Enable single sign-on (SSO)"
      items:
      - name: "SSO overview"
        href: service-gateway-sso-overview.md
      - name: "Kerberos-based SSO"
        items:
        - name: "Configure Kerberos-based SSO"
          href: service-gateway-sso-kerberos.md
        - name: "Datasource-specific configuration"
          items:
          - name: "SAP HANA"
            href: service-gateway-sso-kerberos-sap-hana.md
<<<<<<< HEAD
          - name: "SAP BW - CommonCryptoLib (sapcrypto.dll)"
            href: service-gateway-sso-kerberos-sap-bw-ccl.md
          - name: "SAP BW - gx64krb5"
=======
          - name: "SAP BW - sapcrypto.dll (Common Crypto Library)"
            href: service-gateway-sso-kerberos-sap-bw-commoncryptolib.md
          - name: "SAP BW - gx64krb5.dll and gsskrb5.dll"
>>>>>>> 87fdb309
            href: service-gateway-sso-kerberos-sap-bw-gx64krb.md
      - name: "SAML-based SSO"
        href: service-gateway-sso-saml.md
    - name: "Troubleshoot the gateway"
      href: service-gateway-onprem-tshoot.md
    - name: "Troubleshoot the gateway (personal mode)"
      href: service-admin-troubleshooting-power-bi-personal-gateway.md
    - name: "Use custom connectors"
      href: service-gateway-custom-connectors.md
  - name: "Resources"
    items:
    - name: "Monthly gateway updates"
      href: "/data-integration/gateway/service-gateway-monthly-updates"
- name: Administration
  items:
  - name: Overview
    items: 
    - name: "What is Power BI administration?"
      href: service-admin-administering-power-bi-in-your-organization.md
  - name: Concepts
    items:
    - name: "Administration role in Office 365"
      href: service-admin-role.md
    - name: "Frequently asked questions (FAQ)"
      href: service-admin-faq.md
    - name: "High availability and failover FAQ"
      href: service-admin-failover.md
  - name: How to
    items: 
    - name: "Licensing and sign-up"
      items:
      - name: "Licensing for your organization"
        href: service-admin-licensing-organization.md
      - name: "Purchase Power BI Pro"
        href: service-admin-purchasing-power-bi-pro.md
      - name: "Sign up with an Office 365 Trial"
        href: service-admin-signing-up-for-power-bi-with-a-new-office-365-trial.md
      - name: "Add Power BI with an Office 365 partner"
        href: service-admin-syndication-partner.md
    - name: "Using the admin portal"
      href: service-admin-portal.md
    - name: "Where is my tenant located?"
      href: service-admin-where-is-my-tenant-located.md
    - name: "Find users that have signed in"
      href: service-admin-access-usage.md
    - name: "Auditing Power BI"
      href: service-admin-auditing.md
    - name: "Track service health"
      href: service-admin-health.md
    - name: "Closing your Power BI account"
      href: service-admin-closing-your-account.md
    - name: "Power BI and ExpressRoute"
      href: service-admin-power-bi-expressroute.md
    - name: "Using Azure AD B2B"
      href: service-admin-azure-ad-b2b.md
    - name: "Row-level security with Power BI"
      href: service-admin-rls.md
    - name: "Power BI archived workspace"
      href: service-admin-power-bi-archived-workspace.md
    - name: "Configure mobile apps with Intune"
      href: service-admin-mobile-intune.md
  - name: Reference
    items: 
    - name: "PowerShell, REST APIs, and .NET SDK"
      href: service-admin-reference.md
    - name: "Power BI cmdlets for PowerShell"
      href: https://docs.microsoft.com/powershell/power-bi/
      maintainContext: true
    - name: Service URL reference
      href: power-bi-whitelist-urls.md
  - name: Resources
    items: 
    - name: "Power BI governance and deployment approaches"
      href: service-admin-governance.md
    - name: "Power BI security"
      href: service-admin-power-bi-security.md
- name: Guidance
  items:
  - name: "What is a star schema?"
    href: guidance/star-schema.md
  - name: "Reduce data model size"
    href: guidance/import-modeling-data-reduction.md
  - name: "DIVIDE function vs divide operator (/)"
    href: guidance/dax-divide-function-operator.md<|MERGE_RESOLUTION|>--- conflicted
+++ resolved
@@ -1355,15 +1355,9 @@
           items:
           - name: "SAP HANA"
             href: service-gateway-sso-kerberos-sap-hana.md
-<<<<<<< HEAD
-          - name: "SAP BW - CommonCryptoLib (sapcrypto.dll)"
-            href: service-gateway-sso-kerberos-sap-bw-ccl.md
-          - name: "SAP BW - gx64krb5"
-=======
           - name: "SAP BW - sapcrypto.dll (Common Crypto Library)"
             href: service-gateway-sso-kerberos-sap-bw-commoncryptolib.md
-          - name: "SAP BW - gx64krb5.dll and gsskrb5.dll"
->>>>>>> 87fdb309
+          - name: "SAP BW - gx64krb5.dll"
             href: service-gateway-sso-kerberos-sap-bw-gx64krb.md
       - name: "SAML-based SSO"
         href: service-gateway-sso-saml.md

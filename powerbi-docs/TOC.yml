﻿- name: Power BI Desktop
  items:
  - name: Overview
    items: 
    - name: "What is Power BI Desktop?"
      href: desktop-what-is-desktop.md
  - name: Quickstarts
    expanded: true
    items: 
    - name: "Connect to data"
      href: desktop-quickstart-connect-to-data.md
  - name: Tutorials
    items: 
    - name: "Shape and combine multiple data sources"
      href: desktop-shape-and-combine-data.md
    - name: "Importing and analyzing data from a Web Page using Power BI Desktop"
      href: desktop-tutorial-importing-and-analyzing-data-from-a-web-page.md
    - name: " Analyzing sales data from Excel and an OData feed"
      href: desktop-tutorial-analyzing-sales-data-from-excel-and-an-odata-feed.md
    - name: "Create your own measures in Power BI Desktop"
      href: desktop-tutorial-create-measures.md
    - name: "Create calculated columns in Power BI Desktop"
      href: desktop-tutorial-create-calculated-columns.md
    - name: "Facebook analytics using Power BI Desktop"
      href: desktop-tutorial-facebook-analytics.md
    - name: "Dynamic row level security with Analysis Services tabular model"
      href: desktop-tutorial-row-level-security-onprem-ssas-tabular.md
  - name: Samples
    items: 
    - name: "Samples for Power BI"
      href: sample-datasets.md
    - name: "Using the sample content packs"
      href: sample-tutorial-connect-to-the-samples.md
    - name: "Customer Profitability sample: Take a tour"
      href: sample-customer-profitability.md
    - name: "IT Spend Analysis sample: Take a tour"
      href: sample-it-spend.md
    - name: "Human Resources sample: Take a tour"
      href: sample-human-resources.md
    - name: "Opportunity Analysis sample: Take a tour"
      href: sample-opportunity-analysis.md
    - name: "Procurement Analysis sample: Take a tour"
      href: sample-procurement.md
    - name: "Retail Analysis sample: Take a tour"
      href: sample-retail-analysis.md 
    - name: "Sales and Marketing sample: Take a tour"
      href: sample-sales-and-marketing.md
    - name: "Supplier Quality Analysis sample: Take a tour"
      href: sample-supplier-quality.md
    - name: "Download the Financial Sample workbook"
      href: sample-financial-download.md
  - name: Concepts
    items: 
    - name: "What's new in the latest Power BI Desktop update?"
      href: desktop-latest-update.md
    - name: "Grouping visuals in Power BI Desktop"
      href: desktop-grouping-visuals.md      
    - name: "Using templates in Power BI Desktop"
      href: desktop-templates.md      
    - name: "Modeling view in Power BI Desktop"
      href: desktop-modeling-view.md      
    - name: "Aggregations in Power BI Desktop"
      href: desktop-aggregations.md      
    - name: "Composite models in Power BI Desktop"
      href: desktop-composite-models.md
    - name: "Many-to-many relationships in Power BI Desktop"
      href: desktop-many-to-many-relationships.md
    - name: "Storage mode in Power BI Desktop (Preview)"
      href: desktop-storage-mode.md
    - name: "Bidirectional cross-filtering in Power BI Desktop"
      href: desktop-bidirectional-filtering.md
    - name: "Power BI and DirectQuery"
      href: desktop-directquery-about.md
    - name: "Data sources supported by DirectQuery"
      href: desktop-directquery-data-sources.md
    - name: "Power BI data source prerequisites"
      href: desktop-data-source-prerequisites.md
    - name: "Default member in multidimensional models in Power BI"
      href: desktop-default-member-multidimensional-models.md            
    - name: "Visuals FAQ"
      href: power-bi-custom-visuals-faq.md   
  - name: How to
    items: 
    - name: "Get Power BI Desktop"
      href: desktop-get-the-desktop.md
    - name: "Getting started guide for Power BI Desktop"
      href: desktop-getting-started.md
    - name: "Common query tasks in Power BI Desktop"
      href: desktop-common-query-tasks.md
    - name: "Create and manage relationships in Power BI Desktop"
      href: desktop-create-and-manage-relationships.md
    - name: "Data view in Power BI Desktop"
      href: desktop-data-view.md
    - name: "Query overview in Power BI Desktop"
      href: desktop-query-overview.md
    - name: "DAX basics in Power BI Desktop"
      href: desktop-quickstart-learn-dax-basics.md
    - name: "Relationship view in Power BI Desktop"
      href: desktop-relationship-view.md
    - name: "Report view in Power BI Desktop"
      href: desktop-report-view.md
    - name: "Connect to multiple data sources in Power BI Desktop"
      href: desktop-connect-to-data.md
    - name: "Publish from Power BI Desktop"
      href: desktop-upload-desktop-files.md
    - name: "Part I, Add visualizations to a Power BI report"
      href: visuals/power-bi-report-add-visualizations-i.md
    - name: "Part 2, Add visualizations to a Power BI report"
      href: visuals/power-bi-report-add-visualizations-ii.md
    - name: "Customize visualization title, background, and legend"
      href: visuals/power-bi-visualization-customize-title-background-and-legend.md
    - name: "Show items with no data in Power BI"
      href: desktop-show-items-no-data.md      
    - name: Connect to data
      items: 
      - name: "Data sources in Power BI Desktop"
        href: desktop-data-sources.md
      - name: "Connect to a Web page by example (preview)"
        href: desktop-connect-to-web-by-example.md
      - name: "Connect to datasets in the Power BI service"
        href: desktop-report-lifecycle-datasets.md
      - name: "Import Excel workbooks into Power BI Desktop"
        href: desktop-import-excel-workbooks.md
      - name: "Connect to data using generic interfaces"
        href: desktop-connect-using-generic-interfaces.md
      - name: "Connect to a PDF file"
        href: desktop-connect-pdf.md        
      - name: "Connect to Adobe Analytics"
        href: desktop-connect-adobe-analytics.md          
      - name: "Connect to an Oracle database"
        href: desktop-connect-oracle-database.md
      - name: "Running Python scripts in Power BI Desktop"
        href: desktop-python-scripts.md
      - name: "Using Python in Power Query Editor"
        href: desktop-python-in-query-editor.md
      - name: "Use an external Python IDE with Power BI"
        href: desktop-python-ide.md
      - name: "Create Power BI visuals using Python"
        href: desktop-python-visuals.md
      - name: "Running R scripts in Power BI Desktop"
        href: desktop-r-scripts.md
      - name: "Using R in Query Editor"
        href: desktop-r-in-query-editor.md
      - name: "Use an external R IDE with Power BI"
        href: desktop-r-ide.md
      - name: "Supported R packages"
        href: service-r-packages-support.md
      - name: "Enter data directly into Power BI Desktop"
        href: desktop-enter-data-directly-into-desktop.md
      - name: "Connect to Excel in Power BI Desktop"
        href: desktop-connect-excel.md
      - name: "Analysis Services multidimensional data in Power BI Desktop"
        href: desktop-ssas-multidimensional.md
      - name: "Connect to CSV files in Power BI Desktop"
        href: desktop-connect-csv.md
      - name: "Connect to a Google BigQuery database in Power BI Desktop"
        href: desktop-connect-bigquery.md        
      - name: "Connect to an Impala database in Power BI Desktop"
        href: desktop-connect-impala.md
      - name: "Connect to an OData feed in Power BI Desktop"
        href: desktop-connect-odata.md
      - name: "Connect to an Amazon Redshift database in Power BI Desktop"
        href: desktop-connect-redshift.md
      - name: "Connect to a Web page from Power BI Desktop"
        href: desktop-connect-to-web.md
      - name: "Connect to a Snowflake computing warehouse in Power BI Desktop"
        href: desktop-connect-snowflake.md
      - name: "Connect to Azure Consumption Insights data"
        href: desktop-connect-azure-consumption-insights.md
      - name: "Use SAP HANA in Power BI Desktop"
        href: desktop-sap-hana.md
      - name: "Enable encryption for SAP HANA"
        href: desktop-sap-hana-encryption.md
      - name: "Analysis Services tabular data in Power BI Desktop"
        href: desktop-analysis-services-tabular-data.md
      - name: "Use DirectQuery in Power BI Desktop"
        href: desktop-use-directquery.md
      - name: "DirectQuery for Oracle and Teradata databases"
        href: desktop-directquery-for-oracle-teradata.md
      - name: "DirectQuery and SAP Business Warehouse (BW)"
        href: desktop-directquery-sap-bw.md
      - name: "DirectQuery and SAP HANA"
        href: desktop-directquery-sap-hana.md
      - name: "Assume referential integrity setting in Power BI Desktop"
        href: desktop-assume-referential-integrity.md
      - name: "Use the SAP BW connector in Power BI Desktop"
        href: desktop-sap-bw-connector.md
      - name: "Use OneDrive for Business links in Power BI Desktop"
        href: desktop-use-onedrive-business-links.md
      - name: "Third-party service: Facebook connector for Power BI Desktop"
        href: service-facebook-connector.md
      - name: "Third-party service: Google Analytics connector for Power BI Desktop"
        href: service-google-analytics-connector.md
      - name: "Project Online: connect to data through Power BI Desktop"
        href: desktop-project-online-connect-to-data.md
    - name: Transform and shape data
      items: 
      - name: "Combine binaries"
        href: desktop-combine-binaries.md
    - name: Model your data
      items: 
      - name: "Data categorization in Power BI Desktop"
        href: desktop-data-categorization.md
      - name: "Tag a barcode field for the mobile apps"
        href: desktop-mobile-barcodes.md
      - name: "Set geographic filtering for the mobile apps"
        href: desktop-mobile-geofiltering.md
      - name: "Calculated columns in Power BI Desktop"
        href: desktop-calculated-columns.md
      - name: "Calculated tables in Power BI Desktop"
        href: desktop-calculated-tables.md
      - name: "Measures in Power BI Desktop"
        href: desktop-measures.md
      - name: "Edit Q&A linguistic schema"
        href: power-bi-q-and-a-linguistic-schema.md
      - name: "Import and display KPIs (Preview)"
        href: desktop-import-and-display-kpis.md
    - name: Create reports
      items: 
      - name: "Use performance analyzer in Power BI Desktop"
        href: desktop-performance-analyzer.md        
      - name: "Visual elements for reports"
        href: desktop-visual-elements-for-reports.md   
      - name: "Create tooltips based on report pages"
        href: desktop-tooltips.md        
      - name: "Export to PDF and print reports"
        href: desktop-export-to-pdf.md             
      - name: "Q&A in Power BI Desktop"
        href: desktop-qna-in-reports.md
      - name: "Analytics pane in Power BI Desktop"
        href: desktop-analytics-pane.md
      - name: "Use insights to explain increases and decreases"
        href: desktop-insights.md
      - name: "Use insights to find where distribution is different in charts"
        href: desktop-insights-find-where-different.md
      - name: "Bookmarks in Power BI"
        href: desktop-bookmarks.md
      - name: "Use report themes"
        href: desktop-report-themes.md
      - name: "Types of filters"
        href: power-bi-report-filter-types.md
      - name: "Try the new filter experience"
        href: power-bi-report-filter.md
      - name: "Use Quick Measures"
        href: desktop-quick-measures.md
      - name: "Using What if parameters"
        href: desktop-what-if.md
      - name: "Use drillthrough"
        href: desktop-drillthrough.md      
      - name: "Use cross-report drillthrough"
        href: desktop-cross-report-drill-through.md              
      - name: "Use a relative date slicer and filter"
        href: visuals/desktop-slicer-filter-date-range.md      
      - name: "Use grouping and binning"
        href: desktop-grouping-and-binning.md
      - name: "Create Power BI visuals using R"
        href: desktop-r-visuals.md
      - name: "Use R-powered custom visuals"
        href: desktop-r-powered-custom-visuals.md
      - name: "Use gridlines and snap-to-grid"
        href: desktop-gridlines-snap-to-grid.md
      - name: "Page display settings in a Power BI report"
        href: power-bi-report-display-settings.md
      - name: "Add a column from an example"
        href: desktop-add-column-from-example.md
      - name: "Add a custom column"
        href: desktop-add-custom-column.md
      - name: "Use inline hierarchy labels in Power BI Desktop"
        href: desktop-inline-hierarchy-labels.md
      - name: "Use the numeric range slicer"
        href: desktop-slicer-numeric-range.md
      - name: "Use the relative date slicer"
        href: desktop-slicer-filter-date-range.md
        name: "Create a slicer you can resize"
        href: power-bi-slicer-filter-responsive.md
      - name: "Create custom answer cards for Cortana"
        href: service-cortana-answer-cards.md
      - name: "Row-level security"
        href: desktop-rls.md
      - name: "Customizing tooltips"
        href: desktop-custom-tooltips.md
      - name: "Text boxes and shapes in reports"
        href: power-bi-reports-add-text-and-shapes.md
      - name: "Add a hyperlink to a text box"
        href: service-add-hyperlink-to-text-box.md
      - name: "Hyperlinks in tables"
        href: power-bi-hyperlinks-in-tables.md
<<<<<<< HEAD
      - name: "Display images in tables"
        href: power-bi-images-tables.md
=======
      - name: "Custom format strings"
        href: desktop-custom-format-strings.md      
>>>>>>> 8170de40
      - name: "Conditional table formatting"
        href: desktop-conditional-table-formatting.md
      - name: "Conditional expression-based title formatting"
        href: desktop-conditional-format-visual-titles.md        
      - name: "Sort by column in Power BI Desktop"
        href: desktop-sort-by-column.md
      - name: "Optimize reports for mobile apps"
        href: desktop-create-phone-report.md
      - name: "Use See Data and See Records"
        href: desktop-see-data-see-records.md
      - name: "Tips for creating reports"
        href: desktop-tips-and-tricks-for-creating-reports.md
    - name: Visualizations
      items: 
      - name: "Visualizations in Power BI"
        href: visuals/power-bi-report-visualizations.md
      - name: "Visualization best practices"
        href: visuals/power-bi-visualization-best-practices.md
      - name: "Change the type of visualization in a report"
        href: visuals/power-bi-report-change-visualization-type.md
      - name: "Data point limits by visual type"
        href: visuals/power-bi-data-points.md
      - name: "Show the data used to create the visual"
        href: visuals/service-reports-show-data.md
      - name: "Getting started with color formatting and axis properties"
        href: visuals/service-getting-started-with-color-formatting-and-axis-properties.md
      - name: "Tips and tricks for color formatting"
        href: visuals/service-tips-and-tricks-for-color-formatting.md
      - name: "Copy and paste a visualization"
        href: visuals/power-bi-visualization-copy-paste.md
      - name: "Export the data used to create the visualization"
        href: visuals/power-bi-visualization-export-data.md      
      - name: "Move, resize, and pop out a visualization in a report"
        href: visuals/power-bi-visualization-move-and-resize.md
      - name: "Change how visuals interact in a report"
        href: service-reports-visual-interactions.md
      - name: "Tips and tricks for Power BI map visualizations"
        href: visuals/power-bi-map-tips-and-tricks.md
      - name: "Customize X-axis and Y-axis properties"
        href: visuals/power-bi-visualization-customize-x-axis-and-y-axis.md
      - name: "ArcGIS maps"
        href: visuals/power-bi-visualization-arcgis.md
      - name: "Basic area chart"
        href: visuals/power-bi-visualization-basic-area-chart.md
      - name: "Cards (big number tiles) in Power BI"
        href: visuals/power-bi-visualization-card.md
      - name: "Combo chart in Power BI"
        href: visuals/power-bi-visualization-combo-chart.md
      - name: "Doughnut charts in Power BI"
        href: visuals/power-bi-visualization-doughnut-charts.md
      - name: "Filled maps (Choropleths) in Power BI"
        href: visuals/power-bi-visualization-filled-maps-choropleths.md
      - name: "Funnel charts in Power BI"
        href: visuals/power-bi-visualization-funnel-charts.md
      - name: "Key influencers charts in Power BI"
        href: visuals/power-bi-visualization-influencers.md
      - name: "High density line sampling"
        href: desktop-high-density-sampling.md
      - name: "KPI Visuals"
        href: visuals/power-bi-visualization-kpi.md
      - name: "Matrix visual"
        href: visuals/desktop-matrix-visual.md
      - name: "Create advanced analytics and visualizations using R scripts in Power BI"
        href: visuals/service-r-visuals.md
      - name: "Radial gauge charts in Power BI"
        href: visuals/power-bi-visualization-radial-gauge-charts.md
      - name: "Ribbon charts"
        href: visuals/desktop-ribbon-charts.md
      - name: "Scatter charts in Power BI"
        href: visuals/power-bi-visualization-scatter.md
      - name: "High density scatter charts"
        href: visuals/desktop-high-density-scatter-charts.md
      - name: "Use Shape Maps in Power BI Desktop (Preview)"
        href: visuals/desktop-shape-map.md
      - name: "Slicers in Power BI"
        href: visuals/power-bi-visualization-slicers.md
      - name: "Tables in Power BI"
        href: visuals/power-bi-visualization-tables.md
      - name: "Treemaps in Power BI"
        href: visuals/power-bi-visualization-treemaps.md
      - name: "Waterfall charts in Power BI"
        href: visuals/power-bi-visualization-waterfall-charts.md
      - name: "Create dynamic reference lines"
        href: service-analytics-pane.md
    - name: Troubleshoot
      items: 
      - name: "Resolve issues importing Access Databases and Excel spreadsheets in Power BI Desktop and Power Query"
        href: desktop-access-database-errors.md
      - name: "Resolve issues when starting Power BI Desktop"
        href: desktop-error-launching-desktop.md
  - name: Reference
    items: 
    - name: "Data types in Power BI Desktop"
      href: desktop-data-types.md
    - name: "Formula editor shortcuts for Power BI Desktop"
      href: desktop-formula-editor.md      
    - name: "Power BI Desktop privacy levels"
      href: desktop-privacy-levels.md
    - name: "Connector extensibility in Power BI"
      href: desktop-connector-extensibility.md
    - name: "Trusting signed third-party connectors"
      href: desktop-trusted-third-party-connectors.md
  - name: Resources
    items: 
    - name: "Power BI Desktop videos"
      href: desktop-videos.md
    - name: "Previous monthly updates to Power BI Desktop"
      href: desktop-latest-update-archive.md
    - name: "Power BI Desktop Send a Smile privacy statement"
      href: desktop-send-smile-privacy-statement.md
    - name: "Accessibility in Power BI reports"
      href: desktop-accessibility.md
    - name: "Manage the Power BI Desktop sign-in form"
      href: desktop-admin-sign-in-form.md
- name: Power BI service
  items:
  - name: Overview
    items: 
    - name: "What is Power BI?"
      href: power-bi-overview.md
    - name: "What is the Power BI service?"
      href: power-bi-service-overview.md
    - name: "Comparing Power BI Desktop and the service"
      href: service-service-vs-desktop.md
  - name: Tutorials
    items: 
    - name: "Get started with Power BI"
      href: service-get-started.md
    - name: "Connect to a GitHub sample"
      href: service-tutorial-connect-to-github.md
    - name: "Use Cognitive Services"
      href: service-tutorial-use-cognitive-services.md
    - name: "Machine Learning integration"
      href: service-tutorial-invoke-machine-learning-model.md
    - name: "Build a Machine Learning model (Preview)"
      href: service-tutorial-build-machine-learning-model.md
    - name: "Refresh data from SQL Server"
      href: service-gateway-sql-tutorial.md                  
  - name: Concepts
    items: 
    - name: "What's new in the Power BI service"
      href: service-whats-new.md
    - name: Basic concepts
      items: 
      - name: "Understand the Power BI service"
        href: service-basic-concepts.md
      - name: "Tour the report editor"
        href: service-the-report-editor-take-a-tour.md
      - name: "Power BI data sources"
        href: service-get-data.md
      - name: "Data refresh in Power BI"
        href: refresh-data.md
    - name: Collaborate in Power BI
      items: 
      - name: "Organize your work"
        href: service-new-workspaces.md
      - name: "Share your work"
        href: service-how-to-collaborate-distribute-dashboards-reports.md
      - name: "Monitor Power BI usage"
        href: service-usage-metrics.md
    - name: Licensing
      items: 
      - name: "Sign up for Power BI"
        href: service-self-service-signup-for-power-bi.md 
      - name: "Manage Power BI licenses"
        href: service-admin-licensing-organization.md
      - name: "Features by license type"
        href: service-features-license-type.md
      - name: "Power BI for US Government"
        href: service-govus-overview.md
      - name: "FAQ for Germany Cloud customers"
        href: service-govde-faq.md
    - name: Get help and support
      items: 
      - name: "Power BI support options"
        href: service-support-options.md
      - name: "Ten tips for getting help"
        href: service-tips-for-finding-help.md
      - name: "Service interruption notifications"
        href: service-interruption-notifications.md
    - name: Extend Power BI
      items:         
      - name: "Microsoft Flow and Power BI"
        href: service-flow-integration.md
      - name: "Use third-party apps"
        href: service-power-bi-get-started-third-party-apps.md
  - name: How to
    items: 
    - name: Get data from files
      items: 
      - name: "Getting data from files"
        href: service-get-data-from-files.md
      - name: "From Excel to stunning report"
        href: service-from-excel-to-stunning-report.md
      - name: "Get data from Excel workbook files"
        href: service-excel-workbook-files.md
      - name: "Get data from Power BI Desktop files"
        href: service-desktop-files.md
      - name: "Edit parameters"
        href: service-parameters.md
      - name: "Get data from comma separated value (.csv) files"
        href: service-comma-separated-value-files.md
      - name: "Real-time streaming in Power BI"
        href: service-real-time-streaming.md
      - name: "Publish to Power BI from Excel"
        href: service-publish-from-excel.md
      - name: "Reduce the size of an Excel workbook"
        href: reduce-the-size-of-an-excel-workbook.md
    - name: Get data from shared datasets
      items: 
      - name: "Use datasets across workspaces"
        href: service-datasets-across-workspaces.md
      - name: "Share datasets (Preview)"
        href: service-datasets-build-permissions.md
      - name: "Create reports based on datasets"
        href: service-datasets-discover-across-workspaces.md
      - name: "Copy reports based on datasets"
        href: service-datasets-copy-reports.md
      - name: "Promote datasets"
        href: service-datasets-promote.md
      - name: "Certify datasets"
        href: service-datasets-certify.md
      - name: "Control the use of datasets"
        href: service-datasets-admin-across-workspaces.md
    - name: Get data from databases
      items: 
      - name: "Azure and Power BI"
        href: service-azure-and-power-bi.md
      - name: "Power BI and Azure egress"
        href: service-azure-egress-power-bi.md           
      - name: "Azure SQL Data Warehouse with DirectQuery"
        href: service-azure-sql-data-warehouse-with-direct-connect.md
      - name: "Azure SQL Database with DirectQuery"
        href: service-azure-sql-database-with-direct-connect.md
      - name: "SQL Server Analysis Services live data in Power BI"
        href: sql-server-analysis-services-tabular-data.md
    - name: Refresh data
      items: 
      - name: "Configure scheduled refresh"
        href: refresh-scheduled-refresh.md
      - name: "Refresh a dataset from a local Power BI Desktop file"
        href: refresh-desktop-file-local-drive.md
      - name: "Refresh a dataset from a cloud Power BI Desktop file"
        href: refresh-desktop-file-onedrive.md
      - name: "Refresh a dataset from a local Excel workbook"
        href: refresh-excel-file-local-drive.md
      - name: "Refresh a dataset from a cloud Excel workbook"
        href: refresh-excel-file-onedrive.md
      - name: "Refresh a dataset from a .csv file on OneDrive"
        href: refresh-csv-file-onedrive.md
      - name: "Query caching in Power BI Premium"
        href: power-bi-query-caching.md
    - name: Dashboards
      items: 
      - name: "Intro to dashboards"
        href: service-dashboards.md
      - name: "Dashboard tiles"
        href: service-dashboard-tiles.md
      - name: "Create a dashboard from a report"
        href: service-dashboard-create.md
      - name: "Create a copy of a dashboard"
        href: service-dashboard-copy.md
      - name: "Pin a tile to a dashboard from a report"
        href: service-dashboard-pin-tile-from-report.md
      - name: "Pin a tile from one dashboard to another"
        href: service-pin-tile-to-another-dashboard.md
      - name: "Pin a tile to a dashboard from Excel"
        href: service-dashboard-pin-tile-from-excel.md
      - name: "Pin a tile to a dashboard from Q&A"
        href: service-dashboard-pin-tile-from-q-and-a.md
      - name: "Pin an entire report page to a dashboard"
        href: service-dashboard-pin-live-tile-from-report.md
      - name: "Data alerts in Power BI service"
        href: service-set-data-alerts.md
      - name: "Add an image, text box, video, or code to a dashboard"
        href: service-dashboard-add-widget.md
      - name: "Edit a tile"
        href: service-dashboard-edit-tile.md
      - name: "Tips for designing a great dashboard"
        href: service-dashboards-design-tips.md
      - name: "Optimize a dashboard for phones"
        href: service-create-dashboard-mobile-phone-view.md
      - name: "Create a QR code for a tile"
        href: service-create-qr-code-for-tile.md
      - name: "Dashboard data classification"
        href: service-data-classification.md
      - name: "Dashboard themes"
        href: service-dashboard-themes.md
    - name: Reports
      items: 
      - name: "Create a report from a dataset"
        href: service-report-create-new.md
      - name: "Filters and highlighting in reports"
        href: power-bi-reports-filters-and-highlighting.md
      - name: "Add a filter to a report"
        href: power-bi-report-add-filter.md
      - name: "Save a report"
        href: service-report-save.md
      - name: "Interact with a report in Editing View"
        href: service-interact-with-a-report-in-editing-view.md
      - name: "Analyze in Excel"
        href: service-analyze-in-excel.md
      - name: "Tips and tricks for creating reports"
        href: power-bi-reports-tips-and-tricks-for-creating.md
      - name: "Work with aggregates in the service"
        href: service-aggregates.md
      - name: "Usage metrics for reports"
        href: service-usage-metrics.md
      - name: "Create a QR code for a report"
        href: service-create-qr-code-for-report.md
      - name: "Export a report to Power BI Desktop (Preview)"
        href: service-export-to-pbix.md
      - name: "Filter a report using parameters in the URL"
        href: service-url-filters.md
      - name: "Edit SAP variables"
        href: service-edit-sap-variables.md
      - name: "Best practices for building fast and reliable reports"
        href: power-bi-reports-performance.md  
    - name: Ask questions of your data
      items:
      - name: "Use Q&A to explore your data"
        href: power-bi-tutorial-q-and-a.md
      - name: "Create a visual with Q&A"
        href: power-bi-visualization-introduction-to-q-and-a.md
      - name: "Make Excel data work well with Q&A"
        href: service-prepare-data-for-q-and-a.md
      - name: "Create featured questions for Q&A"
        href: service-q-and-a-create-featured-questions.md
      - name: "Visualization types in Q&A"
        href: visuals/power-bi-visualization-types-for-reports-and-q-and-a.md
      - name: "Use Q&A with live connections"
        href: service-q-and-a-direct-query.md
      - name: "Intro to Cortana for Power BI"
        href: service-cortana-intro.md
      - name: "Enable Cortana for Power BI"
        href: service-cortana-enable.md
      - name: "Quick Insights in Power BI"
        href: service-insights.md
      - name: "Optimize data for Quick Insights"
        href: service-insights-optimize.md
    - name: Collaborate in Power BI
      items: 
      - name: "Create the new workspaces"
        href: service-create-the-new-workspaces.md
      - name: "Create app workspaces"
        href: service-create-workspaces.md
      - name: "Publish apps from workspaces"
        href: service-create-distribute-apps.md
      - name: "Manage data storage in workspaces"
        href: service-admin-manage-your-data-storage-in-power-bi.md
      - name: "Connect to files on your group's OneDrive"
        href: service-connect-to-files-in-app-workspace-onedrive-for-business.md
      - name: "Collaborate in a classic workspace"
        href: service-collaborate-power-bi-workspace.md
      - name: "Manage your group in Power BI and Office 365"
        href: service-manage-app-workspace-in-power-bi-and-office-365.md
    - name: Publish and share your work
      items: 
      - name: "Share dashboards and reports"
        href: service-share-dashboards.md
      - name: "Share a filtered report"
        href: service-share-reports.md
      - name: "Subscribe yourself and others"
        href: service-report-subscribe.md
      - name: "Embed report in SharePoint Online"
        href: service-embed-report-spo.md
      - name: "Embed report in a secure portal or website"
        href: service-embed-secure.md
      - name: "Publish from Power BI to the web"
        href: service-publish-to-web.md
      - name: "Share a dashboard that links to an Excel workbook on OneDrive"
        href: service-share-dashboard-that-links-to-excel-onedrive.md
      - name: "Power BI publisher for Excel"
        href: publisher-for-excel.md
    - name: Self-service data prep
      items: 
      - name: "Self-service data prep with dataflows"
        href: service-dataflows-overview.md
      - name: "Create and use dataflows"
        href: service-dataflows-create-use.md
      - name: "Computed entities with Power BI Premium"
        href: service-dataflows-computed-entities-premium.md
      - name: "Connect to data sources with dataflows"
        href: service-dataflows-data-sources.md        
      - name: "Use dataflows with on-premises data sources"
        href: service-dataflows-on-premises-gateways.md    
      - name: "Link entities between dataflows"
        href: service-dataflows-linked-entities.md      
      - name: "Use incremental refresh with dataflows"
        href: service-dataflows-incremental-refresh.md
      - name: "Best practices for dataflows"
        href: service-dataflows-best-practices.md                
      - name: "Developer resources for dataflows"
        href: service-dataflows-developer-resources.md
      - name: "Connect to dataflows in Power BI Desktop"
        href: desktop-connect-dataflows.md  
      - name: "Dataflows and Azure Data Lake integration (Preview)"
        href: service-dataflows-azure-data-lake-integration.md  
      - name: "Connect Azure Data Lake Storage Gen2 for dataflow storage (Preview)"
        href: service-dataflows-connect-azure-data-lake-storage-gen2.md  
      - name: "Configure workspace dataflow settings (Preview)"
        href: service-dataflows-configure-workspace-storage-settings.md  
      - name: "Add a CDM folder to Power BI as a dataflow (Preview)"
        href: service-dataflows-add-cdm-folder.md                                
      - name: "Integrate Machine Learning in Power BI"
        href: service-machine-learning-integration.md
      - name: "Use Cognitive Services in Power BI"
        href: service-cognitive-services.md   
      - name: "Automated Machine Learning in Power BI (Preview)"
        href: service-machine-learning-automated.md              
    - name: Paginated reports in Power BI
      items: 
      - name: View a paginated report
        href: paginated-reports-view-power-bi-service.md
      - name: Supported data sources
        href: paginated-reports-data-sources.md
      - name: Interact with parameters
        href: paginated-reports-view-parameters.md
      - name: Subscribe yourself or others
        href: paginated-reports-subscriptions.md
    - name: Template apps
      items: 
      - name: "Template apps overview"
        href: service-template-apps-overview.md
      - name: "Create template apps"
        href: service-template-apps-create.md
      - name: "Tips for creating template apps"
        href: service-template-apps-tips.md
      - name: "Install & distribute template apps"
        href: service-template-apps-install-distribute.md
      - name: "Update, delete, and extract a Power BI template app"
        href: service-template-update-delete-extract.md
      - name: "Template apps samples"
        href: service-template-apps-samples.md        
    - name: Troubleshoot
      items: 
      - name: "Forgot your password for Power BI?"
        href: service-admin-forgot-your-password.md
      - name: "Can't sign in?"
        href: power-bi-cannot-sign-in.md
      - name: "Capturing additional diagnostic information for Power BI"
        href: service-admin-capturing-additional-diagnostic-information-for-power-bi.md
      - name: "Alternate email address for Power BI"
        href: service-admin-alternate-email-address-for-power-bi.md
      - name: "How to use the same account login for Power BI and Azure"
        href: service-admin-how-to-use-the-same-account-as-azure.md
      - name: "Office 365 dedicated - known issues"
        href: service-admin-office-365-dedicated-known-issues.md
      - name: "Troubleshoot refresh scenarios"
        href: refresh-troubleshooting-refresh-scenarios.md
      - name: "Troubleshoot an unsupported data source for refresh"
        href: service-admin-troubleshoot-unsupported-data-source-for-refresh.md
      - name: "Troubleshoot scheduled refresh for Azure SQL Databases"
        href: service-admin-troubleshooting-scheduled-refresh-azure-sql-databases.md
      - name: "Troubleshoot tile errors"
        href: refresh-troubleshooting-tile-errors.md
      - name: "Troubleshoot analyze in Excel"
        href: desktop-troubleshooting-analyze-in-excel.md
      - name: "Error: We couldn't find any data in your Excel workbook"
        href: service-admin-troubleshoot-excel-workbook-data.md
      - name: "Troubleshoot Cortana"
        href: service-cortana-troubleshoot.md
      - name: "How to refresh your Xero content pack credentials if refresh failed"
        href: service-refresh-xero-credentials.md
    - name: Other tasks
      items: 
      - name: "Rename content within Power BI"
        href: service-rename.md
      - name: "Enroll your US Government organization"
        href: service-govus-signup.md
      - name: "Delete almost anything in Power BI"
        href: service-delete.md
      - name: Connect to services
        items: 
        - name: "Connect to services with apps"
          href: service-connect-to-services.md
        - name: "Acumatica"
          href: service-connect-to-acumatica.md
        - name: "Alpine Metrics Sales Predictions"
          href: service-connect-to-alpine-metrics.md
        - name: "appFigures"
          href: service-connect-to-appfigures.md
        - name: "Application Insights"
          href: service-connect-to-application-insights.md
        - name: "AT Internet Bridge"
          href: service-connect-to-at-internet.md
        - name: "Azure Audit Logs"
          href: service-connect-to-azure-audit-logs.md
        - name: "Azure Mobile Engagement"
          href: service-connect-to-azure-mobile.md
        - name: "Microsoft Azure Consumption Insights"
          href: service-connect-to-azure-consumption-insights.md
        - name: "Azure Search"
          href: service-connect-to-azure-search.md
        - name: "Circuit ID"
          href: service-connect-to-circuit-id.md
        - name: "ClickDimensions"
          href: service-connect-to-clickdimensions.md
        - name: "comScore Digital Analytix"
          href: service-connect-to-connect-to.md
        - name: "GitHub"
          href: service-connect-to-github.md
        - name: "Insightly"
          href: service-connect-to-insightly.md
        - name: "IntelliBoard"
          href: service-connect-to-intelliboard.md
        - name: "Lithium"
          href: service-connect-to-lithium.md
        - name: "Mandrill"
          href: service-connect-to-mandrill.md
        - name: "Marketo"
          href: service-connect-to-marketo.md
        - name: "Microsoft Dynamics AX"
          href: service-connect-to-microsoft-dynamics-ax.md
        - name: "Microsoft Dynamics CRM"
          href: service-connect-to-microsoft-dynamics-crm.md
        - name: "Microsoft Dynamics NAV"
          href: service-connect-to-microsoft-dynamics-nav.md
        - name: "Office365Mon"
          href: service-connect-to-office365mon.md
        - name: "Planview Enterprise"
          href: service-connect-to-planview.md
        - name: "Prevedere"
          href: service-connect-to-prevedere.md
        - name: "Project Online"
          href: service-connect-to-project-online.md
        - name: "Projectplace"
          href: service-connect-to-projectplace.md
        - name: "QuickBooks Online"
          href: service-connect-to-quickbooks-online.md
        - name: "Salesforce"
          href: service-connect-to-salesforce.md
        - name: "SendGrid"
          href: service-connect-to-sendgrid.md
        - name: "ServiceNow Incidents"
          href: service-connect-to-servicenow.md
        - name: "Smartsheet"
          href: service-connect-to-smartsheet.md
        - name: "SQL Sentry"
          href: service-connect-to-sql-sentry.md
        - name: "Stripe"
          href: service-connect-to-stripe.md
        - name: "SweetIQ"
          href: service-connect-to-sweetiq.md
        - name: "Troux"
          href: service-connect-to-troux.md
        - name: "Twilio"
          href: service-connect-to-twilio.md
        - name: "tyGraph"
          href: service-connect-to-tygraph.md
        - name: "UserVoice"
          href: service-connect-to-uservoice.md
        - name: "VMob"
          href: service-connect-to-vmob.md
        - name: "Webtrends"
          href: service-connect-to-webtrends.md
        - name: "Windows Dev Center"
          href: service-connect-to-windows-dev-center.md
        - name: "Xero"
          href: service-connect-to-xero.md
        - name: "Zendesk"
          href: service-connect-to-zendesk.md
        - name: "Ziosk"
          href: service-connect-to-ziosk.md
      - name: Organizational content packs
        items:
        - name: "Intro to organizational content packs"
          href: service-organizational-content-pack-introduction.md
        - name: "Create and publish a content pack"
          href: service-organizational-content-pack-create-and-publish.md
        - name: "Copy, refresh, get access to content packs"
          href: service-organizational-content-pack-copy-refresh-access.md
        - name: "Manage, update, delete content packs"
          href: service-organizational-content-pack-manage-update-delete.md
        - name: "Remove a connection to a content pack"
          href: service-organizational-content-pack-disconnect.md
  - name: Reference
    items:
    - name: "Supported languages and countries/regions"
      href: supported-languages-countries-regions.md
  - name: Resources
    items:
    - name: Whitepapers
      items: 
      - name: "Whitepapers overview"
        href: whitepapers.md
      - name: "Power BI security whitepaper"
        href: whitepaper-powerbi-security.md
      - name: "Power BI premium deployment"
        href: whitepaper-powerbi-premium-deployment.md
      - name: "Distribute Power BI externally using Azure Active Directory B2B"
        href: whitepaper-azure-b2b-power-bi.md
    - name: "Videos"
      href: videos.md
    - name: "Webinars"
      href: webinars.md
- name: Power BI Premium
  items:
  - name: Overview
    items:    
    - name: What is Power BI Premium?
      href: service-premium-what-is.md
  - name: Concepts
    items:
    - name: Managing Premium capacities
      href: service-premium-capacity-manage.md
    - name: Optimizing Premium capacities
      href: service-premium-capacity-optimize.md
    - name: Premium capacity scenarios
      href: service-premium-capacity-scenarios.md
    - name: Power BI Premium FAQ
      href: service-premium-faq.md
  - name: How to
    items:
    - name: Purchase Power BI Premium
      href: service-admin-premium-purchase.md
    - name: Configure workloads
      href: service-admin-premium-workloads.md
    - name: Monitor capacities with the app
      href: service-admin-premium-monitor-capacity.md
    - name: Monitor capacities in the Admin portal
      href: service-admin-premium-monitor-portal.md
    - name: Configure incremental refresh
      href: service-premium-incremental-refresh.md
    - name: Configure Multi-Geo
      href: service-admin-premium-multi-geo.md
    - name: Bring your own encryption keys
      href: service-encryption-byok.md
    - name: Restart a Premium capacity
      href: service-admin-premium-restart.md
    - name: Connect to datasets with client applications and tools
      href: service-premium-connect-tools.md
- name: Power BI Paginated Report Builder
  items: 
  - name: Overview
    items: 
    - name: What are paginated reports?
      href: paginated-reports-report-builder-power-bi.md
    - name: Report Builder in Power BI
      href: report-builder-power-bi.md
  - name: Tutorials
    items: 
    - name: Create a paginated report and upload Interact
      href: paginated-reports-quickstart-aw.md
  - name: Concepts
    items: 
    - name: Get around Report Design View
      href: paginated-reports-report-design-view.md
    - name: Planning a report
      href: report-builder-planning-report.md
    - name: Report Builder data
      href: report-builder-data.md
    - name: Use Power BI shared datasets
      href: report-builder-shared-datasets.md
    - name: Design tips
      href: report-builder-design-tips.md
    - name: Tables, matrixes, lists
      href: report-builder-tables-matrices-lists.md
    - name: Parameters
      href: report-builder-parameters.md
    - name: URL parameters in paginated reports
      href: report-builder-url-parameters.md
    - name: Expression examples
      href: report-builder-expression-examples.md
    - name: Report pagination
      href: paginated-reports-pagination.md
    - name: Previewing reports
      href: report-builder-previewing-reports.md
    - name: Paginated reports FAQ
      href: paginated-reports-faq.md
  - name: How to
    items: 
    - name: Enter data directly in a paginated report
      href: paginated-reports-enter-data.md
    - name: Create an embedded data source
      href: paginated-reports-embedded-data-source.md
    - name: Create an embedded dataset
      href: paginated-reports-create-embedded-dataset.md
    - name: Create parameters
      href: paginated-reports-parameters.md
    - name: Pass a report parameter in a URL
      href: report-builder-url-pass-parameters.md
    - name: Publish a paginated report
      href: paginated-reports-save-to-power-bi-service.md
- name: Power BI for developers
  items:
  - name: "What can developers do with Power BI"
    href: developer/what-can-you-do.md
  - name: Embedded Analytics
    items:
    - name: Overview
      items: 
      - name: "What is embedding with Power BI"
        href: developer/embedding.md
      - name: "What is Power BI Embedded in Azure"
        href: developer/azure-pbie-what-is-power-bi-embedded.md
    - name: Tutorials
      items: 
      - name: "Embed content for customers"
        href: developer/embed-sample-for-customers.md
      - name: "Embed content for your organization"
        href: developer/embed-sample-for-your-organization.md
      - name: "Embed content for national clouds"
        href: developer/embed-sample-for-customers-national-clouds.md
    - name: Concepts
      items:
      - name: "Performance best practices"
        href: developer/embedded-performance-best-practices.md
      - name: "Service principal"
        href: developer/embed-service-principal.md
      - name: "Row-level security"
        href: developer/embedded-row-level-security.md
      - name: "Manage multi-tenants"
        href: developer/embed-multi-tenancy.md
      - name: "Azure diagnostic logging for Power BI Embedded"
        href: developer/azure-pbie-diag-logs.md
      - name: "Embedding FAQ"
        href: developer/embedded-faq.md
      - name: "Power BI permissions"
        href: developer/power-bi-permissions.md 
    - name: How to
      items: 
      - name: "Embed from an app"
        href: developer/embed-from-apps.md
      - name: "Auto-install apps"
        href: developer/embed-auto-install-app.md
      - name: "Create an Azure Active Directory tenant"
        href: developer/create-an-azure-active-directory-tenant.md
      - name: "Register an application"
        href: developer/register-app.md
      - name: "Get an Azure AD access token"
        href: developer/get-azuread-access-token.md
      - name: "Embedding Q&A"
        href: developer/qanda.md
      - name: "Troubleshoot your embedded application"
        href: developer/embedded-troubleshoot.md
      - name: Manage capacities in Azure
        items:
        - name: Create a capacity in Azure
          href: developer/azure-pbie-create-capacity.md
        - name: Create a capacity using Multi-Geo in Azure
          href: developer/embedded-multi-geo.md
        - name: Scale a capacity in Azure
          href: developer/azure-pbie-scale-capacity.md
        - name: Pause and start a capacity in Azure
          href: developer/azure-pbie-pause-start.md
      - name: Migrate from Workspace Collections
        items:
        - name: "How to migrate from Power BI Workspace Collections"
          href: developer/migrate-from-powerbi-embedded.md  
        - name: Migration tool
          href: developer/migrate-tool.md
        - name: "Migration code snippets"
          href: developer/migrate-code-snippets.md
    - name: Reference
      items:
      - name: APIs
        items:
        - name: Azure Resource Management REST APIs
          href: https://docs.microsoft.com/rest/api/power-bi-embedded/
        - name: Power BI REST APIs
          href: https://msdn.microsoft.com/library/mt147898.aspx
        - name: Power BI REST API Reference
          href: developer/rest-api-reference.md
      - name: ".NET SDK Download"
        href: https://go.microsoft.com/fwlink/?linkid=848274
      - name: "Embed custom layouts into an app"
        href: developer/embedded-custom-layout.md
    - name: Resources
      items:
      - name: "Dev Center"
        href: https://powerbi.microsoft.com/en-us/developers/
      - name: "Embedding setup tool"
        href: https://aka.ms/embedsetup
      - name: "JavaScript Playground Sample"
        href: https://go.microsoft.com/fwlink/?linkid=848279
      - name: "Power BI JavaScript wiki"
        href: https://github.com/Microsoft/powerbi-javascript/wiki
      - name: "JavaScript Git Repo"
        href: https://go.microsoft.com/fwlink/?linkid=848276
      - name: "Power BI C# Git Repo"
        href: https://go.microsoft.com/fwlink/?linkid=848273
      - name: "Samples"
        href: https://go.microsoft.com/fwlink/?linkid=851293
      - name: "Power BI community"
        href: https://go.microsoft.com/fwlink/?linkid=848280
      - name: "Stack Overflow"
        href: https://go.microsoft.com/fwlink/?linkid=848281
  - name: Custom Visuals
    items:
    - name: Overview
      items: 
      - name: "Visuals in Power BI"
        href: power-bi-custom-visuals.md
    - name: Tutorials
      items:
      - name: "Develop a Power BI visual"
        href: developer/custom-visual-develop-tutorial.md
      - name: "Add formatting options"
        href: developer/custom-visual-develop-tutorial-format-options.md
      - name: "Add unit tests for visual project"
        href: developer/visuals/unit-tests-introduction.md
    - name: Concepts
      items:
      - name: "Visuals for organizations in Power BI"
        href: power-bi-custom-visuals-organization.md
      - name: "Guidelines for Power BI visuals" 
        href: developer/guidelines-powerbi-visuals.md
      - name: "Visuals FAQ"
        href: power-bi-custom-visuals-faq.md
      - name: "Using capabilities"
        href: developer/visuals/capabilities.md
      - name: "Data view mappings"
        href: developer/visuals/dataview-mappings.md
      - name: "Objects and properties"
        href: developer/visuals/objects-properties.md
      - name: "Advanced Edit Mode"
        href: developer/visuals/advanced-edit-mode.md
    - name: How to
      items:
      - name: "Get a visual certified"
        href: power-bi-custom-visuals-certified.md
      - name: "Publish custom visuals to AppSource"
        href: developer/office-store.md
      - name: "Use R-powered custom visuals in Power BI"
        href: desktop-r-powered-custom-visuals.md
      - name: "Visuals interactions"
        href: developer/visuals/visuals-interactions.md
      - name: "Add visuals tooltips"
        href: developer/visuals/add-tooltips.md
      - name: "Add analytics pane" 
        href: developer/visuals/analytics-pane.md
      - name: "Filter visuals" 
        href: developer/visuals/filter-api.md
      - name: "Fetch more data" 
        href: developer/visuals/fetch-more-data.md
      - name: "Add bookmarks support"
        href: developer/visuals/bookmarks-support.md
      - name: "Highlight data in visuals"
        href: developer/visuals/highlight.md
      - name: "Add High-Contrast mode support"
        href: developer/visuals/high-contrast-support.md
      - name: "Enable sync slicers"
        href: developer/visuals/enable-sync-slicers.md
      - name: "Troubleshoot Power BI visuals"
        href: power-bi-custom-visuals-troubleshoot.md
    - name: Reference
      items: 
      - name: "Landing page" 
        href: developer/visuals/landing-page.md
      - name: "Launch URL" 
        href: developer/visuals/launch-url.md
      - name: "Rendering events" 
        href: developer/visuals/event-service.md
      - name: "Sorting"
        href: developer/visuals/sort-options.md
    - name: Resources
      items:
      - name: "Dev Center"
        href: https://powerbi.microsoft.com/developers/
      - name: "Samples"
        href: https://microsoft.github.io/PowerBI-visuals/samples/
      - name: "Custom Visuals Git Repo"
        href: https://go.microsoft.com/fwlink/?linkid=848277
      - name: "Creating SSL certificate"
        href: developer/visuals/create-ssl-certificate.md
  - name: Automation
    items:
    - name: Overview
      items:
      - name: "What can I do with the Power BI API?"
        href: developer/overview-of-power-bi-rest-api.md
    - name: Tutorials
      items:
      - name: "Push data into a dataset"
        href: developer/walkthrough-push-data.md
      - name: "Get an authentication access token"
        href: developer/walkthrough-push-data-get-token.md
      - name: "Create a dataset"
        href: developer/walkthrough-push-data-create-dataset.md
      - name: "Get a dataset to add rows"
        href: developer/walkthrough-push-data-get-datasets.md
      - name: "Add rows to a table"
        href: developer/walkthrough-push-data-add-rows.md
    - name: Concepts
      items:
      - name: "Automatic retention policy for real-time data"
        href: developer/api-automatic-retention-policy-for-real-time-data.md
      - name: Push data
        items:
        - name: "Power BI REST API limitations"
          href: developer/api-rest-api-limitations.md
        - name: "Dataset properties"
          href: developer/api-dataset-properties.md
        - name: "Data model versioning"
          href: developer/api-data-model-versioning.md
    - name: How to
      items:
      - name: "Configure credentials"
        href: developer/configure-credentials.md
      - name: "Encrypt credentials"
        href: developer/encrypt-credentials.md
    - name: Reference
      items:
      - name: "REST APIs"
        href: https://docs.microsoft.com/rest/api/power-bi
      - name: "Power BI REST API Reference"
        href: developer/rest-api-reference.md
      - name: "Complete code listing"
        href: developer/walkthrough-push-data-complete-code.md
    - name: Resources
      items:
      - name: "Dev Center"
        href: https://powerbi.microsoft.com/en-us/developers/
      - name: "Power BI C# Git Repo"
        href: https://go.microsoft.com/fwlink/?linkid=848273
      - name: ".NET SDK Download"
        href: https://go.microsoft.com/fwlink/?linkid=848274
- name: Power BI Report Server
  items:
  - name: Overview
    items: 
    - name: "What is Power BI Report Server?"
      href: report-server/get-started.md
    - name: "Compare Power BI Report Server and the service"
      href: report-server/compare-report-server-service.md
  - name: Tutorials
    items: 
    - name: "Explore Power BI Report Server in a VM"
      href: report-server/tutorial-explore-report-server-web-portal.md
  - name: Concepts
    items: 
    - name: "What's new"
      href: report-server/whats-new.md
    - name: "Change log"
      href: report-server/changelog.md
    - name: "Support timeline"
      href: report-server/support-timeline.md
    - name: "Hardware and software requirements"
      href: report-server/system-requirements.md
    - name: "Browser support"
      href: report-server/browser-support.md
    - name: "Administrator overview"
      href: report-server/admin-handbook-overview.md
    - name: Report server basics
      items: 
      - name: "Power BI report scheduled refresh"
        href: report-server/scheduled-refresh.md
      - name: "Power BI report data sources"
        href: report-server/data-sources.md
      - name: "Paginated report data sources"
        href: report-server/connect-data-sources.md
      - name: "Subscriptions"
        href: https://go.microsoft.com/fwlink/?linkid=851310
      - name: "Using the mobile app"
        href: https://go.microsoft.com/fwlink/?linkid=848711
      - name: "Troubleshoot scheduled refresh"
        href: report-server/scheduled-refresh-troubleshoot.md
    - name: Report server for developers
      items: 
      - name: "Report server for developers"
        href: report-server/developer-handbook-overview.md
      - name: "Report Viewer control"
        href: https://go.microsoft.com/fwlink/?linkid=848724
      - name: "Develop extensions"
        href: https://go.microsoft.com/fwlink/?linkid=848723
      - name: "Embed reports"
        href: report-server/quickstart-embed.md
  - name: How to
    items: 
    - name: "Install Power BI Desktop"
      href: report-server/install-powerbi-desktop.md
    - name: Report server basics
      items: 
      - name: "Create a Power BI report for a report server"
        href: report-server/quickstart-create-powerbi-report.md
      - name: "Manage content in the report server"
        href: report-server/getting-around.md
      - name: "Row-level security (RLS) in the report server"
        href: report-server/row-level-security-report-server.md
      - name: "Create a paginated report for a report server"
        href: report-server/quickstart-create-paginated-report.md
      - name: "Enter data directly in a paginated report"
        href: paginated-reports-enter-data.md
      - name: "Work with KPIs"
        href: https://go.microsoft.com/fwlink/?linkid=849021
      - name: "Access shared datasets as OData feeds"
        href: report-server/access-dataset-odata.md
      - name: "Configure scheduled refresh"
        href: report-server/configure-scheduled-refresh.md
      - name: "Add comments to a report"
        href: report-server/add-comments.md
    - name: Report server for admins
      items: 
      - name: "Install a report server"
        href: report-server/install-report-server.md
      - name: "Find your product key"
        href: report-server/find-product-key.md
      - name: "Upgrade a report server"
        href: report-server/upgrade.md
      - name: "Migrate a report server"
        href: report-server/migrate-report-server.md
      - name: "Configure Kerberos to use Power BI reports"
        href: report-server/configure-kerberos-powerbi-reports.md
      - name: "Configure mobile app access remotely"
        href: report-server/configure-powerbi-mobile-apps-remote.md
      - name: "Remote mobile access with Azure AD"
        href: https://docs.microsoft.com/azure/active-directory/manage-apps/application-proxy-integrate-with-power-bi
      - name: "Host Excel workbooks"
        href: report-server/excel-oos.md
  - name: Reference
    items: 
    - name: "REST API"
      href: report-server/rest-api.md
    - name: "WMI"
      href: https://go.microsoft.com/fwlink/?linkid=848719
    - name: "SOAP APIs"
      href: https://go.microsoft.com/fwlink/?linkid=848721
    - name: "URL Access"
      href: https://go.microsoft.com/fwlink/?linkid=848722
    - name: "Extensions"
      href: https://go.microsoft.com/fwlink/?linkid=848723
  - name: Resources
    items: 
      - name: "Capacity planning whitepaper"
        href: report-server/capacity-planning.md
- name: Gateways 
  items:
  - name: Overview
    items: 
    - name: "What is an on-premises data gateway?"
      href: service-gateway-onprem.md
  - name: Concepts
    items:
    - name: "Guidance for deploying a data gateway"
      href: service-gateway-deployment-guidance.md
    - name: "On-premises data gateway FAQ"
      href: service-gateway-power-bi-faq.md
  - name: How to
    items:
    - name: "On-premises data gateway - in-depth"
      href: service-gateway-onprem-indepth.md
    - name: "On-premises data gateway (personal mode)"
      href: service-gateway-personal-mode.md
    - name: "Manage data sources"
      items:
      - name: "Manage data sources"
        href: service-gateway-data-sources.md
      - name: "Manage your enterprise data source - Analysis Services"
        href: service-gateway-enterprise-manage-ssas.md
      - name: "Manage your enterprise data source - SAP HANA"
        href: service-gateway-enterprise-manage-sap.md
      - name: "Manage your enterprise data source - SQL"
        href: service-gateway-enterprise-manage-sql.md
      - name: "Manage your data source - Oracle"
        href: service-gateway-onprem-manage-oracle.md
      - name: "Manage your enterprise data source - import/scheduled refresh"
        href: service-gateway-enterprise-manage-scheduled-refresh.md
      - name: "Merge on-premises and cloud data sources"
        href: service-gateway-mashup-on-premises-cloud.md
    - name: "Enable single sign-on (SSO)"
      items:
      - name: "Single sign-on (SSO) - overview"
        href: service-gateway-sso-overview.md
      - name: "Single sign-on (SSO) - Kerberos"
        href: service-gateway-sso-kerberos.md
      - name: "Single sign-on (SSO) - Kerberos - resource-based"
        href: service-gateway-sso-kerberos-resource.md
      - name: "Single sign-on (SSO) - SAML"
        href: service-gateway-sso-saml.md
    - name: "Troubleshoot the gateway"
      href: service-gateway-onprem-tshoot.md
    - name: "Troubleshoot the gateway (personal mode)"
      href: service-admin-troubleshooting-power-bi-personal-gateway.md
    - name: "Use custom connectors"
      href: service-gateway-custom-connectors.md
  - name: "Resources"
    items:
    - name: "Monthly gateway updates"
      href: "/data-integration/gateway/service-gateway-monthly-updates"
- name: Administration
  items:
  - name: Overview
    items: 
    - name: "What is Power BI administration?"
      href: service-admin-administering-power-bi-in-your-organization.md
  - name: Concepts
    items:
    - name: "Administration role in Office 365"
      href: service-admin-role.md
    - name: "Frequently asked questions (FAQ)"
      href: service-admin-faq.md
    - name: "High availability and failover FAQ"
      href: service-admin-failover.md
  - name: How to
    items: 
    - name: "Licensing and sign-up"
      items:
      - name: "Licensing for your organization"
        href: service-admin-licensing-organization.md
      - name: "Purchase Power BI Pro"
        href: service-admin-purchasing-power-bi-pro.md
      - name: "Sign up with an Office 365 Trial"
        href: service-admin-signing-up-for-power-bi-with-a-new-office-365-trial.md
      - name: "Add Power BI with an Office 365 partner"
        href: service-admin-syndication-partner.md
    - name: "Using the admin portal"
      href: service-admin-portal.md
    - name: "Where is my tenant located?"
      href: service-admin-where-is-my-tenant-located.md
    - name: "Find users that have signed in"
      href: service-admin-access-usage.md
    - name: "Auditing Power BI"
      href: service-admin-auditing.md
    - name: "Track service health"
      href: service-admin-health.md
    - name: "Closing your Power BI account"
      href: service-admin-closing-your-account.md
    - name: "Power BI and ExpressRoute"
      href: service-admin-power-bi-expressroute.md
    - name: "Using Azure AD B2B"
      href: service-admin-azure-ad-b2b.md
    - name: "Row-level security with Power BI"
      href: service-admin-rls.md
    - name: "Power BI archived workspace"
      href: service-admin-power-bi-archived-workspace.md
    - name: "Configure mobile apps with Intune"
      href: service-admin-mobile-intune.md
  - name: Reference
    items: 
    - name: "PowerShell, REST APIs, and .NET SDK"
      href: service-admin-reference.md
    - name: "Power BI cmdlets for PowerShell"
      href: https://docs.microsoft.com/powershell/power-bi/
      maintainContext: true
    - name: Service URL reference
      href: power-bi-whitelist-urls.md
  - name: Resources
    items: 
    - name: "Power BI governance and deployment approaches"
      href: service-admin-governance.md
    - name: "Power BI security"
      href: service-admin-power-bi-security.md
- name: Guidance
  items:
  - name: "What is a star schema?"
    href: guidance/star-schema.md
  - name: "Reduce data model size"
    href: guidance/import-modeling-data-reduction.md
  - name: "DIVIDE function vs divide operator (/)"
    href: guidance/dax-divide-function-operator.md<|MERGE_RESOLUTION|>--- conflicted
+++ resolved
@@ -285,13 +285,10 @@
         href: service-add-hyperlink-to-text-box.md
       - name: "Hyperlinks in tables"
         href: power-bi-hyperlinks-in-tables.md
-<<<<<<< HEAD
       - name: "Display images in tables"
         href: power-bi-images-tables.md
-=======
       - name: "Custom format strings"
         href: desktop-custom-format-strings.md      
->>>>>>> 8170de40
       - name: "Conditional table formatting"
         href: desktop-conditional-table-formatting.md
       - name: "Conditional expression-based title formatting"

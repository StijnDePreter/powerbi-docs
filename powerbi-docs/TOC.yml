--- conflicted
+++ resolved
@@ -812,25 +812,8 @@
     items: 
     - name: All mobile apps
       items: 
-<<<<<<< HEAD
-      - name: "Get started with the Power BI for iOS app"
-        href: mobile-iphone-app-get-started.md
-      - name: "Get started with the Power BI for Android app"
-        href: mobile-android-app-get-started.md
-      - name: "Get started with the Power BI mobile app for Windows 10"
-        href: mobile-windows-10-phone-app-get-started.md
-      - name: "Get started with the iPad app"
-        href: mobile-ipad-app-get-started.md
-      - name: "Get started with the Power BI for Android tablet app"
-        href: mobile-android-tablet-app-get-started.md
-      - name: "Find content in mobile apps"
-        href: mobile-apps-find-content-mobile-devices.md
-      - name: "View Reporting Services mobile reports and KPIs on the Power BI mobile app for Windows 10"
-        href: mobile-app-windows-10-ssrs-kpis-mobile-reports.md
-=======
       - name: "View on-premises reports in the mobile apps"
         href: mobile-app-ssrs-kpis-mobile-on-premises-reports.md
->>>>>>> 2d33bab4
       - name: "Share a dashboard from the Power BI mobile apps"
         href: mobile-share-dashboard-from-the-mobile-apps.md
       - name: "Interact with tiles in the mobile apps"

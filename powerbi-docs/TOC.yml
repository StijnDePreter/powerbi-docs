--- conflicted
+++ resolved
@@ -489,211 +489,8 @@
     - name: "Procurement Analysis sample: Take a tour"
       href: sample-procurement.md
     - name: "Retail Analysis sample for Power BI: Take a tour"
-<<<<<<< HEAD
-      href: sample-retail-analysis.md
-  - name: Common tasks
-    items: 
-    - name: "Favorite dashboards, reports, and apps in Power BI"
-      href: service-dashboard-favorite.md
-    - name: "Print a dashboard, print a dashboard tile, print a report page"
-      href: service-print.md
-    - name: "Recent content"
-      href: service-recent.md
-    - name: "Subscribe to a report or dashboard"
-      href: service-report-subscribe.md
-    - name: "Rename content within Power BI"
-      href: service-rename.md
-    - name: "Display dashboards and reports in Full Screen mode (TV mode)"
-      href: service-fullscreen-mode.md
-    - name: "Remove content within Power BI"
-      href: service-delete.md
-    - name: "Display a dashboard tile in Focus mode"
-      href: service-focus-mode.md
-  - name: Premium
-    items: 
-    - name: "Power BI Premium - what is it?"
-      href: service-premium.md
-    - name: "How to purchase Power BI Premium"
-      href: service-admin-premium-purchase.md
-    - name: "Manage Power BI Premium"
-      href: service-admin-premium-manage.md
-    - name: "Support for large datasets"
-      href: service-premium-large-datasets.md
-    - name: "Incremental refresh"
-      href: service-premium-incremental-refresh.md
-    - name: "Power BI Premium FAQ"
-      href: service-premium-faq.md
-    - name: "Power BI Premium release notes"
-      href: service-premium-release-notes.md
-  - name: Connect to services
-    items: 
-    - name: "Connect to the services you use"
-      href: service-connect-to-services.md
-    - name: "Adobe Analytics"
-      href: service-connect-to-adobe-analytics.md
-    - name: "Azure Audit Logs"
-      href: service-connect-to-azure-audit-logs.md
-    - name: "Google Analytics"
-      href: service-connect-to-google-analytics.md
-    - name: "Marketo"
-      href: service-connect-to-marketo.md
-    - name: "Salesforce"
-      href: service-connect-to-salesforce.md
-    - name: "Acumatica"
-      href: service-connect-to-acumatica.md
-    - name: "Alpine Metrics Sales Predictions"
-      href: service-connect-to-alpine-metrics.md
-    - name: "appFigures"
-      href: service-connect-to-appfigures.md
-    - name: "Application Insights"
-      href: service-connect-to-application-insights.md
-    - name: "AT Internet Bridge"
-      href: service-connect-to-at-internet.md
-    - name: "Azure Mobile Engagement"
-      href: service-connect-to-azure-mobile.md
-    - name: "Microsoft Azure Consumption Insights"
-      href: service-connect-to-azure-consumption-insights.md
-    - name: "Azure Search"
-      href: service-connect-to-azure-search.md
-    - name: "Bing"
-      href: service-connect-to-bing.md
-    - name: "Circuit ID"
-      href: service-connect-to-circuit-id.md
-    - name: "ClickDimensions"
-      href: service-connect-to-clickdimensions.md
-    - name: "comScore Digital Analytix"
-      href: service-connect-to-connect-to.md
-    - name: "GitHub"
-      href: service-connect-to-github.md
-    - name: "Insightly"
-      href: service-connect-to-insightly.md
-    - name: "IntelliBoard"
-      href: service-connect-to-intelliboard.md
-    - name: "Lithium"
-      href: service-connect-to-lithium.md
-    - name: "MailChimp"
-      href: service-connect-to-mailchimp.md
-    - name: "Mandrill"
-      href: service-connect-to-mandrill.md
-    - name: "Microsoft Azure Enterprise"
-      href: service-connect-to-azure-enterprise.md
-    - name: "Microsoft Dynamics AX"
-      href: service-connect-to-microsoft-dynamics-ax.md
-    - name: "Microsoft Dynamics CRM"
-      href: service-connect-to-microsoft-dynamics-crm.md
-    - name: "Microsoft Dynamics Marketing"
-      href: service-connect-to-microsoft-dynamics-marketing.md
-    - name: "Microsoft Dynamics NAV"
-      href: service-connect-to-microsoft-dynamics-nav.md
-    - name: "Office365Mon"
-      href: service-connect-to-office365mon.md
-    - name: "Planview Enterprise"
-      href: service-connect-to-planview.md
-    - name: "Prevedere"
-      href: service-connect-to-prevedere.md
-    - name: "Project Online"
-      href: service-connect-to-project-online.md
-    - name: "Project Madeira"
-      href: service-connect-to-project-madeira.md
-    - name: "Projectplace"
-      href: service-connect-to-projectplace.md
-    - name: "QuickBooks Online"
-      href: service-connect-to-quickbooks-online.md
-    - name: "SendGrid"
-      href: service-connect-to-sendgrid.md
-    - name: "ServiceNow Incidents"
-      href: service-connect-to-servicenow.md
-    - name: "Smartsheet"
-      href: service-connect-to-smartsheet.md
-    - name: "SparkPost"
-      href: service-connect-to-sparkpost.md
-    - name: "SQL Database Auditing"
-      href: service-connect-to-azure-sql-database-auditing.md
-    - name: "SQL Sentry"
-      href: service-connect-to-sql-sentry.md
-    - name: "Stripe"
-      href: service-connect-to-stripe.md
-    - name: "SweetIQ"
-      href: service-connect-to-sweetiq.md
-    - name: "Troux"
-      href: service-connect-to-troux.md
-    - name: "Twilio"
-      href: service-connect-to-twilio.md
-    - name: "tyGraph"
-      href: service-connect-to-tygraph.md
-    - name: "UserVoice"
-      href: service-connect-to-uservoice.md
-    - name: "VMob"
-      href: service-connect-to-vmob.md
-    - name: "Webtrends"
-      href: service-connect-to-webtrends.md
-    - name: "Windows Dev Center"
-      href: service-connect-to-windows-dev-center.md
-    - name: "Xero"
-      href: service-connect-to-xero.md
-    - name: "Zendesk"
-      href: service-connect-to-zendesk.md
-    - name: "Ziosk"
-      href: service-connect-to-ziosk.md
-    - name: "Zuora"
-      href: service-connect-to-zuora.md
-  - name: Dashboards
-    items: 
-    - name: "Dashboards in Power BI"
-      href: service-dashboards.md
-    - name: "Create a dashboard from a report"
-      href: service-dashboard-copy.md
-    - name: "Create a copy of a dashboard"
-      href: service-dashboard-copy.md
-    - name: "Dashboard tiles in Power BI"
-      href: service-dashboard-tiles.md
-    - name: "Pin a tile to a Power BI dashboard from a report"
-      href: service-dashboard-pin-tile-from-report.md
-    - name: "Pin a tile from one dashboard to another dashboard"
-      href: service-pin-tile-to-another-dashboard.md
-    - name: "Pin a tile to a Power BI dashboard from Excel"
-      href: service-dashboard-pin-tile-from-excel.md
-    - name: "Power BI publisher for Excel"
-      href: publisher-for-excel.md
-    - name: "Pin a tile to a Power BI dashboard from the Q&A question box"
-      href: service-dashboard-pin-tile-from-q-and-a.md
-    - name: "Pin an entire report page to a Power BI dashboard"
-      href: service-dashboard-pin-live-tile-from-report.md
-    - name: "Shared with me"
-      href: service-shared-with-me.md
-    - name: "Usage metrics for dashboards"
-      href: service-usage-metrics.md
-    - name: "Data alerts in Power BI service"
-      href: service-set-data-alerts.md
-    - name: "Power BI Unified Notification Center"
-      href: service-notification-center.md
-    - name: "Add an image, text box, video, or web code to your dashboard"
-      href: service-dashboard-add-widget.md
-    - name: "Edit a tile — resize, move, rename, pin, delete, add hyperlink"
-      href: service-dashboard-edit-tile.md
-    - name: "Tips for designing a great Power BI dashboard"
-      href: service-dashboards-design-tips.md
-    - name: "Quick Insights in Power BI"
-      href: service-insights.md
-    - name: "Types of Quick Insights supported by Power BI"
-      href: service-insight-types.md
-    - name: "Optimize your data for Power BI Quick Insights"
-      href: service-insights-optimize.md
-    - name: "Featured dashboards in Power BI"
-      href: service-dashboard-featured.md
-    - name: "Create a phone view of a dashboard"
-      href: service-create-dashboard-mobile-phone-view.md
-    - name: "Create a QR code for a tile"
-      href: service-create-qr-code-for-tile.md
-    - name: "Add an image to a dashboard"
-      href: service-dashboard-add-image.md
-    - name: "Dashboard data classification"
-      href: service-data-classification.md
-  - name: Ask questions of your data
-=======
       href: sample-retail-analysis.md 
   - name: Concepts
->>>>>>> 0f7fa6bc
     items: 
     - name: "What's new in the latest Power BI Desktop update?"
       href: desktop-latest-update.md

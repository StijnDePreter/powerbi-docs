---
title: Troubleshooting the on-premises data gateway
description: This article provides ways for you to troubleshoot issues you are having with the on-premises data gateway. It provides potential workarounds to known issues, as well as tools to assist you.
services: powerbi
documentationcenter: ''
author: markingmyname
manager: kfile
backup: ''
editor: ''
tags: ''
qualityfocus: no
qualitydate: ''

ms.service: powerbi
ms.devlang: NA
ms.topic: article
ms.tgt_pltfrm: na
ms.workload: powerbi
ms.date: 03/23/2018
ms.author: maghan

LocalizationGroup: Gateways
---
# Troubleshooting the on-premises data gateway
This article discusses some common issues you may encounter when using the **on-premises data gateway**.

<!-- Shared Community & support links Include -->
[!INCLUDE [gateway-onprem-tshoot-support-links-include](./includes/gateway-onprem-tshoot-support-links-include.md)]

<!-- Shared Troubleshooting Install Include -->
[!INCLUDE [gateway-onprem-tshoot-install-include](./includes/gateway-onprem-tshoot-install-include.md)]

## Configuration
### How to restart the gateway
The gateway runs as a Windows service, so you can start and stop it in multiple ways. For example, you can open a command prompt with elevated permissions on the machine where the gateway is running and then run either of these commands:

* To stop the service, run this command:
  
    '''
    net stop PBIEgwService
    '''
* To start the service, run this command:
  
    '''
    net start PBIEgwService
    '''

### Error: Failed to create gateway. Please try again.
All of the details are available, but the call to the Power BI service returned an error. The error, and an activity id, will be displayed. This could happen for different reasons. You can collect, and review, the logs, as mentioned below, to get more details.

This could also be due to proxy configuration issues. The user interface does now allow for proxy configuration. You can learn more about making [proxy configuration changes](service-gateway-proxy.md)

### Error: Failed to update gateway details.  Please try again.
Information was received from the Power BI service, to the gateway. The information was passed onto the local windows service, but it failed to return. Or, a symmetric key generation failed. The inner exception will be displayed under **Show details**. You can collect, and review, the logs, as mentioned below, to get more details.

### Error: Power BI service reported local gateway as unreachable. Please restart the gateway and try again.
At the end of configuration, the Power BI service will be called again to validate the gateway. The Power BI service does not report the gateway as *live*. Restarting the windows service may allow the communication to be successful. You can collect, and review, the logs, as mentioned below, to get more details.

### Script error during sign into Power BI
You may receive a script error when signing into Power BI as part of the on-premises data gateway configuration. Installing the following security update should resolve the issue. This can be installed via Windows Update.

[MS16-051: Security update for Internet Explorer: May 10, 2016 (KB 3154070)](https://support.microsoft.com/kb/3154070)

### Gateway configuration failed with a null reference exception
You may encounter an error similar to the following.

        Failed to update gateway details.  Please try again.
        Error updating gateway configuration.

This will include a stack trace, and that stack trace will may include the following.

        Microsoft.PowerBI.DataMovement.Pipeline.Diagnostics.CouldNotUpdateGatewayConfigurationException: Error updating gateway configuration. ----> System.ArgumentNullException: Value cannot be null.
        Parameter name: serviceSection

If you are upgrading from an older gateway, we preserve the config file. There may be a section that is missing. When the gateway tries to read it, we will get the above null reference exception.

To correct this, do the following.

1. Uninstall the gateway.
2. Delete the following folder.
   
        c:\Program Files\on-premises data gateway
3. Reinstall the gateway.
4. Optionally apply the recovery key to restore an existing gateway.

### Support for TLS 1.1/1.2
With the August 2017 update and beyond, the on-premises data gateway uses Transport Layer Security (TLS) 1.1 or 1.2 to communicate with the **Power BI service** by default. Previous versions of the on-premises data gateway use TLS 1.0 by default. On November 1st 2017 support for TLS 1.0 will end, so by then you must upgrade your on-premises data gateway installations to the August 2017 release or newer to ensure your gateways continue to operate.

It's important to note that TLS 1.0 is still supported by the on-premises data gateway prior to November 1st, and is used by the gateway as a fallback mechanism. To ensure all gateway traffic uses TLS 1.1 or 1.2 (and to prevent the use of TLS 1.0 on your gateway), you must add or modify the following registry keys on the machine running the gateway service:

        [HKEY_LOCAL_MACHINE\SOFTWARE\Microsoft\.NETFramework\v4.0.30319]"SchUseStrongCrypto"=dword:00000001
        [HKEY_LOCAL_MACHINE\SOFTWARE\Wow6432Node\Microsoft\.NETFramework\v4.0.30319]"SchUseStrongCrypto"=dword:00000001

> [!NOTE]
> Adding or modifying these registry keys applies the change to all .NET applications. For information about registry changes that affect TLS for other applications, see [Transport Layer Security (TLS) registry settings](https://docs.microsoft.com/windows-server/security/tls/tls-registry-settings).
> 
> 

## Data sources
### Error: Unable to Connect. Details: "Invalid connection credentials"
Within **Show details**, it should display the error message received from the data source. For SQL Server, you should see something like the following.

    Login failed for user 'username'.

Verify that you have the correct username and password. Also verify that those credentials can successfully connect to the data source. Make sure the account being used matches the **Authentication Method**.

### Error: Unable to Connect. Details: "Cannot connect to the database"
We were able to connect to the server, but not to the database supplied. Verify the name of the database, and that the user credential as the proper permission to access that database.

Within **Show details**, it should display the error message received from the data source. For SQL Server, you should see something like the following.

    Cannot open database "AdventureWorks" requested by the login. The login failed. Login failed for user 'username'.

### Error: Unable to Connect. Details: "Unknown error in data gateway"
This error could occur for different reasons. Be sure to validate that you can connect to the data source from the machine hosting the gateway. This could be the result of the server not being accessible.

Within **Show details**, you will see an error code of **DM_GWPipeline_UnknownError**.

You can also look in the Event Logs > **Applications and Services Logs** > **on-premises data gateway Service** for more details.

### Error: We encountered an error while trying to connect to <server>. Details: "We reached the data gateway, but the gateway can't access the on-premises data source."
We were unable to connect to the specified data source. Be sure to validate the information provided for that data source.

Within **Show details**, you will see an error code of **DM_GWPipeline_Gateway_DataSourceAccessError**.

If the underlying error message is similar to the following, this means that the account you are using for the data source is not a server admin for that Analysis Services instance. [Learn more](https://docs.microsoft.com/sql/analysis-services/instances/grant-server-admin-rights-to-an-analysis-services-instance)

    The 'CONTOSO\account' value of the 'EffectiveUserName' XML for Analysis property is not valid.

If the underlying error message is similar to the following, it could mean that the service account for Analysis Services may be missing the [token-groups-global-and-universal](https://msdn.microsoft.com/library/windows/desktop/ms680300.aspx) (TGGAU) directory attribute.

    The user name or password is incorrect.

Domains with Pre-Windows 2000 compatibility access will have the TGGAU attribute enabled. However, most newly created domains will not enable this attribute by default. You can read more about this [here](https://support.microsoft.com/kb/331951).

You can confirm this by doing the following.

1. Connect to the Analysis Services machine within SQL Server Management Studio. Within the Advanced connection properties, include EffectiveUserName for the user in question and see if this reproduces the error.
2. You can use the dsacls Active Directory tool to validate whether the attribute is listed. This is tool is normally found on a domain controller. You will need to know what the distinguished domain name is for the account and pass that to the tool.
   
        dsacls "CN=John Doe,CN=UserAccounts,DC=contoso,DC=com"
   
    You want to see something similar to the following in the results.
   
            Allow BUILTIN\Windows Authorization Access Group
                                          SPECIAL ACCESS for tokenGroupsGlobalAndUniversal
                                          READ PROPERTY

To correct this issue, you will need to enable TGGAU on account used for the Analysis Services windows service.

**Another possibility for user name or password incorrect**

This error could also be caused if the Analysis Services server is in a different domain than the users and there is not a two-way trust established.

You will need to work with your domain administrators to verify the trust relationship between domains.

**Unable to see the data gateway data sources in the 'Get Data' experience for Analysis Services from the Power BI service**

Make sure that your account is listed in the **Users** tab of the data source within the gateway configuration. If you don't have access to the gateway, check with the administrator of the gateway and ask them to verify. Only accounts in the **Users** list will see the data source listed in the Analysis Services list.

## Datasets
### Error: There is not enough space for this row.
This will occur if you have a single row greater than 4 MB in size. You will need to determine what the row is from your data source and attempt to filter it out or reduce the size for that row.

### Error: The server name provided doesn't match the server name on the SQL Server SSL Certificate.
This can occur when the certificate CN is for the servers fully qualified domain name (FQDN) but you only supplied the netbios name for the server. This will cause a mismatch for the certificate. To resolve this issue, you will need to make the server name within the gateway data source, and the PBIX file, to use the FQDN of the server.

### I don't see the on-premises data gateway persent when configuring scheduled refresh.
This could be because of a few different scenarios.

1. The server and database name don't match between what was entered in Power BI Desktop and the data source configured for the gateway. These need to be the same values. They are not case sensitive.
2. Your account is not listed in the **Users** tab of the data source within the gateway configuration. You will need to get with the administrator of the gateway to be added to that list.
3. Your Power BI Desktop file has multiple data sources within it and not all of those data sources are configured with the gateway. You will need to have each data source defined with the gateway for the gateway to show up within Scheduled Refresh.

### Error: The received uncompressed data on the gateway client has exceeded limit.
The exact limitation is 10 GB of uncompressed data per table. If you are hitting this issue, there are good options to optimize and avoid the issue. In particular, reducing the use of highly repetitive, long string values and instead using a normalized key or removing the column (if not in use) will help.

## Reports
### Report could not access the data source because you do not have access to our data source via an on-premises data gateway.
This is usually caused by one of the following.

1. The data source information does not match what is in the underlying dataset. The server and database name need to match between the data source defined for the on-premises data gateway and what you supply within Power BI Desktop. If you use an IP Address in Power BI Desktop, the data source, for the on-premises data gateway, needs to use an IP Address as well.
2. There is not a data source available on any gateway within your organization. You can configure the data source on a new, or existing, on-premises data gateway.

### Error: Data source access error. Please contact the gateway administrator.
If this report is making use of a live Analysis Services connection, you could be encountering an issue with a value being passed to EffectiveUserName that is either not valid, or doesn't have permissions on the Analysis Services machine. Typically, an authentication issue is due to the fact that the value being passed for EffectiveUserName doesn't match a local user principal name (UPN).

To confirm this, you can do the following.

1. Find the effective username within the [gateway logs](#logs).
2. Once you have the value being passed, validate that it is correct. If it is your user, you can use the following command from a command prompt to see what the UPN should be. The UPN will look like an email address.
   
        whoami /upn

Optionally, you can see what Power BI gets from Azure Active Directory.

1. Browse to [https://graphexplorer.cloudapp.net](https://graphexplorer.cloudapp.net).
2. Select **Sign in** in the upper right.
3. Run the following query. You will see a rather large JSON response.
   
        https://graph.windows.net/me?api-version=1.5
4. Look for **userPrincipalName**.

If your Azure Active Directory UPN doesn't match your local Active Directory UPN, you can use the [Map user names](service-gateway-enterprise-manage-ssas.md#map-user-names) feature to replace it with a valid value. Or you can work with either your tenant admin, or local Active Directory admin, to get your UPN changed.

<!-- Shared Troubleshooting Firewall/Proxy Include -->
[!INCLUDE [gateway-onprem-tshoot-firewall-include](./includes/gateway-onprem-tshoot-firewall-include.md)]

You can find the data center region you are in by doing the following:

1. Select the **?** in the upper right of the Power BI service.
2. Select **About Power BI**.
3. Your data region will be listed in **Your data is stored in**.
   
    ![](media/service-gateway-onprem-tshoot/power-bi-data-region.png)

If you are still not getting anywhere, you could try getting a network trace using a tool like [fiddler](#fiddler) or netsh, although these are advanced collection methods and you may need assistance in analyzing the collected data. You can contact [support](https://support.microsoft.com) for assistance.

## Performance
<iframe width="560" height="315" src="https://www.youtube.com/embed/IJ_DJ30VNk4?showinfo=0" frameborder="0" allowfullscreen></iframe>

### Performance Counters
There are a number of performance counters that can be used to gauge the activities for the gateway. These can be helpful to understanding if we have a large load of activity and may need to make a new gateway. These counters will not reflect how long something takes.

These counters can be access through the Windows Performance Monitor tool.

![](media/service-gateway-onprem-tshoot/gateway-perfmon.png)

There are general groupings of these counters.

| Counter Type | Description |
| --- | --- |
| ADO.NET |This is used for any DirectQuery connection. |
| ADOMD |This is used for Analysis Services 2014 and earlier. |
| OLEDB |This is used by certain data sources. This includes SAP HANA and Analysis Service 2016 or later. |
| Mashup |This includes any imported data source. If you are scheduling refresh or doing an on-demand refresh, it will go through the mashup engine. |

Here is a listing of the available performance counters.

| Counter | Description |
| --- | --- |
| # of ADO.NET open connection executed / sec |Number of ADO.NET open connection actions executed per second (succeeded or failed). |
| # of ADO.NET open connection failed / sec |Number of ADO.NET open connections actions failed per second. |
| # of ADO.NET queries executed / sec |Number of ADO.NET queries executed per second (succeeded or failed). |
| # of ADO.NET queries failed / sec |Number of ADO.NET failed queries executed per second. |
| # of ADOMD open connection executed / sec |Number of ADOMD open connection actions executed per second (succeeded or failed). |
| # of ADOMD open connection failed / sec |Number of ADOMD open connection actions failed per second. |
| # of ADOMD queries executed / sec |Number of ADOMD queries executed per second (succeeded or failed). |
| # of ADOMD queries failed / sec |Number of ADOMD failed queries executed per second. |
| # of all open connection executed / sec |Number of open connection actions executed per second (succeeded or failed). |
| # of all open connection failed / sec |Number of failed open connection actions executed per second. |
| # of all queries executed / sec |Number of queries executed per second (succeeded or failed). |
| # of items in the ADO.NET connection pool |Number of items in the ADO.NET connection pool. |
| # of items in the OLEDB connection pool |Number of items in the OLEDB connection pool. |
| # of items in the Service Bus pool |Number of items in the Service Bus pool. |
| # of Mashup open connection executed / sec |Number of Mashup open connection actions executed per second (succeeded or failed). |
| # of Mashup open connection failed / sec |Number of Mashup open connection actions failed per second. |
| # of Mashup queries executed / sec |Number of Mashup queries executed per second (succeeded or failed). |
| # of Mashup queries failed / sec |Number of Mashup failed queries executed per second |
| # of multiple result set OLEDB queries failed / sec |Number of multiple resultset OLEDB failed queries executed per second. |
| # of OLEDB multiple resultset queries executed / sec |Number of OLEDB multiple resultset queries executed per second (succeeded or failed). |
| # of OLEDB open connection executed / sec |Number of OLEDB open connection actions executed per second (succeeded or failed). |
| # of OLEDB open connection failed / sec |Number of OLEDB open connection actions failed per second. |
| # of OLEDB queries executed / sec |Number of OLEDB multiple resultset queries executed per second (succeeded or failed). |
| # of OLEDB queries failed / sec |Number of OLEDB mutiple resultset failed queries executed per second. |
| # of OLEDB single resultset queries executed / sec |Number of OLEDB single resultset queries executed per second (succeeded or failed). |
| # of queries failed / sec |Number of failed queries executed per second. |
| # of single result set OLEDB queries failed / sec |Number of single resultset OLEDB failed queries executed per second. |

## Reviewing slow performing queries
You may find that response through the gateway is slow. This could be for DirectQuery queries or when refreshing your imported dataset. You can enable additional logging to output queries and their timings to help understand what is performing slow. When you find a long running query, it may require additional modification on your data source to tune query performance. For example, adjusting indexes for a SQL Server query.

You will need to modify two configuration files to determine the duration of a query.

### Microsoft.PowerBI.DataMovement.Pipeline.GatewayCore.dll.config
Within the *Microsoft.PowerBI.DataMovement.Pipeline.GatewayCore.dll.config* file, change the `EmitQueryTraces` value from `False` to `True`. This file is located, by default, at *C:\Program Files\On-premises data gateway*. Enabling `EmitQueryTraces` will begin to log queries that are sent from the gateway to a data source.

> [!IMPORTANT]
> Enabling EmitQueryTraces could increase the log size significantly depending on gateway usage. Once you are done reviewing the logs, you will want to set EmitQueryTraces to False. It is not recommended to leave this setting enabled long term.
> 
> 

```
<setting name="EmitQueryTraces" serializeAs="String">
    <value>True</value>
</setting>
```

**Example query entry**

```
DM.EnterpriseGateway Information: 0 : 2016-09-15T16:09:27.2664967Z DM.EnterpriseGateway    4af2c279-1f91-4c33-ae5e-b3c863946c41    d1c77e9e-3858-4b21-3e62-1b6eaf28b176    MGEQ    c32f15e3-699c-4360-9e61-2cc03e8c8f4c    FF59BC20 [DM.GatewayCore] Executing query (timeout=224) "<pi>
SELECT
TOP (1000001) [t0].[ProductCategoryName],[t0].[FiscalYear],SUM([t0].[Amount])
 AS [a0]
FROM
(
(select [$Table].[ProductCategoryName] as [ProductCategoryName],
    [$Table].[ProductSubcategory] as [ProductSubcategory],
    [$Table].[Product] as [Product],
    [$Table].[CustomerKey] as [CustomerKey],
    [$Table].[Region] as [Region],
    [$Table].[Age] as [Age],
    [$Table].[IncomeGroup] as [IncomeGroup],
    [$Table].[CalendarYear] as [CalendarYear],
    [$Table].[FiscalYear] as [FiscalYear],
    [$Table].[Month] as [Month],
    [$Table].[OrderNumber] as [OrderNumber],
    [$Table].[LineNumber] as [LineNumber],
    [$Table].[Quantity] as [Quantity],
    [$Table].[Amount] as [Amount]
from [dbo].[V_CustomerOrders] as [$Table])
)
 AS [t0]
GROUP BY [t0].[ProductCategoryName],[t0].[FiscalYear] </pi>"
```

### Microsoft.PowerBI.DataMovement.Pipeline.Diagnostics.dll.config
Within the *Microsoft.PowerBI.DataMovement.Pipeline.Diagnostics.dll.config* file, change the `TracingVerbosity` value from `4` to `5`. This file is located, by default, at *C:\Program Files\On-premises data gateway*. Changing this setting will begin to log verbose entries to the gateway log. This includes entries that show duration. You can also enable verbose entries by enabling the "Additional Logging" button in the On-Premissese Gateway application

   ![additional logging](media/service-gateway-onprem-tshoot/additional-logging.png)

> [!IMPORTANT]
> Enabling TracingVerbosity to `5` could increase the log size significantly depending on gateway usage. Once you are done reviewing the logs, you will want to set TraceVerbosity to `4`. It is not recommended to leave this setting enabled long term.
> 
> 

```
<setting name="TracingVerbosity" serializeAs="String">
    <value>5</value>
</setting>
```

<a name="activities"></a>

### Activity Types
| Activty Type | Description |
| --- | --- |
| MGEQ |Queries executed over ADO.NET. This includes DirectQuery data sources. |
| MGEO |Queries executed over OLEDB. This includes SAP HANA and Analysis Services 2016. |
| MGEM |Queries executed from the Mashup engine. This is used with imported datasets that use scheduled refresh or refresh on-demand. |

### Determine the duration of a query
To determine the time it took to query the data source, you can do the following.

1. Open the gateway log.
2. Search for an [Activity Type](#activities) to find the query. An example of this would be MGEQ.
3. Make note of the second GUID as this is the request id.
4. Continue to search for MGEQ until you find the FireActivityCompletedSuccessfullyEvent entry with the duration. You can verify the entry has the same request id. Duration will be in milliseconds.
   
        DM.EnterpriseGateway Verbose: 0 : 2016-09-26T23:08:56.7940067Z DM.EnterpriseGateway    baf40f21-2eb4-4af1-9c59-0950ef11ec4a    5f99f566-106d-c8ac-c864-c0808c41a606    MGEQ    21f96cc4-7496-bfdd-748c-b4915cb4b70c    B8DFCF12 [DM.Pipeline.Common.TracingTelemetryService] Event: FireActivityCompletedSuccessfullyEvent (duration=5004)
   
   > [!NOTE]
   > FireActivityCompletedSuccessfullyEvent is a verbose entry. This entry will not be logged unless TraceVerbosity is at level 5.
   > 
   > 

## Kerberos

<<<<<<< HEAD
If the underlying database server and On-premises data gateway are not configured properly for [Kerberos Constrained Delegation](service-gateway-kerberos-for-sso-pbi-to-on-premises-data.md), enable [verbose logging](#microsoftpowerbidatamovementpipelinediagnosticsdllconfig) on the gateway, and investigate based on the errors/traces in the gateway’s log files as starting point for troubleshooting.

### ImpersonationLevel

The ImpersonationLevel is related to the SPN setup or the local policy setting
=======
If the underlying database server and On-Premises gateway are not configured properly for [Kerberos Constrained Delegation](service-gateway-kerberos-for-sso-pbi-to-on-premises-data.md), enable [verbose logging](#microsoftpowerbidatamovementpipelinediagnosticsdllconfig) on the gateway, and investigate based on the errors/traces in the gateway’s log files as starting point for troubleshooting.

### ImpersonationLevel

The ImpersonationLevel is related to the SPN setup or the local policy setting.
>>>>>>> ce5ffe87

```
[DataMovement.PipeLine.GatewayDataAccess] About to impersonate user DOMAIN\User (IsAuthenticated: True, ImpersonationLevel: Identification)
```

<<<<<<< HEAD
**Correction**

Please follow these steps:
=======
**Solution**

Follow these steps to solve the issue:
>>>>>>> ce5ffe87
1. Setup a SPN for the On-Premises Gateway
2. Setup constrained delegation in your Active Directory (AD)

### FailedToImpersonateUserException: Failed to create windows identity for user userid

The FailedToImpersonateUserException will happen if you are not able to impersonate on behalf of another user. This could also happen if the account you are trying to impersonate is from another domain than the one the gateway service domain is on (this is a limitation).

<<<<<<< HEAD
**Correction**
=======
**Solution**
>>>>>>> ce5ffe87
* Verify that the configuration is correct as per the steps in the ImpersonationLevel section above
* Ensure that the userid it's trying to impersonate is a valid AD Account

### General error; 1033 error while parsing protocol

You will get the 1033 error when your external Id that is configured in SAP HANA is not matching the login if the user is impersonated using the UPN (alias@domain.com). In the logs you will see the “Original UPN 'alias@domain.com' replaced with a new UPN 'alias@domain.com' at the top of the error logs as seen below.”

```
[DM.GatewayCore] SingleSignOn Required. Original UPN 'alias@domain.com' replaced with new UPN 'alias@domain.com'.
```

<<<<<<< HEAD
**Correction**
=======
**Solution**
>>>>>>> ce5ffe87
* SAP HANA requires the impersonated user to use the sAMAccountName attribute in AD (user alias). If this is not correct, you will see the 1033 error.

    ![sAMAccount](media/service-gateway-onprem-tshoot/sAMAccount.png)

* In the logs you should see the sAMAccountName (alias) and not the UPN, which is the alias followed by the domain (alias@doimain.com)

    ![sAMAccount](media/service-gateway-onprem-tshoot/sAMAccount-02.png)

```
      <setting name="ADUserNameReplacementProperty" serializeAs="String">
        <value>sAMAccount</value>
      </setting>
      <setting name="ADServerPath" serializeAs="String">
        <value />
      </setting>
      <setting name="CustomASDataSource" serializeAs="String">
        <value />
      </setting>
      <setting name="ADUserNameLookupProperty" serializeAs="String">
        <value>AADEmail</value>
```

### [SAP AG][LIBODBCHDB DLL][HDBODBC] Communication link failure;-10709 Connection failed (RTE:[-1] Kerberos error. Major: "Miscellaneous failure [851968]", minor: "No credentials are available in the security package

You will get the -10709 Connection failed error message if your delegation is not configured correctly in AD.

<<<<<<< HEAD
**Correction**
=======
**Solution**
>>>>>>> ce5ffe87
* Ensure you have the SAP Hana server on the delegation tab in AD for the gateway service account

   ![delegation tab](media/service-gateway-onprem-tshoot/delegation-in-AD.png)

<!-- Shared Troubleshooting tools Include -->
[!INCLUDE [gateway-onprem-tshoot-tools-include](./includes/gateway-onprem-tshoot-tools-include.md)]

### Refresh History
When using the gateway for scheduled refresh, **Refresh History** can help you see what errors have occurred, as well as provide useful data if you should need to create a support request. You can view both scheduled, as well as on demand, refreshes. Here is how you can get to the **Refresh History**.

1. In the Power BI navigation pane, in **Datasets**, select a dataset &gt; Open Menu &gt; **Schedule Refresh**.
   
    ![](media/service-gateway-onprem-tshoot/scheduled-refresh.png)
2. In **Settings for...** &gt; **Schedule Refresh**, select **Refresh History**.
   
    ![](media/service-gateway-onprem-tshoot/scheduled-refresh-2.png)
   
    ![](media/service-gateway-onprem-tshoot/refresh-history.png)

For additional information about troubleshooting refresh scenarios, take a look at the [Troubleshooting Refresh Scenarios](refresh-troubleshooting-refresh-scenarios.md) article.

## Next steps
[Configuring proxy settings for the Power BI gateways](service-gateway-proxy.md)  
[On-premises data gateway](service-gateway-onprem.md)  
[On-premises data gateway - in-depth](service-gateway-onprem-indepth.md)  
[Manage your data source - Analysis Services](service-gateway-enterprise-manage-ssas.md)  
[Manage your data source - SAP HANA](service-gateway-enterprise-manage-sap.md)  
[Manage your data source - SQL Server](service-gateway-enterprise-manage-sql.md)  
[Manage your data source - Import/Scheduled refresh](service-gateway-enterprise-manage-scheduled-refresh.md)  
More questions? [Try the Power BI Community](http://community.powerbi.com/)<|MERGE_RESOLUTION|>--- conflicted
+++ resolved
@@ -357,33 +357,19 @@
 
 ## Kerberos
 
-<<<<<<< HEAD
 If the underlying database server and On-premises data gateway are not configured properly for [Kerberos Constrained Delegation](service-gateway-kerberos-for-sso-pbi-to-on-premises-data.md), enable [verbose logging](#microsoftpowerbidatamovementpipelinediagnosticsdllconfig) on the gateway, and investigate based on the errors/traces in the gateway’s log files as starting point for troubleshooting.
 
 ### ImpersonationLevel
 
-The ImpersonationLevel is related to the SPN setup or the local policy setting
-=======
-If the underlying database server and On-Premises gateway are not configured properly for [Kerberos Constrained Delegation](service-gateway-kerberos-for-sso-pbi-to-on-premises-data.md), enable [verbose logging](#microsoftpowerbidatamovementpipelinediagnosticsdllconfig) on the gateway, and investigate based on the errors/traces in the gateway’s log files as starting point for troubleshooting.
-
-### ImpersonationLevel
-
 The ImpersonationLevel is related to the SPN setup or the local policy setting.
->>>>>>> ce5ffe87
 
 ```
 [DataMovement.PipeLine.GatewayDataAccess] About to impersonate user DOMAIN\User (IsAuthenticated: True, ImpersonationLevel: Identification)
 ```
 
-<<<<<<< HEAD
-**Correction**
-
-Please follow these steps:
-=======
 **Solution**
 
 Follow these steps to solve the issue:
->>>>>>> ce5ffe87
 1. Setup a SPN for the On-Premises Gateway
 2. Setup constrained delegation in your Active Directory (AD)
 
@@ -391,11 +377,7 @@
 
 The FailedToImpersonateUserException will happen if you are not able to impersonate on behalf of another user. This could also happen if the account you are trying to impersonate is from another domain than the one the gateway service domain is on (this is a limitation).
 
-<<<<<<< HEAD
-**Correction**
-=======
 **Solution**
->>>>>>> ce5ffe87
 * Verify that the configuration is correct as per the steps in the ImpersonationLevel section above
 * Ensure that the userid it's trying to impersonate is a valid AD Account
 
@@ -407,11 +389,7 @@
 [DM.GatewayCore] SingleSignOn Required. Original UPN 'alias@domain.com' replaced with new UPN 'alias@domain.com'.
 ```
 
-<<<<<<< HEAD
-**Correction**
-=======
 **Solution**
->>>>>>> ce5ffe87
 * SAP HANA requires the impersonated user to use the sAMAccountName attribute in AD (user alias). If this is not correct, you will see the 1033 error.
 
     ![sAMAccount](media/service-gateway-onprem-tshoot/sAMAccount.png)
@@ -438,11 +416,7 @@
 
 You will get the -10709 Connection failed error message if your delegation is not configured correctly in AD.
 
-<<<<<<< HEAD
-**Correction**
-=======
 **Solution**
->>>>>>> ce5ffe87
 * Ensure you have the SAP Hana server on the delegation tab in AD for the gateway service account
 
    ![delegation tab](media/service-gateway-onprem-tshoot/delegation-in-AD.png)

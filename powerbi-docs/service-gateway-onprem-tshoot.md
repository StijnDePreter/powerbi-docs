--- conflicted
+++ resolved
@@ -357,15 +357,6 @@
 
 ## Kerberos
 
-<<<<<<< HEAD
-### ImpersonationLevel: Identification
-
-The ImpersonationLevel is related to the SPN setup or the local policy setting
-
-**Correction**
-
-Please follow these steps:
-=======
 If the underlying database server and On-Premises gateway are not configured properly for [Kerberos Constrained Delegation](service-gateway-kerberos-for-sso-pbi-to-on-premises-data.md), enable [verbose logging](#microsoftpowerbidatamovementpipelinediagnosticsdllconfig) on the gateway, and investigate based on the errors/traces in the gateway’s log files as starting point for troubleshooting.
 
 ### ImpersonationLevel
@@ -379,7 +370,6 @@
 **Solution**
 
 Follow these steps to solve the issue:
->>>>>>> ce5ffe87
 1. Setup a SPN for the On-Premises Gateway
 2. Setup constrained delegation in your Active Directory (AD)
 
@@ -387,31 +377,12 @@
 
 The FailedToImpersonateUserException will happen if you are not able to impersonate on behalf of another user. This could also happen if the account you are trying to impersonate is from another domain than the one the gateway service domain is on (this is a limitation).
 
-<<<<<<< HEAD
-**Correction**
-=======
 **Solution**
->>>>>>> ce5ffe87
 * Verify that the configuration is correct as per the steps in the ImpersonationLevel section above
 * Ensure that the userid it's trying to impersonate is a valid AD Account
 
 ### General error; 1033 error while parsing protocol
 
-<<<<<<< HEAD
-You will get the 1033 error when your external Id that is configured in SAP HANA is not matching the login if the user is impersonated using the UPN (alias@domain.com). In the logs you will see the “Original UPN 'alias@domain.com' replaced with a new UPN 'alias@domain.com'.”
-
-**Correction**
-* SAP HANA requires the impersonated user to use the SAMAccountName attribute in AD (user alias). If this is not correct, you will see the 1033 error.
-* In the logs you should see the SAMAccountName (alias) and not the UPN, which is the alias followed by the domain (alias@doimain.com)
-
-### [SAP AG][LIBODBCHDB DLL][HDBODBC] Communication link failure;-10709 Connection failed (RTE:[-1] Kerberos error. Major: "Miscellaneous failure [851968]", minor: "No credentials are available in the security package
-
-You wil get the -10709 Connection failed error message if your delegation is not configured correctly in AD.
-
-**Correction**
-* Ensure you have the SAP Hana server on the delegation tab in AD for the gateway service account
-
-=======
 You will get the 1033 error when your external Id that is configured in SAP HANA is not matching the login if the user is impersonated using the UPN (alias@domain.com). In the logs you will see the “Original UPN 'alias@domain.com' replaced with a new UPN 'alias@domain.com' at the top of the error logs as seen below.”
 
 ```
@@ -450,7 +421,6 @@
 
    ![delegation tab](media/service-gateway-onprem-tshoot/delegation-in-AD.png)
 
->>>>>>> ce5ffe87
 <!-- Shared Troubleshooting tools Include -->
 [!INCLUDE [gateway-onprem-tshoot-tools-include](./includes/gateway-onprem-tshoot-tools-include.md)]
 

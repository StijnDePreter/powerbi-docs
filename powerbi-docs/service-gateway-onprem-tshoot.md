---
title: Troubleshooting the on-premises data gateway
description: This article provides ways for you to troubleshoot issues you are having with the on-premises data gateway. It provides potential workarounds to known issues, as well as tools to assist you.
services: powerbi
documentationcenter: ''
author: davidiseminger
manager: kfile
backup: ''
editor: ''
tags: ''
qualityfocus: no
qualitydate: ''

ms.service: powerbi
ms.devlang: NA
ms.topic: article
ms.tgt_pltfrm: na
ms.workload: powerbi
ms.date: 11/21/2017
ms.author: davidi

---
# Troubleshooting the on-premises data gateway
This article discusses some common issues you may encounter when using the **on-premises data gateway**.

<!-- Shared Community & support links Include -->
[!INCLUDE [gateway-onprem-tshoot-support-links-include](./includes/gateway-onprem-tshoot-support-links-include.md)]

<!-- Shared Troubleshooting Install Include -->
[!INCLUDE [gateway-onprem-tshoot-install-include](./includes/gateway-onprem-tshoot-install-include.md)]

## Configuration
### How to restart the gateway
The gateway runs as a Windows service, so you can start and stop it in multiple ways. For example, you can open a command prompt with elevated permissions on the machine where the gateway is running and then run either of these commands:

* To stop the service, run this command:
  
    '''
    net stop PBIEgwService
    '''
* To start the service, run this command:
  
    '''
    net start PBIEgwService
    '''

### Error: Failed to create gateway. Please try again.
All of the details are available, but the call to the Power BI service returned an error. The error, and an activity id, will be displayed. This could happen for different reasons. You can collect, and review, the logs, as mentioned below, to get more details.

This could also be due to proxy configuration issues. The user interface does now allow for proxy configuration. You can learn more about making [proxy configuration changes](service-gateway-proxy.md)

### Error: Failed to update gateway details.  Please try again.
Information was received from the Power BI service, to the gateway. The information was passed onto the local windows service, but it failed to return. Or, a symmetric key generation failed. The inner exception will be displayed under **Show details**. You can collect, and review, the logs, as mentioned below, to get more details.

### Error: Power BI service reported local gateway as unreachable. Please restart the gateway and try again.
At the end of configuration, the Power BI service will be called again to validate the gateway. The Power BI service does not report the gateway as *live*. Restarting the windows service may allow the communication to be successful. You can collect, and review, the logs, as mentioned below, to get more details.

### Script error during sign into Power BI
You may receive a script error when signing into Power BI as part of the on-premises data gateway configuration. Installing the following security update should resolve the issue. This can be installed via Windows Update.

[MS16-051: Security update for Internet Explorer: May 10, 2016 (KB 3154070)](https://support.microsoft.com/kb/3154070)

### Gateway configuration failed with a null reference exception
You may encounter an error similar to the following.

        Failed to update gateway details.  Please try again.
        Error updating gateway configuration.

This will include a stack trace, and that stack trace will may include the following.

        Microsoft.PowerBI.DataMovement.Pipeline.Diagnostics.CouldNotUpdateGatewayConfigurationException: Error updating gateway configuration. ----> System.ArgumentNullException: Value cannot be null.
        Parameter name: serviceSection

If you are upgrading from an older gateway, we preserve the config file. There may be a section that is missing. When the gateway tries to read it, we will get the above null reference exception.

To correct this, do the following.

1. Uninstall the gateway.
2. Delete the following folder.
   
        c:\Program Files\on-premises data gateway
3. Reinstall the gateway.
4. Optionally apply the recovery key to restore an existing gateway.

### Support for TLS 1.1/1.2
With the August 2017 update and beyond, the on-premises data gateway uses Transport Layer Security (TLS) 1.1 or 1.2 to communicate with the **Power BI service** by default. Previous versions of the on-premises data gateway use TLS 1.0 by default. On November 1st 2017 support for TLS 1.0 will end, so by then you must upgrade your on-premises data gateway installations to the August 2017 release or newer to ensure your gateways continue to operate.

It's important to note that TLS 1.0 is still supported by the on-premises data gateway prior to November 1st, and is used by the gateway as a fallback mechanism. To ensure all gateway traffic uses TLS 1.1 or 1.2 (and to prevent the use of TLS 1.0 on your gateway), you must add or modify the following registry keys on the machine running the gateway service:

        [HKEY_LOCAL_MACHINE\SOFTWARE\Microsoft\.NETFramework\v4.0.30319]"SchUseStrongCrypto"=dword:00000001
        [HKEY_LOCAL_MACHINE\SOFTWARE\Wow6432Node\Microsoft\.NETFramework\v4.0.30319]"SchUseStrongCrypto"=dword:00000001

> [!NOTE]
> Adding or modifying these registry keys applies the change to all .NET applications. For information about registry changes that affect TLS for other applications, see [Transport Layer Security (TLS) registry settings](https://docs.microsoft.com/windows-server/security/tls/tls-registry-settings).
> 
> 

## Data sources
### Error: Unable to Connect. Details: "Invalid connection credentials"
Within **Show details**, it should display the error message received from the data source. For SQL Server, you should see something like the following.

    Login failed for user 'username'.

Verify that you have the correct username and password. Also verify that those credentials can successfully connect to the data source. Make sure the account being used matches the **Authentication Method**.

### Error: Unable to Connect. Details: "Cannot connect to the database"
We were able to connect to the server, but not to the database supplied. Verify the name of the database, and that the user credential as the proper permission to access that database.

Within **Show details**, it should display the error message received from the data source. For SQL Server, you should see something like the following.

    Cannot open database "AdventureWorks" requested by the login. The login failed. Login failed for user 'username'.

### Error: Unable to Connect. Details: "Unknown error in data gateway"
This error could occur for different reasons. Be sure to validate that you can connect to the data source from the machine hosting the gateway. This could be the result of the server not being accessible.

Within **Show details**, you will see an error code of **DM_GWPipeline_UnknownError**.

You can also look in the Event Logs > **Applications and Services Logs** > **on-premises data gateway Service** for more details.

### Error: We encountered an error while trying to connect to <server>. Details: "We reached the data gateway, but the gateway can't access the on-premises data source."
We were unable to connect to the specified data source. Be sure to validate the information provided for that data source.

Within **Show details**, you will see an error code of **DM_GWPipeline_Gateway_DataSourceAccessError**.

If the underlying error message is similar to the following, this means that the account you are using for the data source is not a server admin for that Analysis Services instance. [Learn more](https://docs.microsoft.com/sql/analysis-services/instances/grant-server-admin-rights-to-an-analysis-services-instance)

    The 'CONTOSO\account' value of the 'EffectiveUserName' XML for Analysis property is not valid.

If the underlying error message is similar to the following, it could mean that the service account for Analysis Services may be missing the [token-groups-global-and-universal](https://msdn.microsoft.com/library/windows/desktop/ms680300.aspx) (TGGAU) directory attribute.

    The user name or password is incorrect.

Domains with Pre-Windows 2000 compatibility access will have the TGGAU attribute enabled. However, most newly created domains will not enable this attribute by default. You can read more about this [here](https://support.microsoft.com/kb/331951).

You can confirm this by doing the following.

1. Connect to the Analysis Services machine within SQL Server Management Studio. Within the Advanced connection properties, include EffectiveUserName for the user in question and see if this reproduces the error.
2. You can use the dsacls Active Directory tool to validate whether the attribute is listed. This is tool is normally found on a domain controller. You will need to know what the distinguished domain name is for the account and pass that to the tool.
   
        dsacls "CN=John Doe,CN=UserAccounts,DC=contoso,DC=com"
   
    You want to see something similar to the following in the results.
   
            Allow BUILTIN\Windows Authorization Access Group
                                          SPECIAL ACCESS for tokenGroupsGlobalAndUniversal
                                          READ PROPERTY

To correct this issue, you will need to enable TGGAU on account used for the Analysis Services windows service.

**Another possibility for user name or password incorrect**

This error could also be caused if the Analysis Services server is in a different domain than the users and there is not a two-way trust established.

You will need to work with your domain administrators to verify the trust relationship between domains.

**Unable to see the data gateway data sources in the 'Get Data' experience for Analysis Services from the Power BI service**

Make sure that your account is listed in the **Users** tab of the data source within the gateway configuration. If you don't have access to the gateway, check with the administrator of the gateway and ask them to verify. Only accounts in the **Users** list will see the data source listed in the Analysis Services list.

## Datasets
### Error: There is not enough space for this row.
This will occur if you have a single row greater than 4 MB in size. You will need to determine what the row is from your data source and attempt to filter it out or reduce the size for that row.

### Error: The server name provided doesn't match the server name on the SQL Server SSL Certificate.
This can occur when the certificate CN is for the servers fully qualified domain name (FQDN) but you only supplied the netbios name for the server. This will cause a mismatch for the certificate. To resolve this issue, you will need to make the server name within the gateway data source, and the PBIX file, to use the FQDN of the server.

### I don't see the on-premises data gateway persent when configuring scheduled refresh.
This could be because of a few different scenarios.

1. The server and database name don't match between what was entered in Power BI Desktop and the data source configured for the gateway. These need to be the same values. They are not case sensitive.
2. Your account is not listed in the **Users** tab of the data source within the gateway configuration. You will need to get with the administrator of the gateway to be added to that list.
3. Your Power BI Desktop file has multiple data sources within it and not all of those data sources are configured with the gateway. You will need to have each data source defined with the gateway for the gateway to show up within Scheduled Refresh.

<<<<<<< HEAD
> [!WARNING]
> If one of your data sources requires OAuth authentication, you will not be able to configure it with the on-premises data gateway. OAuth authentication is not currently supported with the on-premises data gateway. You will need to remove the data source that requires OAuth authentication from Power BI Desktop in order to configured scheduled refresh.
> 
> 
=======
>>>>>>> 9ca7b93f

### Error: The received uncompressed data on the gateway client has exceeded limit.
The exact limitation is 10 GB of uncompressed data per table. If you are hitting this issue, there are good options to optimize and avoid the issue. In particular, reducing the use of highly repetitive, long string values and instead using a normalized key or removing the column (if not in use) will help.

## Reports
### Report could not access the data source because you do not have access to our data source via an on-premises data gateway.
This is usually caused by one of the following.

1. The data source information does not match what is in the underlying dataset. The server and database name need to match between the data source defined for the on-premises data gateway and what you supply within Power BI Desktop. If you use an IP Address in Power BI Desktop, the data source, for the on-premises data gateway, needs to use an IP Address as well.
2. There is not a data source available on any gateway within your organization. You can configure the data source on a new, or existing, on-premises data gateway.

### Error: Data source access error. Please contact the gateway administrator.
If this report is making use of a live Analysis Services connection, you could be encountering an issue with a value being passed to EffectiveUserName that is either not valid, or doesn't have permissions on the Analysis Services machine. Typically, an authentication issue is due to the fact that the value being passed for EffectiveUserName doesn't match a local user principal name (UPN).

To confirm this, you can do the following.

1. Find the effective username within the [gateway logs](#logs).
2. Once you have the value being passed, validate that it is correct. If it is your user, you can use the following command from a command prompt to see what the UPN should be. The UPN will look like an email address.
   
        whoami /upn

Optionally, you can see what Power BI gets from Azure Active Directory.

1. Browse to [https://graphexplorer.cloudapp.net](https://graphexplorer.cloudapp.net).
2. Select **Sign in** in the upper right.
3. Run the following query. You will see a rather large JSON response.
   
        https://graph.windows.net/me?api-version=1.5
4. Look for **userPrincipalName**.

If your Azure Active Directory UPN doesn't match your local Active Directory UPN, you can use the [Map user names](service-gateway-enterprise-manage-ssas.md#map-user-names) feature to replace it with a valid value. Or you can work with either your tenant admin, or local Active Directory admin, to get your UPN changed.

<!-- Shared Troubleshooting Firewall/Proxy Include -->
[!INCLUDE [gateway-onprem-tshoot-firewall-include](./includes/gateway-onprem-tshoot-firewall-include.md)]

You can find the data center region you are in by doing the following:

1. Select the **?** in the upper right of the Power BI service.
2. Select **About Power BI**.
3. Your data region will be listed in **Your data is stored in**.
   
    ![](media/service-gateway-onprem-tshoot/power-bi-data-region.png)

If you are still not getting anywhere, you could try getting a network trace using a tool like [fiddler](#fiddler) or netsh, although these are advanced collection methods and you may need assistance in analyzing the collected data. You can contact [support](https://support.microsoft.com) for assistance.

## Performance
<iframe width="560" height="315" src="https://www.youtube.com/embed/IJ_DJ30VNk4?showinfo=0" frameborder="0" allowfullscreen></iframe>

### Performance Counters
There are a number of performance counters that can be used to gauge the activities for the gateway. These can be helpful to understanding if we have a large load of activity and may need to make a new gateway. These counters will not reflect how long something takes.

These counters can be access through the Windows Performance Monitor tool.

![](media/service-gateway-onprem-tshoot/gateway-perfmon.png)

There are general groupings of these counters.

| Counter Type | Description |
| --- | --- |
| ADO.NET |This is used for any DirectQuery connection. |
| ADOMD |This is used for Analysis Services 2014 and earlier. |
| OLEDB |This is used by certain data sources. This includes SAP HANA and Analysis Service 2016 or later. |
| Mashup |This includes any imported data source. If you are scheduling refresh or doing an on-demand refresh, it will go through the mashup engine. |

Here is a listing of the available performance counters.

| Counter | Description |
| --- | --- |
| # of ADO.NET open connection executed / sec |Number of ADO.NET open connection actions executed per second (succeeded or failed). |
| # of ADO.NET open connection failed / sec |Number of ADO.NET open connections actions failed per second. |
| # of ADO.NET queries executed / sec |Number of ADO.NET queries executed per second (succeeded or failed). |
| # of ADO.NET queries failed / sec |Number of ADO.NET failed queries executed per second. |
| # of ADOMD open connection executed / sec |Number of ADOMD open connection actions executed per second (succeeded or failed). |
| # of ADOMD open connection failed / sec |Number of ADOMD open connection actions failed per second. |
| # of ADOMD queries executed / sec |Number of ADOMD queries executed per second (succeeded or failed). |
| # of ADOMD queries failed / sec |Number of ADOMD failed queries executed per second. |
| # of all open connection executed / sec |Number of open connection actions executed per second (succeeded or failed). |
| # of all open connection failed / sec |Number of failed open connection actions executed per second. |
| # of all queries executed / sec |Number of queries executed per second (succeeded or failed). |
| # of items in the ADO.NET connection pool |Number of items in the ADO.NET connection pool. |
| # of items in the OLEDB connection pool |Number of items in the OLEDB connection pool. |
| # of items in the Service Bus pool |Number of items in the Service Bus pool. |
| # of Mashup open connection executed / sec |Number of Mashup open connection actions executed per second (succeeded or failed). |
| # of Mashup open connection failed / sec |Number of Mashup open connection actions failed per second. |
| # of Mashup queries executed / sec |Number of Mashup queries executed per second (succeeded or failed). |
| # of Mashup queries failed / sec |Number of Mashup failed queries executed per second |
| # of multiple result set OLEDB queries failed / sec |Number of multiple resultset OLEDB failed queries executed per second. |
| # of OLEDB multiple resultset queries executed / sec |Number of OLEDB multiple resultset queries executed per second (succeeded or failed). |
| # of OLEDB open connection executed / sec |Number of OLEDB open connection actions executed per second (succeeded or failed). |
| # of OLEDB open connection failed / sec |Number of OLEDB open connection actions failed per second. |
| # of OLEDB queries executed / sec |Number of OLEDB multiple resultset queries executed per second (succeeded or failed). |
| # of OLEDB queries failed / sec |Number of OLEDB mutiple resultset failed queries executed per second. |
| # of OLEDB single resultset queries executed / sec |Number of OLEDB single resultset queries executed per second (succeeded or failed). |
| # of queries failed / sec |Number of failed queries executed per second. |
| # of single result set OLEDB queries failed / sec |Number of single resultset OLEDB failed queries executed per second. |

## Reviewing slow performing queries
You may find that response through the gateway is slow. This could be for DirectQuery queries or when refreshing your imported dataset. You can enable additional logging to output queries and their timings to help understand what is performing slow. When you find a long running query, it may require additional modification on your data source to tune query performance. For example, adjusting indexes for a SQL Server query.

You will need to modify two configuration files to determine the duration of a query.

### Microsoft.PowerBI.DataMovement.Pipeline.GatewayCore.dll.config
Within the *Microsoft.PowerBI.DataMovement.Pipeline.GatewayCore.dll.config* file, change the `EmitQueryTraces` value from `False` to `True`. This file is located, by default, at *C:\Program Files\On-premises data gateway*. Enabling `EmitQueryTraces` will begin to log queries that are sent from the gateway to a data source.

> [!IMPORTANT]
> Enabling EmitQueryTraces could increase the log size significantly depending on gateway usage. Once you are done reviewing the logs, you will want to set EmitQueryTraces to False. It is not recommended to leave this setting enabled long term.
> 
> 

```
<setting name="EmitQueryTraces" serializeAs="String">
    <value>True</value>
</setting>
```

**Example query entry**

```
DM.EnterpriseGateway Information: 0 : 2016-09-15T16:09:27.2664967Z DM.EnterpriseGateway    4af2c279-1f91-4c33-ae5e-b3c863946c41    d1c77e9e-3858-4b21-3e62-1b6eaf28b176    MGEQ    c32f15e3-699c-4360-9e61-2cc03e8c8f4c    FF59BC20 [DM.GatewayCore] Executing query (timeout=224) "<pi>
SELECT
TOP (1000001) [t0].[ProductCategoryName],[t0].[FiscalYear],SUM([t0].[Amount])
 AS [a0]
FROM
(
(select [$Table].[ProductCategoryName] as [ProductCategoryName],
    [$Table].[ProductSubcategory] as [ProductSubcategory],
    [$Table].[Product] as [Product],
    [$Table].[CustomerKey] as [CustomerKey],
    [$Table].[Region] as [Region],
    [$Table].[Age] as [Age],
    [$Table].[IncomeGroup] as [IncomeGroup],
    [$Table].[CalendarYear] as [CalendarYear],
    [$Table].[FiscalYear] as [FiscalYear],
    [$Table].[Month] as [Month],
    [$Table].[OrderNumber] as [OrderNumber],
    [$Table].[LineNumber] as [LineNumber],
    [$Table].[Quantity] as [Quantity],
    [$Table].[Amount] as [Amount]
from [dbo].[V_CustomerOrders] as [$Table])
)
 AS [t0]
GROUP BY [t0].[ProductCategoryName],[t0].[FiscalYear] </pi>"
```

### Microsoft.PowerBI.DataMovement.Pipeline.GatewayCore.dll.config
Within the *Microsoft.PowerBI.DataMovement.Pipeline.Diagnostics.dll.config* file, change the `TraceVerbosity` value from `4` to `5`. This file is located, by default, at *C:\Program Files\On-premises data gateway*. Changing this setting will begin to log verbose entries to the gateway log. This includes entries that show duration.

> [!IMPORTANT]
> Enabling TraceVerbosity to `5` could increase the log size significantly depending on gateway usage. Once you are done reviewing the logs, you will want to set TraceVerbosity to `4`. It is not recommended to leave this setting enabled long term.
> 
> 

```
<setting name="TracingVerbosity" serializeAs="String">
    <value>5</value>
</setting>
```

<a name="activities"></a>

### Activity Types
| Activty Type | Description |
| --- | --- |
| MGEQ |Queries executed over ADO.NET. This includes DirectQuery data sources. |
| MGEO |Queries executed over OLEDB. This includes SAP HANA and Analysis Services 2016. |
| MGEM |Queries executed from the Mashup engine. This is used with imported datasets that use scheduled refresh or refresh on-demand. |

### Determine the duration of a query
To determine the time it took to query the data source, you can do the following.

1. Open the gateway log.
2. Search for an [Activity Type](#activities) to find the query. An example of this would be MGEQ.
3. Make note of the second GUID as this is the request id.
4. Continue to search for MGEQ until you find the FireActivityCompletedSuccessfullyEvent entry with the duration. You can verify the entry has the same request id. Duration will be in milliseconds.
   
        DM.EnterpriseGateway Verbose: 0 : 2016-09-26T23:08:56.7940067Z DM.EnterpriseGateway    baf40f21-2eb4-4af1-9c59-0950ef11ec4a    5f99f566-106d-c8ac-c864-c0808c41a606    MGEQ    21f96cc4-7496-bfdd-748c-b4915cb4b70c    B8DFCF12 [DM.Pipeline.Common.TracingTelemetryService] Event: FireActivityCompletedSuccessfullyEvent (duration=5004)
   
   > [!NOTE]
   > FireActivityCompletedSuccessfullyEvent is a verbose entry. This entry will not be logged unless TraceVerbosity is at level 5.
   > 
   > 

<!-- Shared Troubleshooting tools Include -->
[!INCLUDE [gateway-onprem-tshoot-tools-include](./includes/gateway-onprem-tshoot-tools-include.md)]

### Refresh History
When using the gateway for scheduled refresh, **Refresh History** can help you see what errors have occurred, as well as provide useful data if you should need to create a support request. You can view both scheduled, as well as on demand, refreshes. Here is how you can get to the **Refresh History**.

1. In the Power BI navigation pane, in **Datasets**, select a dataset &gt; Open Menu &gt; **Schedule Refresh**.
   
    ![](media/service-gateway-onprem-tshoot/scheduled-refresh.png)
2. In **Settings for...** &gt; **Schedule Refresh**, select **Refresh History**.
   
    ![](media/service-gateway-onprem-tshoot/scheduled-refresh-2.png)
   
    ![](media/service-gateway-onprem-tshoot/refresh-history.png)

For additional information about troubleshooting refresh scenarios, take a look at the [Troubleshooting Refresh Scenarios](refresh-troubleshooting-refresh-scenarios.md) article.

## Next steps
[Configuring proxy settings for the Power BI Gateways](service-gateway-proxy.md)  
[On-premises data gateway](service-gateway-onprem.md)  
[On-premises data gateway - in-depth](service-gateway-onprem-indepth.md)  
[Manage your data source - Analysis Services](service-gateway-enterprise-manage-ssas.md)  
[Manage your data source - SAP HANA](service-gateway-enterprise-manage-sap.md)  
[Manage your data source - SQL Server](service-gateway-enterprise-manage-sql.md)  
[Manage your data source - Import/Scheduled refresh](service-gateway-enterprise-manage-scheduled-refresh.md)  
More questions? [Try the Power BI Community](http://community.powerbi.com/)
<|MERGE_RESOLUTION|>--- conflicted
+++ resolved
@@ -170,14 +170,6 @@
 1. The server and database name don't match between what was entered in Power BI Desktop and the data source configured for the gateway. These need to be the same values. They are not case sensitive.
 2. Your account is not listed in the **Users** tab of the data source within the gateway configuration. You will need to get with the administrator of the gateway to be added to that list.
 3. Your Power BI Desktop file has multiple data sources within it and not all of those data sources are configured with the gateway. You will need to have each data source defined with the gateway for the gateway to show up within Scheduled Refresh.
-
-<<<<<<< HEAD
-> [!WARNING]
-> If one of your data sources requires OAuth authentication, you will not be able to configure it with the on-premises data gateway. OAuth authentication is not currently supported with the on-premises data gateway. You will need to remove the data source that requires OAuth authentication from Power BI Desktop in order to configured scheduled refresh.
-> 
-> 
-=======
->>>>>>> 9ca7b93f
 
 ### Error: The received uncompressed data on the gateway client has exceeded limit.
 The exact limitation is 10 GB of uncompressed data per table. If you are hitting this issue, there are good options to optimize and avoid the issue. In particular, reducing the use of highly repetitive, long string values and instead using a normalized key or removing the column (if not in use) will help.

---
title: Whitepapers for Power BI
description: Whitepapers allow you to explore Power BI topics at a deeper level.
author: maggiesMSFT
manager: kfile
ms.reviewer: ''

ms.service: powerbi
ms.component: powerbi-service
ms.topic: conceptual
ms.date: 11/06/2018
ms.author: maggies

---
# Whitepapers for Power BI

Whitepapers allow you to explore Power BI topics at a deeper level. Here you can find a list of available whitepapers for Power BI.

| Whitepaper | Description | Date |
| --- | --- | --- |
| [Power BI and Dataflows](https://go.microsoft.com/fwlink/?linkid=2034388&clcid=0x409)| This whitepaper describes dataflows in technical detail, and describes the capabilities and initiatives behind dataflow features and functionality. | November 2018 |
| [Microsoft Power BI Premium](https://aka.ms/pbipremiumwhitepaper) |Describes Power BI Premium, both as it exists when launched and also how it will evolve. | October 2017 |
| [Power BI Premium Planning and Deployment](https://aka.ms/Premium-Capacity-Planning-Deployment)| This paper provides guidance and best practices for planning and deploying Premium capacity for well-defined workloads.| November 2017 |
| [Plan capacity for embedded analytics with Power BI Premium](https://aka.ms/pbiewhitepaper) |This paper provides guidance for the app developer/ISV to determine the most appropriate capacity for its business. | October 2017 |
| [Planning a Power BI Enterprise Deployment](https://aka.ms/pbienterprisedeploy) |This technical whitepaper outlines considerations for a well-performing and secure organizational Power BI deployment. | July 2018 |
| [Capacity planning guidance for Power BI Report Server](report-server/capacity-planning.md) |This paper aims to offer guidance on capacity planning for Power BI Report Server by sharing results of numerous load test executions of various workloads against a report server. | March 2018 |
| [Security](service-admin-power-bi-security.md) |Provides a detailed explanation of security within Power BI. | July 2018 |
| [Distribute Power BI content to external guest users using Azure Active Directory B2B](https://aka.ms/powerbi-b2b-whitepaper)|This paper outlines how to distribute content to users outside the organization using the integration of Azure Active Directory Business-to-business (AAD B2B).| March 2018 |
| [Advanced Analytics with Power BI](https://info.microsoft.com/advanced-analytics-with-power-bi.html?Is=Website) |Describes the advanced analytics capabilities of Power BI, including predictive analytics, custom visualizations, R integration, and data analysis expressions. | February 2017 |
| [Best design practices for reports and visuals](visuals/power-bi-visualization-best-practices.md) |Provides best practices for designing reports in Power BI. | June 2018 |
| [Bidirectional filtering](desktop-bidirectional-filtering.md) |Explains bidirectional cross-filtering in Power BI Desktop (the whitepaper also covers SQL Server Analysis Services 2016, both have the same behavior). | July 2018 |
| [DirectQuery in SQL Server 2016 Analysis Services](https://blogs.msdn.microsoft.com/analysisservices/2017/04/06/directquery-in-sql-server-2016-analysis-services-whitepaper/) |For SQL Server 2016, DirectQuery was redesigned for dramatically improved speed and performance, however, it is also now more complex to understand and implement. | January 2017 |
| [Power BI and SAP BW](https://aka.ms/powerbiandsapbw)| This document describes how SAP customers can benefit from connecting Power BI to their existing SAP Business Warehouse (BW) systems.| February 2018 |
| [Power BI Governance and Deployment Approaches](http://go.microsoft.com/fwlink/?LinkId=785915&clcid=0x409) | Provides concepts, options and suggestions for governance within the Power BI ecosystem. | March 2016 |
| [Securing the Tabular BI Semantic Model](http://download.microsoft.com/download/D/2/0/D20E1C5F-72EA-4505-9F26-FEF9550EFD44/Securing%20the%20Tabular%20BI%20Semantic%20Model.docx) |This paper introduces the security model for tabular BI semantic and Power BI. You will learn how to create roles, implement dynamic security, configure impersonation settings, manage roles, and choose a method for connecting to models that works in your network security context. | April 2016 |
| [Power BI and GDPR](https://aka.ms/power-bi-gdpr-whitepaper)| This link takes you to the list of whitepapers on the Service Trust Portal, including the Microsoft Power BI GDPR whitepaper. | April 2018 |
<<<<<<< HEAD


=======
>>>>>>> 424c40e4

[!INCLUDE [GDPR-related guidance](includes/gdpr-hybrid-note.md)]

More questions? [Try asking the Power BI Community](http://community.powerbi.com/)<|MERGE_RESOLUTION|>--- conflicted
+++ resolved
@@ -34,11 +34,6 @@
 | [Power BI Governance and Deployment Approaches](http://go.microsoft.com/fwlink/?LinkId=785915&clcid=0x409) | Provides concepts, options and suggestions for governance within the Power BI ecosystem. | March 2016 |
 | [Securing the Tabular BI Semantic Model](http://download.microsoft.com/download/D/2/0/D20E1C5F-72EA-4505-9F26-FEF9550EFD44/Securing%20the%20Tabular%20BI%20Semantic%20Model.docx) |This paper introduces the security model for tabular BI semantic and Power BI. You will learn how to create roles, implement dynamic security, configure impersonation settings, manage roles, and choose a method for connecting to models that works in your network security context. | April 2016 |
 | [Power BI and GDPR](https://aka.ms/power-bi-gdpr-whitepaper)| This link takes you to the list of whitepapers on the Service Trust Portal, including the Microsoft Power BI GDPR whitepaper. | April 2018 |
-<<<<<<< HEAD
-
-
-=======
->>>>>>> 424c40e4
 
 [!INCLUDE [GDPR-related guidance](includes/gdpr-hybrid-note.md)]
 

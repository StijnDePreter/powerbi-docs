--- conflicted
+++ resolved
@@ -99,10 +99,6 @@
 
 ## Next steps
 [Create a Microsoft Flow that includes a data alert](service-flow-integration.md)    
-<<<<<<< HEAD
 [Set data alerts on your mobile device](consumer/mobile/mobile-set-data-alerts-in-the-mobile-apps.md)    
 [What is Power BI?](power-bi-overview.md)    
-More questions? [Try asking the Power BI Community](http://community.powerbi.com/)
-=======
-[Set data alerts on your mobile device](mobile-set-data-alerts-in-the-mobile-apps.md)    
->>>>>>> a8808176
+More questions? [Try asking the Power BI Community](http://community.powerbi.com/)
--- conflicted
+++ resolved
@@ -14,11 +14,7 @@
 
 LocalizationGroup: Visualizations
 ---
-<<<<<<< HEAD
 # Combo Chart in Power BI
-=======
-[!INCLUDE [power-bi-visuals-desktop-banner](../includes/power-bi-visuals-desktop-banner.md)]
->>>>>>> 8f4ec2a8
 
 [!INCLUDE [power-bi-visuals-desktop-banner](../includes/power-bi-visuals-desktop-banner.md)]
 
@@ -56,25 +52,7 @@
    > 
 <iframe width="560" height="315" src="https://www.youtube.com/embed/lnv66cTZ5ho?list=PL1N57mwBHtN0JFoKSR0n-tBkUJHeMP2cP" frameborder="0" allowfullscreen></iframe>  
 
-<<<<<<< HEAD
 <a name="create"></a>
-=======
-## Create a basic, single-axis, combo chart
-
-This tutorial uses the PBIX [Retail Analysis sample](../sample-retail-analysis.md) file.
-
-1. From the top left section of the menubar, select **File** and **Open**
-   
-2. Find the saved **Retail Analysis sample PBIX file**
-
-1. Open the **Retail Analysis Sample** in report view ![Screenshot of the report view icon.](media/power-bi-visualization-kpi/power-bi-report-view.png).
-
-1. Select ![Screenshot of the yellow tab.](media/power-bi-visualization-kpi/power-bi-yellow-tab.png) to add a new page.
-
-
-
-1. Create a column chart that shows this year's sales and gross margin by month.
->>>>>>> 8f4ec2a8
 
 1. Start on a blank report page and create a column chart that displays this year's sales and gross margin by month.
 
@@ -146,4 +124,4 @@
 
 [Doughnut charts in Power BI](power-bi-visualization-doughnut-charts.md)
 
-[Visualization types in Power BI](power-bi-visualization-types-for-repo+[Visualization types in Power BI](power-bi-visualization-types-for-reports-and-q-and-a.md)
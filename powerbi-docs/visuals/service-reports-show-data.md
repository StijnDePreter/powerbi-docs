---
title: Show the data that was used to create the Power BI visualization
description: This document explains how to show the data used to create a visual in Power BI and how to export that data to a .csv file.
author: mihart
ms.reviewer: ''

ms.service: powerbi
ms.subservice: powerbi-desktop
ms.topic: conceptual
ms.date: 11/4/2019
ms.author: mihart

LocalizationGroup: Visualizations
---
# Show the data that was used to create the visualization
## Show data
A Power BI visualization is constructed using data from your datasets. If you're interested in seeing behind-the-scenes, Power BI lets you *display* the data that is being used to create the visual. When you select **Show Data**, Power BI displays the data below (or next to) the visualization.

You can also export the data that is being used to create the visualization as an .xlsx or .csv file and view it in Excel. For more information, see [Export data from Power BI visualizations](power-bi-visualization-export-data.md).

> [!NOTE]
> *Show Data* and *Export Data* are both available in Power BI service and Power BI Desktop. However, Power BI Desktop provides one additional layer of detail; [*Show Records* displays the actual rows from the dataset](../desktop-see-data-see-records.md).
> 
> 

## Using *Show Data* 
1. In Power BI Desktop, select a visualization to make it active.

2. Select **More actions** (...) and choose **Show data**. 
    ![display option for Show Data](media/service-reports-show-data/power-bi-more-action.png)


3. By default, the data displays below the visual.
   
   ![visual and data vertical display](media/service-reports-show-data/power-bi-show-data-below.png)

4. To change the orientation, select vertical layout ![small screenshot of icon used to change to vertical layout](media/service-reports-show-data/power-bi-vertical-icon-new.png) from the top-right corner of the visualization.
   
   ![visual and data horizontal display](media/service-reports-show-data/power-bi-show-data-side.png)
5. To export the data to a .csv file, select the ellipses and choose **Export data**.
   
    ![select Export data](media/service-reports-show-data/power-bi-export-data-new.png)
   
    For more information on exporting the data to Excel, see [Export data from Power BI visualizations](power-bi-visualization-export-data.md).
6. To hide the data, de-select **Explore** > **show data**.

## Using Show records
You can also focus on one data record in a visualization, and drill into the data behind it. 

1. To use **See records**, select a visualization to make it active. 

2. In the Desktop ribbon, select the tab for **Visual tools** > **Data/Drill** > **See records**. 

    ![Screenshot with See Records selected.](media/service-reports-show-data/power-bi-see-record.png)

3. Select a data point or row on the visualization. In this example, we've selected the fourth column from the left. Power BI shows us the dataset record for this data point.

    ![Screenshot of single record from dataset.](media/service-reports-show-data/power-bi-row.png)

4. Select **Back to report** to return to the Desktop report canvas. 

## Considerations and troubleshooting

- If the **See records** button in the ribbon is disabled and grayed-out, it means the selected visualization does not support See Records.
- You can't change the data in the See Records view and save it back to the report.
- You can't use See Records when your visual uses a calculated measure.
- You can't use See Records when you are connected to a live multidimensional (MD) model.  

## Next steps
[Export data from Power BI visualizations](power-bi-visualization-export-data.md)    

<<<<<<< HEAD
More questions? [Try the Power BI Community](http://community.powerbi.com/)
=======
More questions? [Try the Power BI Community](https://community.powerbi.com/)
>>>>>>> 179b85d0
<|MERGE_RESOLUTION|>--- conflicted
+++ resolved
@@ -69,8 +69,4 @@
 ## Next steps
 [Export data from Power BI visualizations](power-bi-visualization-export-data.md)    
 
-<<<<<<< HEAD
-More questions? [Try the Power BI Community](http://community.powerbi.com/)
-=======
 More questions? [Try the Power BI Community](https://community.powerbi.com/)
->>>>>>> 179b85d0

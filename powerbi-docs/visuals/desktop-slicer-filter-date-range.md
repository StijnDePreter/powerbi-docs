---
title: Use a relative date slicer or filter in Power BI
description: Learn how to use a slicer or filter to constrain relative date ranges in Power BI.
author: maggiesMSFT
ms.reviewer: ''
ms.service: powerbi
ms.subservice: powerbi-desktop
ms.topic: conceptual
<<<<<<< HEAD
ms.date: 04/16/2020
ms.author: maggies
=======
ms.date: 05/05/2020
ms.author: rien
>>>>>>> 0fc3b799
LocalizationGroup: Create reports
---

# Creating a relative date slicer and filter in Power BI

[!INCLUDE[consumer-appliesto-nyyn](../includes/consumer-appliesto-nyyn.md)]

With the **relative date slicer** or **relative date filter**, you can apply time-based filters to any date column in your data model. For example, you can use the **relative date slicer** to show only sales data that's happened within the last 30 days (or month, calendar months, and so on). When you refresh the data, the relative time period automatically applies the appropriate relative date constraint.

![Screenshot of a report with an arrow pointing to a relative date slicer.](media/desktop-slicer-filter-date-range/relative-date-range-slicer-filter-01.png)

To share your report with a Power BI colleague requires that you both have individual Power BI Pro licenses or that the report is saved in Premium capacity.

## Create the relative date range slicer

You can use the relative date slicer just like any other slicer. Create a **slicer** visual for your report and then select a date value for the **Field** value. In the following image, we selected the *OrderDate* field.

![Screenshot of the Visualizations pane with arrows pointing to the slicer visual icon and the Field well.](media/desktop-slicer-filter-date-range/relative-date-range-slicer-filter-02.png)

Select the slicer on your canvas and then the carat in the upper-right corner of the slicer visual. If the visual has date data, the menu displays the option for **Relative**.

![Screenshot of the slicer visual with a call out around the carat and an arrow pointing to Relative.](media/desktop-slicer-filter-date-range/relative-date-range-slicer-filter-03.png)

For the relative date slicer, select *Relative*.

You can then select the settings.

For the first setting in the *relative date slicer*, you have the following choices:

![Screenshot of the Relative config options with the first setting called out.](media/desktop-slicer-filter-date-range/relative-date-range-slicer-filter-04.png)

* Last

* Next

* This

The second (middle) setting in the *relative date slicer* lets you enter a number to define the relative date range.

![Screenshot of the Relative config options with the second setting called out.](media/desktop-slicer-filter-date-range/relative-date-range-slicer-filter-04a.png)

The third setting lets you pick the date measurement. You have the following choices:

![Screenshot of the Relative config options with the third setting called out.](media/desktop-slicer-filter-date-range/relative-date-range-slicer-filter-05.png)

* Days

* Weeks

* Weeks (Calendar)

* Months

* Months (Calendar)

* Years

* Years (Calendar)

If you select **Months** from that list, and enter *2* in the middle setting, here's what happens:

* if today is July 20

* the data included in visuals constrained by the slicer will show data for the previous two months

* starting on May 21 and going through July 20 (today's date)

In comparison, if you selected *Months (Calendar)*, the visuals constrained would show data from May 1 through June 30 (the last two complete calendar months).

## Create the relative date range filter

You can also create a relative date range filter for your report page or your entire report. To do so, drag a date field into the **Page level filters** well or the **Report level filters** well in the **Field** pane:

![Screenshot of the OrderDate field being dragged into the page level filters well.](media/desktop-slicer-filter-date-range/relative-date-range-slicer-filter-06.png)

Once there, you can change the relative date range. It's similar to how you can customize the **relative date slicer**. Select **Relative date filtering** from the **Filter Type** drop-down.

![Screenshot showing the Filter Type drop-down and the mouse pointer on Relative Date filtering.](media/desktop-slicer-filter-date-range/relative-date-range-slicer-filter-07.png)

Once you've selected **Relative date filtering**, you see three sections to change, including a middle numeric box, just like the slicer.

![Screenshot of the Report level filters with arrows pointing to the Show items when the value options.](media/desktop-slicer-filter-date-range/relative-date-range-slicer-filter-08.png)

## Limitations and considerations

The following limitations and considerations currently apply to the **relative date range slicer** and filter.

* Data models in **Power BI** don't include time zone info. The models can store times, but there's no indication of the time zone they're in.

* The slicer and filter are always based on the time in UTC. If you set up a filter in a report and send it to a colleague in a different time zone, you both see the same data. Unless you are in the UTC time zone, you and your colleague must account for the time offset you experience.

* You can convert data captured in a local time zone to UTC using the **Query Editor**.

## Next steps

- [Use a relative date slicer and filter in Power BI](desktop-slicer-filter-date-range.md)
- [Slicers in Power BI](power-bi-visualization-slicers.md)<|MERGE_RESOLUTION|>--- conflicted
+++ resolved
@@ -6,13 +6,8 @@
 ms.service: powerbi
 ms.subservice: powerbi-desktop
 ms.topic: conceptual
-<<<<<<< HEAD
-ms.date: 04/16/2020
+ms.date: 05/05/2020
 ms.author: maggies
-=======
-ms.date: 05/05/2020
-ms.author: rien
->>>>>>> 0fc3b799
 LocalizationGroup: Create reports
 ---
 

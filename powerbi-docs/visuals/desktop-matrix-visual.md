---
title: Use the matrix visual in Power BI
description: Learn how the matrix visual enables step layouts and granular highlighting in Power BI.
author: mihart
manager: kvivek
ms.reviewer: ''
ms.service: powerbi
ms.subservice: powerbi-desktop
ms.topic: conceptual
<<<<<<< HEAD
ms.date: 05/23/2019
ms.author: mihart
LocalizationGroup: Create reports
=======
ms.date: 05/29/2019
ms.author: mihart

LocalizationGroup: Visualizations
>>>>>>> c8e1fb25
---

# Use the Matrix visual in Power BI
<<<<<<< HEAD

With the **Matrix** visual feature, you can create matrix visuals (sometimes also referred to as *tables*) and cross-highlight elements within the matrix with other visuals. This feature is available in **Power BI Desktop** and **Power BI service** reports. In the matrix, you can select rows, columns, and even individual cells and cross-highlight them. You'll have the ability to copy and paste individual cells and multiple cell selections into other applications. Lastly, to make better use of layout space, the matrix visual supports a stepped layout.

![Screenshot of a Matrix visual.](media/desktop-matrix-visual/matrix-visual_2a.png)

There are many features associated with the matrix, and we'll go through them in the following sections of this article.

## Report themes

Both matrix and table visuals reflect styling (including colors) from the applied **Report Theme**. These may not be the colors you expect for your matrix visual, which you can change in your **Report Theme** configuration. For more info, see [**Use Report Themes in Power BI Desktop**](../desktop-report-themes.md).
=======
The **matrix** visual is similar to a **table**.  A table supports 2 dimensions and the data is flat, meaning duplicate values are displayed and not aggregated. A matrix makes it easier to display data meaningfully across multiple dimensions -- it supports a stepped layout. The matrix automatically aggregates the data and enables drill down. 

You can create matrix visuals in **Power BI Desktop** and **Power BI service** reports and cross-highlight elements within the matrix with other visuals on that report page. For example, you can select rows, columns, and even individual cells and cross-highlight. Also, individual cells and multiple cell selections can be copied and pasted into other applications. 

![cross highlighted matrix and doughnut chart](media/desktop-matrix-visual/matrix-visual_2a.png)

There are many features associated with the matrix, and we'll go through them in the following sections of this article.

>>>>>>> c8e1fb25

## Understanding how Power BI calculates totals

Before jumping into how to use the **Matrix** visual, it's important to learn how Power BI calculates total and subtotal values in tables and matrices. For total and subtotal rows, Power BI evaluates the measure over all rows in the underlying data – it isn't just a simple addition of the values in the visible or displayed rows. This means you can end up with different values in the total row than you might expect.

<<<<<<< HEAD
Take a look at the following **Matrix** visuals.

![Screenshot showing Matrix visuals.](media/desktop-matrix-visual/matrix-visual_3.png)

Each row in the **Matrix** visual farthest to the right is showing the *Sum of Amount* for each **Date** and **Salesperson** combination. Since a salesperson shows up against multiple dates, there's more than one **Sum of Amount** value for David and Gentiana. The accurate total from the underlying data, and a simple addition of the visible values, don't equate. This inequity is a common pattern when the value you’re summing is the *one* of a one-to-many relationship.
=======
Take a look at the following matrix visuals. 

![compares table and matrix](media/desktop-matrix-visual/matrix-visual_3.png)

In this example, each row in the matrix visual farthest to the right is showing the *Amount* for each salesperson/date combination. However, since a salesperson shows up against multiple dates, the numbers can appear more than once. Thus, the accurate total from the underlying data, and a simple addition of the visible values, do not equate. This is a common pattern when the value you’re summing is on the ‘one’ side of a one-to-many relationship.
>>>>>>> c8e1fb25

When you look at totals and subtotals, remember that those values are based on the underlying data. They aren't solely based on the visible values.

<!-- use Nov blog post video

## Expanding and collapsing row headers
There are two ways you can expand row headers. The first is through the right-click menu. You’ll see options to expand the specific row header you clicked on, the entire level or everything down to the very last level of the hierarchy. You have similar options for collapsing row headers as well.

![](media/desktop-matrix-visual/power-bi-expand1.png)

You can also add +/- buttons to the row headers through the formatting pane under the row headers card. By default, the icons will match the formatting of the row header, but you can customize the icons’ color and size separately if you want. 
Once the icons are turned on, they work similarly to the icons from PivotTables in Excel.

![](media/desktop-matrix-visual/power-bi-expand2.png)

The expansion state of the matrix will save with your report. It can be pinned to dashboards as well, but consumers will need to open up the report to change the state. Conditional formatting will only apply to the inner most visible level of the hierarchy. Note that this expand/collapse experience is not currently supported when connecting to AS servers older than 2016 or MD servers.

![](media/desktop-matrix-visual/power-bi-expand3.png)

Watch the following video to learn more about expand/collapse in the matrix:

-->
<<<<<<< HEAD

## Using drill down with the Matrix visual

With the **Matrix** visual, you can do all sorts of interesting drill down activities that weren't available before. You can drill down into rows, columns, and even into individual sections and cells. Let's take a look at how each of these works.
=======
## Using drill down with the matrix visual
With the matrix visual, you can do all sorts of interesting drill down activities that weren't available before. This includes the ability to drill down using rows, columns, and even into individual sections and cells. Let's take a look at how each of these works.
>>>>>>> c8e1fb25

### Drill down on row headers

<<<<<<< HEAD
In the **Visualizations** pane, when you add multiple fields to the **Rows** section of the **Fields** well, you enable drill down on the rows of the matrix visual. This is similar to creating a hierarchy. Now you can drill down (and then back up) through that hierarchy, and analyze the data at each level.

In the following screenshot, the **Rows** section has *Category* and *SubCategory*, creating a grouping (or hierarchy) in the rows that we can drill through.
=======
In the following image, the **Rows** section contains *Sales stage* and *Opportunity size*, creating a grouping (or hierarchy) in the rows that we can drill through.

![Filters card showing which rows are chosen](media/desktop-matrix-visual/power-bi-rows-matrix.png)
>>>>>>> c8e1fb25

![Screenshot of the Visuals and Fields panes with an arrow pointing at the Rows well.](media/desktop-matrix-visual/matrix-visual_4.png)

<<<<<<< HEAD
When the visual has grouping created in the **Rows** section, the visual itself shows the *drill* and *expand* icons in the top-left corner of the Matrix visual.

![Screenshot of the Matrix visual with an arrow pointing at the drill and expand icons.](media/desktop-matrix-visual/matrix-visual_5.png)

Similar to the drill and expand behavior in other visuals, selecting those buttons lets us drill down (or back up) through the hierarchy. In this case, we can drill down from *Category* to *SubCategory*, as shown in the following screenshot, where the user selected the drill down one level icon (the pitchfork).

![Screenshot of the Matrix visual with an arrow pointing at the subcategory.](media/desktop-matrix-visual/matrix-visual_6.png)

You can also right-click on any of those row headers and drill down by selecting from the menu that appears.

![Screenshot of the right-click menu with Drill Down being selected.](media/desktop-matrix-visual/matrix-visual_7.png)

Notice there are a few options from the menu that appears, which generate different results:

Selecting **Drill Down** expands the matrix for *that* row level, *excluding* all other row headings except the row header that was right-clicked. In the following screenshot, the user right-clicked *Computers*, and selected **Drill Down**. Notice that other top-level rows no longer appear in the matrix. This way to drill is a useful feature, and becomes especially cool when we get to the **cross-highlighting** section.

![Screenshot of the Matrix visual showing only the Computers category and its subcategories.](media/desktop-matrix-visual/matrix-visual_8.png)
=======
![matrix with drill controls outlined](media/desktop-matrix-visual/power-bi-matrix-drilldown.png)

Similar to the drill and expand behavior in other visuals, selecting those buttons lets us drill down (or back up) through the hierarchy. In this case, we can drill down from *Sales stage* to *Opportunity size*, as shown in the following image, where the drill down one level icon (the pitchfork) has been selected.

![matrix with pitchfork outlined](media/desktop-matrix-visual/power-bi-matrix-drill3.png)

In addition to using those icons, you can select any of those row headers and drill down by choosing from the menu that appears.

![menu options for rows in matrix](media/desktop-matrix-visual/power-bi-matrix-menu.png)

Notice there are a few options from the menu that appears, which generate different results:

Selecting **Drill Down** expands the matrix for *that* row level, *excluding* all other row headings except the row header that was selected. In the following image, **Proposal** > **Drill Down** was selected. Notice that other top-level rows no longer appear in the matrix. This way to drill is a useful feature, and becomes especially cool when we get to the **cross-highlighting** section.

![matrix drilled down one level](media/desktop-matrix-visual/power-bi-drill-down-matrix.png)

Select the **Drill up** icon to get back to the previous top-level view. If you then select **Proposal** > **Show Next Level**, you get an ascending listing of all the next-level items (in this case, the *Opportunity size* field), without the higher-level hierarchy categorization.
>>>>>>> c8e1fb25

![matrix using Show next level](media/desktop-matrix-visual/power-bi-next-level-matrix.png)

<<<<<<< HEAD
![Screenshot of two visuals showing what happens when you select Show Next Level.](media/desktop-matrix-visual/matrix-visual_8a.png)
=======
Select the **Drill up** icon in the upper-left corner to have the matrix show all top-level categories, then select **Proposal** > **Expand to next level**, to see all the values for both levels of the hierarchy - *Sales stage* and *Opportunity size*.
>>>>>>> c8e1fb25

![matrix using Expand next level](media/desktop-matrix-visual/power-bi-matrix-expand-next.png)

<<<<<<< HEAD
![Screenshot of two visuals showing what happens when you select Expand to next level.](media/desktop-matrix-visual/matrix-visual_9.png)
=======
You can also use the **Expand** menu item to control the display further.  For example, select  **Proposal** > **Expand** > **Selection**. Power BI displays one total row for each *Sales stage* and all the *Opportunity size* options for *Proposal*.
>>>>>>> c8e1fb25

![Matrix after Expand applied to Proposal](media/desktop-matrix-visual/power-bi-matrix-expand.png)

### Drill down on column headers
<<<<<<< HEAD

Similar to the ability to drill down on **Rows**, you can also drill down on **Columns**. In the following screenshot, you can see that there are two fields in the **Columns** field well, creating a hierarchy similar to what we used for the rows earlier in this article. In the **Columns** field well, we have *Class* and *Color*.

![Screenshot of the Matrix visual and its corresponding Visualizations pane with an arrow pointing to the Columns well.](media/desktop-matrix-visual/matrix-visual_10.png)

In the **Matrix** visual, when we right-click a column, we see the option to drill down. In the following screenshot, we right-click on *Deluxe* and select **Drill Down**.

![Screenshot of the Matrix visual with an arrow pointing from the Deluxe column header to Drill Down in the right-click menu.](media/desktop-matrix-visual/matrix-visual_11.png)
=======
Similar to the ability to drill down on rows, you can also drill down on **columns**. In the following image, there are two fields in the **Columns** field well, creating a hierarchy similar to what we used for the rows earlier in this article. In the **Columns** field well, we have *Region* and *Segment*. As soon as the second field was added to **Columns**, a new dropdown menu displayed on the visual, it currently shows **Rows**.

![Matrix after second column value added](media/desktop-matrix-visual/power-bi-matrix-row.png)

To drill down on columns, select **Columns** from the *Drill on* menu that can be found in the upper left corner of the matrix. Select the *East* region and choose **Drill Down**.

![menu for drill down for columns](media/desktop-matrix-visual/power-bi-matrix-column.png)
>>>>>>> c8e1fb25

When you select **Drill Down**, the next level of the column hierarchy for *Region > East* displays, which in this case is *Opportunity count*. The other region displays, but is greyed out.

<<<<<<< HEAD
![Screenshot of the Matrix visual with one arrow pointing to Deluxe and another pointing to the row of colors.](media/desktop-matrix-visual/matrix-visual_12.png)
=======
![matrix with colum drill down one level](media/desktop-matrix-visual/power-bi-matrix-column-drill.png)
>>>>>>> c8e1fb25

The rest of the menu items work on columns in the same way they do for rows (see the previous section, **Drill down on row headers**). You can **Show Next Level** and **Expand to next level** with columns just as you can with rows.

> [!NOTE]
> The drill down and drill up icons in the upper-left of the matrix visual only apply to rows. In order to drill down on columns, you must use the right-click menu.

## Stepped layout with matrix visuals

The **Matrix** visual automatically indents subcategories in a hierarchy beneath each parent, called a **Stepped layout**.

<<<<<<< HEAD
In the *original* version of the matrix visual, Power BI showed subcategories in an entirely different column, taking up much more space in the visual. The following screenshot shows the table in original **Matrix** visual; notice the subcategories in a separate column.
=======
![old way of default format for matrixes](media/desktop-matrix-visual/matrix-visual_14.png)
>>>>>>> c8e1fb25

![Screenshot of the old Matrix visual showing the subcatagories in a separate column.](media/desktop-matrix-visual/matrix-visual_14.png)

<<<<<<< HEAD
In the following screenshot, you see a **Matrix** visual, with **Stepped layout** in action. Notice the category *Computers* has its subcategories (Computers Accessories, Desktops, Laptops, Monitors, and so on) slightly indented, providing a cleaner and much more condensed visual.

![Screenshot of the new Matrix visual showing the subcatagories in the stepped layout under the related category.](media/desktop-matrix-visual/matrix-visual_13.png)

You can easily adjust the stepped layout settings. With the **Matrix** visual selected, in the **Format** section (the paint roller icon) of the **Visualizations** pane, expand the **Row headers** section. You have two options: the **Stepped layout** toggle (which turns it on or off), and the **Stepped layout indentation** (specifies the indentation amount, in pixels).

![Screenshot of the Matrix visual and the Format section with four arrows pointing to the Paint Roller icon, the Row headers drop-down, ant the Stepped layout and the Stepped layout indentation options.](media/desktop-matrix-visual/matrix-visual_15.png)
=======
![current way that matrix formats data](media/desktop-matrix-visual/matrix-visual_13.png)

You can easily adjust the stepped layout settings. With the **Matrix** visual selected, in the **Format** section (the paint roller icon) of the **Visualizations** pane, expand the **Row headers** section. You have two options: the **Stepped layout** toggle (which turns it on or off), and the **Stepped layout indentation** (specifies the indentation amount, in pixels).

![Row headers card displaying Stepped layout control](media/desktop-matrix-visual/power-bi-stepped-matrix.png)
>>>>>>> c8e1fb25

If you turn off **Stepped layout**, Power BI shows the subcategories in another column rather than indented beneath the parent category.

## Subtotals with matrix visuals

<<<<<<< HEAD
You can turn subtotals on or off in matrix visuals, for both rows and columns. In the following screenshot, you can see that the row subtotals are set to **on**.

![Screenshot of the Matrix visual with the subtotals turned on.](media/desktop-matrix-visual/matrix-visual_20.png)
=======
![matrix showing totals and subtotals](media/desktop-matrix-visual/matrix-visual_20.png)
>>>>>>> c8e1fb25

In the **Format** section of the **Visualizations** pane, expand the **Subtotals** card, and turn the **Row subtotals** slider to **Off**. When you do so, the subtotals aren't shown.

<<<<<<< HEAD
![Screenshot of the Matrix visual with the subtotals turned off.](media/desktop-matrix-visual/matrix-visual_21.png)
=======
![matrix with subtotals turned off](media/desktop-matrix-visual/matrix-visual_21.png)
>>>>>>> c8e1fb25

The same process applies for column subtotals.

## Cross-highlighting with matrix visuals

With the **Matrix** visual, you can select any elements in the matrix as the basis for cross-highlighting. Select a column in a **Matrix** and Power BI highlights the column, as does any other visuals on the report page. This type of cross-highlighting has been a common feature of other visuals and data point selections, so now the **Matrix** visual offers the same function.

<<<<<<< HEAD
Also use Ctrl+Click for cross-highlighting. For example, in the following screenshot the user selected a collection of subcategories from the **Matrix** visual. Notice how items that weren't selected from the visual are not available, and how the other visuals on the page reflect the selections made in the **Matrix** visual.
=======
![report page cross highighted by a matrix](media/desktop-matrix-visual/matrix-visual_16.png)
>>>>>>> c8e1fb25

![Screenshot of the Matrix visual along with two other visuals demonstrating the Ctrl+Click function for cross-highlighting.](media/desktop-matrix-visual/matrix-visual_16.png)

## Copying values from Power BI for use in other applications

Your matrix or table may have content that you'd like to use in other applications: Dynamics CRM, Excel, and other Power BI reports. With the Power BI right-click, you can copy a single cell or a selection of cells onto your clipboard. Then, paste them into the other application.

* To copy the value of a single cell, select the cell,  right-click, and choose **Copy value**. With the unformatted cell value on your clipboard, you can now paste it into another application.

    ![Screenshot of the Matrix visual with an arrow pointing to a value and the right-click menu expanded with the Copy value and Copy selection options called out.](media/desktop-matrix-visual/power-bi-cell-copy.png)

* To copy more than a single cell, select a range of cells or use CTRL to select one or more cells.

    ![Screenshot of the Matrix visual with an arrow pointing from three called out values to the right-click menu expanded with the Copy value and Copy selection options called out.](media/desktop-matrix-visual/power-bi-copy.png)

* The copy will include the column and row headers.

    ![Screenshot showing Excel rows and columns with the values pasted into them.](media/desktop-matrix-visual/power-bi-copy-selection.png)

## Shading and font colors with matrix visuals
<<<<<<< HEAD

With the **Matrix** visual, you can apply **Conditional formatting** (colors and shading) to the background of cells within the matrix. You can also apply conditional formatting to the text and values themselves.

To apply conditional formatting, you can do either of the following after you select a matrix visual:

* In the **Fields** pane, right-click the Field, and select **Conditional formatting** from the menu.
  
  ![Screenshot of the Matrix visual depicting how to get to the Conditional formatting menu.](media/desktop-matrix-visual/matrix-visual_17.png)

* Or, in the **Format** pane, expand the **Conditional formatting** card and for either **Background color scales** or **Font color scales**, turn the slider to **On**. Turning on either option shows a link for *Advanced controls*, which lets you customize the colors and values for the color formatting.
  
  ![Screenshot of the Matrix visual depicting how to adjust Conditional formatting from the Format pane.](media/desktop-matrix-visual/matrix-visual_18.png)

Either approach achieves the same result. Selecting *Advanced controls* shows the following dialog, which lets you make adjustments:

![Screenshot of the Font color scales dialog box.](media/desktop-matrix-visual/matrix-visual_19.png)
=======
With the matrix visual, you can apply **Conditional formatting** (colors and shading and data bars) to the background of cells within the matrix, and you can apply conditional formatting to the text and values themselves.

To apply conditional formatting, select the matrix visual and open the **Format** pane. Expand the **Conditional formatting** card and for **Background color**, **Font color**, or **Data bars**, turn the slider to **On**. Turning on one of these options displays a link for *Advanced controls*, which lets you customize the colors and values for the color formatting.
  
  ![Format pane showing Data bars control](media/desktop-matrix-visual/power-bi-matrix-data-bars.png)

Select *Advanced controls* to display a dialog, which lets you make adjustments. This example shows the dialog for **Data bars**.

![Data bars pane](media/desktop-matrix-visual/power-bi-data-bars.png)
>>>>>>> c8e1fb25

## Next steps

[Scatter and bubble charts in Power BI](power-bi-visualization-scatter.md)

[Visualization types in Power BI](power-bi-visualization-types-for-reports-and-q-and-a.md)<|MERGE_RESOLUTION|>--- conflicted
+++ resolved
@@ -7,31 +7,13 @@
 ms.service: powerbi
 ms.subservice: powerbi-desktop
 ms.topic: conceptual
-<<<<<<< HEAD
-ms.date: 05/23/2019
-ms.author: mihart
-LocalizationGroup: Create reports
-=======
 ms.date: 05/29/2019
 ms.author: mihart
 
 LocalizationGroup: Visualizations
->>>>>>> c8e1fb25
 ---
 
 # Use the Matrix visual in Power BI
-<<<<<<< HEAD
-
-With the **Matrix** visual feature, you can create matrix visuals (sometimes also referred to as *tables*) and cross-highlight elements within the matrix with other visuals. This feature is available in **Power BI Desktop** and **Power BI service** reports. In the matrix, you can select rows, columns, and even individual cells and cross-highlight them. You'll have the ability to copy and paste individual cells and multiple cell selections into other applications. Lastly, to make better use of layout space, the matrix visual supports a stepped layout.
-
-![Screenshot of a Matrix visual.](media/desktop-matrix-visual/matrix-visual_2a.png)
-
-There are many features associated with the matrix, and we'll go through them in the following sections of this article.
-
-## Report themes
-
-Both matrix and table visuals reflect styling (including colors) from the applied **Report Theme**. These may not be the colors you expect for your matrix visual, which you can change in your **Report Theme** configuration. For more info, see [**Use Report Themes in Power BI Desktop**](../desktop-report-themes.md).
-=======
 The **matrix** visual is similar to a **table**.  A table supports 2 dimensions and the data is flat, meaning duplicate values are displayed and not aggregated. A matrix makes it easier to display data meaningfully across multiple dimensions -- it supports a stepped layout. The matrix automatically aggregates the data and enables drill down. 
 
 You can create matrix visuals in **Power BI Desktop** and **Power BI service** reports and cross-highlight elements within the matrix with other visuals on that report page. For example, you can select rows, columns, and even individual cells and cross-highlight. Also, individual cells and multiple cell selections can be copied and pasted into other applications. 
@@ -40,25 +22,16 @@
 
 There are many features associated with the matrix, and we'll go through them in the following sections of this article.
 
->>>>>>> c8e1fb25
 
 ## Understanding how Power BI calculates totals
 
 Before jumping into how to use the **Matrix** visual, it's important to learn how Power BI calculates total and subtotal values in tables and matrices. For total and subtotal rows, Power BI evaluates the measure over all rows in the underlying data – it isn't just a simple addition of the values in the visible or displayed rows. This means you can end up with different values in the total row than you might expect.
 
-<<<<<<< HEAD
-Take a look at the following **Matrix** visuals.
-
-![Screenshot showing Matrix visuals.](media/desktop-matrix-visual/matrix-visual_3.png)
-
-Each row in the **Matrix** visual farthest to the right is showing the *Sum of Amount* for each **Date** and **Salesperson** combination. Since a salesperson shows up against multiple dates, there's more than one **Sum of Amount** value for David and Gentiana. The accurate total from the underlying data, and a simple addition of the visible values, don't equate. This inequity is a common pattern when the value you’re summing is the *one* of a one-to-many relationship.
-=======
 Take a look at the following matrix visuals. 
 
 ![compares table and matrix](media/desktop-matrix-visual/matrix-visual_3.png)
 
 In this example, each row in the matrix visual farthest to the right is showing the *Amount* for each salesperson/date combination. However, since a salesperson shows up against multiple dates, the numbers can appear more than once. Thus, the accurate total from the underlying data, and a simple addition of the visible values, do not equate. This is a common pattern when the value you’re summing is on the ‘one’ side of a one-to-many relationship.
->>>>>>> c8e1fb25
 
 When you look at totals and subtotals, remember that those values are based on the underlying data. They aren't solely based on the visible values.
 
@@ -81,49 +54,17 @@
 Watch the following video to learn more about expand/collapse in the matrix:
 
 -->
-<<<<<<< HEAD
-
-## Using drill down with the Matrix visual
-
-With the **Matrix** visual, you can do all sorts of interesting drill down activities that weren't available before. You can drill down into rows, columns, and even into individual sections and cells. Let's take a look at how each of these works.
-=======
 ## Using drill down with the matrix visual
 With the matrix visual, you can do all sorts of interesting drill down activities that weren't available before. This includes the ability to drill down using rows, columns, and even into individual sections and cells. Let's take a look at how each of these works.
->>>>>>> c8e1fb25
 
 ### Drill down on row headers
 
-<<<<<<< HEAD
-In the **Visualizations** pane, when you add multiple fields to the **Rows** section of the **Fields** well, you enable drill down on the rows of the matrix visual. This is similar to creating a hierarchy. Now you can drill down (and then back up) through that hierarchy, and analyze the data at each level.
-
-In the following screenshot, the **Rows** section has *Category* and *SubCategory*, creating a grouping (or hierarchy) in the rows that we can drill through.
-=======
 In the following image, the **Rows** section contains *Sales stage* and *Opportunity size*, creating a grouping (or hierarchy) in the rows that we can drill through.
 
 ![Filters card showing which rows are chosen](media/desktop-matrix-visual/power-bi-rows-matrix.png)
->>>>>>> c8e1fb25
 
 ![Screenshot of the Visuals and Fields panes with an arrow pointing at the Rows well.](media/desktop-matrix-visual/matrix-visual_4.png)
 
-<<<<<<< HEAD
-When the visual has grouping created in the **Rows** section, the visual itself shows the *drill* and *expand* icons in the top-left corner of the Matrix visual.
-
-![Screenshot of the Matrix visual with an arrow pointing at the drill and expand icons.](media/desktop-matrix-visual/matrix-visual_5.png)
-
-Similar to the drill and expand behavior in other visuals, selecting those buttons lets us drill down (or back up) through the hierarchy. In this case, we can drill down from *Category* to *SubCategory*, as shown in the following screenshot, where the user selected the drill down one level icon (the pitchfork).
-
-![Screenshot of the Matrix visual with an arrow pointing at the subcategory.](media/desktop-matrix-visual/matrix-visual_6.png)
-
-You can also right-click on any of those row headers and drill down by selecting from the menu that appears.
-
-![Screenshot of the right-click menu with Drill Down being selected.](media/desktop-matrix-visual/matrix-visual_7.png)
-
-Notice there are a few options from the menu that appears, which generate different results:
-
-Selecting **Drill Down** expands the matrix for *that* row level, *excluding* all other row headings except the row header that was right-clicked. In the following screenshot, the user right-clicked *Computers*, and selected **Drill Down**. Notice that other top-level rows no longer appear in the matrix. This way to drill is a useful feature, and becomes especially cool when we get to the **cross-highlighting** section.
-
-![Screenshot of the Matrix visual showing only the Computers category and its subcategories.](media/desktop-matrix-visual/matrix-visual_8.png)
-=======
 ![matrix with drill controls outlined](media/desktop-matrix-visual/power-bi-matrix-drilldown.png)
 
 Similar to the drill and expand behavior in other visuals, selecting those buttons lets us drill down (or back up) through the hierarchy. In this case, we can drill down from *Sales stage* to *Opportunity size*, as shown in the following image, where the drill down one level icon (the pitchfork) has been selected.
@@ -141,37 +82,18 @@
 ![matrix drilled down one level](media/desktop-matrix-visual/power-bi-drill-down-matrix.png)
 
 Select the **Drill up** icon to get back to the previous top-level view. If you then select **Proposal** > **Show Next Level**, you get an ascending listing of all the next-level items (in this case, the *Opportunity size* field), without the higher-level hierarchy categorization.
->>>>>>> c8e1fb25
 
 ![matrix using Show next level](media/desktop-matrix-visual/power-bi-next-level-matrix.png)
 
-<<<<<<< HEAD
-![Screenshot of two visuals showing what happens when you select Show Next Level.](media/desktop-matrix-visual/matrix-visual_8a.png)
-=======
 Select the **Drill up** icon in the upper-left corner to have the matrix show all top-level categories, then select **Proposal** > **Expand to next level**, to see all the values for both levels of the hierarchy - *Sales stage* and *Opportunity size*.
->>>>>>> c8e1fb25
 
 ![matrix using Expand next level](media/desktop-matrix-visual/power-bi-matrix-expand-next.png)
 
-<<<<<<< HEAD
-![Screenshot of two visuals showing what happens when you select Expand to next level.](media/desktop-matrix-visual/matrix-visual_9.png)
-=======
 You can also use the **Expand** menu item to control the display further.  For example, select  **Proposal** > **Expand** > **Selection**. Power BI displays one total row for each *Sales stage* and all the *Opportunity size* options for *Proposal*.
->>>>>>> c8e1fb25
 
 ![Matrix after Expand applied to Proposal](media/desktop-matrix-visual/power-bi-matrix-expand.png)
 
 ### Drill down on column headers
-<<<<<<< HEAD
-
-Similar to the ability to drill down on **Rows**, you can also drill down on **Columns**. In the following screenshot, you can see that there are two fields in the **Columns** field well, creating a hierarchy similar to what we used for the rows earlier in this article. In the **Columns** field well, we have *Class* and *Color*.
-
-![Screenshot of the Matrix visual and its corresponding Visualizations pane with an arrow pointing to the Columns well.](media/desktop-matrix-visual/matrix-visual_10.png)
-
-In the **Matrix** visual, when we right-click a column, we see the option to drill down. In the following screenshot, we right-click on *Deluxe* and select **Drill Down**.
-
-![Screenshot of the Matrix visual with an arrow pointing from the Deluxe column header to Drill Down in the right-click menu.](media/desktop-matrix-visual/matrix-visual_11.png)
-=======
 Similar to the ability to drill down on rows, you can also drill down on **columns**. In the following image, there are two fields in the **Columns** field well, creating a hierarchy similar to what we used for the rows earlier in this article. In the **Columns** field well, we have *Region* and *Segment*. As soon as the second field was added to **Columns**, a new dropdown menu displayed on the visual, it currently shows **Rows**.
 
 ![Matrix after second column value added](media/desktop-matrix-visual/power-bi-matrix-row.png)
@@ -179,15 +101,10 @@
 To drill down on columns, select **Columns** from the *Drill on* menu that can be found in the upper left corner of the matrix. Select the *East* region and choose **Drill Down**.
 
 ![menu for drill down for columns](media/desktop-matrix-visual/power-bi-matrix-column.png)
->>>>>>> c8e1fb25
 
 When you select **Drill Down**, the next level of the column hierarchy for *Region > East* displays, which in this case is *Opportunity count*. The other region displays, but is greyed out.
 
-<<<<<<< HEAD
-![Screenshot of the Matrix visual with one arrow pointing to Deluxe and another pointing to the row of colors.](media/desktop-matrix-visual/matrix-visual_12.png)
-=======
 ![matrix with colum drill down one level](media/desktop-matrix-visual/power-bi-matrix-column-drill.png)
->>>>>>> c8e1fb25
 
 The rest of the menu items work on columns in the same way they do for rows (see the previous section, **Drill down on row headers**). You can **Show Next Level** and **Expand to next level** with columns just as you can with rows.
 
@@ -198,49 +115,25 @@
 
 The **Matrix** visual automatically indents subcategories in a hierarchy beneath each parent, called a **Stepped layout**.
 
-<<<<<<< HEAD
-In the *original* version of the matrix visual, Power BI showed subcategories in an entirely different column, taking up much more space in the visual. The following screenshot shows the table in original **Matrix** visual; notice the subcategories in a separate column.
-=======
 ![old way of default format for matrixes](media/desktop-matrix-visual/matrix-visual_14.png)
->>>>>>> c8e1fb25
 
 ![Screenshot of the old Matrix visual showing the subcatagories in a separate column.](media/desktop-matrix-visual/matrix-visual_14.png)
 
-<<<<<<< HEAD
-In the following screenshot, you see a **Matrix** visual, with **Stepped layout** in action. Notice the category *Computers* has its subcategories (Computers Accessories, Desktops, Laptops, Monitors, and so on) slightly indented, providing a cleaner and much more condensed visual.
-
-![Screenshot of the new Matrix visual showing the subcatagories in the stepped layout under the related category.](media/desktop-matrix-visual/matrix-visual_13.png)
-
-You can easily adjust the stepped layout settings. With the **Matrix** visual selected, in the **Format** section (the paint roller icon) of the **Visualizations** pane, expand the **Row headers** section. You have two options: the **Stepped layout** toggle (which turns it on or off), and the **Stepped layout indentation** (specifies the indentation amount, in pixels).
-
-![Screenshot of the Matrix visual and the Format section with four arrows pointing to the Paint Roller icon, the Row headers drop-down, ant the Stepped layout and the Stepped layout indentation options.](media/desktop-matrix-visual/matrix-visual_15.png)
-=======
 ![current way that matrix formats data](media/desktop-matrix-visual/matrix-visual_13.png)
 
 You can easily adjust the stepped layout settings. With the **Matrix** visual selected, in the **Format** section (the paint roller icon) of the **Visualizations** pane, expand the **Row headers** section. You have two options: the **Stepped layout** toggle (which turns it on or off), and the **Stepped layout indentation** (specifies the indentation amount, in pixels).
 
 ![Row headers card displaying Stepped layout control](media/desktop-matrix-visual/power-bi-stepped-matrix.png)
->>>>>>> c8e1fb25
 
 If you turn off **Stepped layout**, Power BI shows the subcategories in another column rather than indented beneath the parent category.
 
 ## Subtotals with matrix visuals
 
-<<<<<<< HEAD
-You can turn subtotals on or off in matrix visuals, for both rows and columns. In the following screenshot, you can see that the row subtotals are set to **on**.
-
-![Screenshot of the Matrix visual with the subtotals turned on.](media/desktop-matrix-visual/matrix-visual_20.png)
-=======
 ![matrix showing totals and subtotals](media/desktop-matrix-visual/matrix-visual_20.png)
->>>>>>> c8e1fb25
 
 In the **Format** section of the **Visualizations** pane, expand the **Subtotals** card, and turn the **Row subtotals** slider to **Off**. When you do so, the subtotals aren't shown.
 
-<<<<<<< HEAD
-![Screenshot of the Matrix visual with the subtotals turned off.](media/desktop-matrix-visual/matrix-visual_21.png)
-=======
 ![matrix with subtotals turned off](media/desktop-matrix-visual/matrix-visual_21.png)
->>>>>>> c8e1fb25
 
 The same process applies for column subtotals.
 
@@ -248,11 +141,7 @@
 
 With the **Matrix** visual, you can select any elements in the matrix as the basis for cross-highlighting. Select a column in a **Matrix** and Power BI highlights the column, as does any other visuals on the report page. This type of cross-highlighting has been a common feature of other visuals and data point selections, so now the **Matrix** visual offers the same function.
 
-<<<<<<< HEAD
-Also use Ctrl+Click for cross-highlighting. For example, in the following screenshot the user selected a collection of subcategories from the **Matrix** visual. Notice how items that weren't selected from the visual are not available, and how the other visuals on the page reflect the selections made in the **Matrix** visual.
-=======
 ![report page cross highighted by a matrix](media/desktop-matrix-visual/matrix-visual_16.png)
->>>>>>> c8e1fb25
 
 ![Screenshot of the Matrix visual along with two other visuals demonstrating the Ctrl+Click function for cross-highlighting.](media/desktop-matrix-visual/matrix-visual_16.png)
 
@@ -273,24 +162,6 @@
     ![Screenshot showing Excel rows and columns with the values pasted into them.](media/desktop-matrix-visual/power-bi-copy-selection.png)
 
 ## Shading and font colors with matrix visuals
-<<<<<<< HEAD
-
-With the **Matrix** visual, you can apply **Conditional formatting** (colors and shading) to the background of cells within the matrix. You can also apply conditional formatting to the text and values themselves.
-
-To apply conditional formatting, you can do either of the following after you select a matrix visual:
-
-* In the **Fields** pane, right-click the Field, and select **Conditional formatting** from the menu.
-  
-  ![Screenshot of the Matrix visual depicting how to get to the Conditional formatting menu.](media/desktop-matrix-visual/matrix-visual_17.png)
-
-* Or, in the **Format** pane, expand the **Conditional formatting** card and for either **Background color scales** or **Font color scales**, turn the slider to **On**. Turning on either option shows a link for *Advanced controls*, which lets you customize the colors and values for the color formatting.
-  
-  ![Screenshot of the Matrix visual depicting how to adjust Conditional formatting from the Format pane.](media/desktop-matrix-visual/matrix-visual_18.png)
-
-Either approach achieves the same result. Selecting *Advanced controls* shows the following dialog, which lets you make adjustments:
-
-![Screenshot of the Font color scales dialog box.](media/desktop-matrix-visual/matrix-visual_19.png)
-=======
 With the matrix visual, you can apply **Conditional formatting** (colors and shading and data bars) to the background of cells within the matrix, and you can apply conditional formatting to the text and values themselves.
 
 To apply conditional formatting, select the matrix visual and open the **Format** pane. Expand the **Conditional formatting** card and for **Background color**, **Font color**, or **Data bars**, turn the slider to **On**. Turning on one of these options displays a link for *Advanced controls*, which lets you customize the colors and values for the color formatting.
@@ -300,7 +171,6 @@
 Select *Advanced controls* to display a dialog, which lets you make adjustments. This example shows the dialog for **Data bars**.
 
 ![Data bars pane](media/desktop-matrix-visual/power-bi-data-bars.png)
->>>>>>> c8e1fb25
 
 ## Next steps
 

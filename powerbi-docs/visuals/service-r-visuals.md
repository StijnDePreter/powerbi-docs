---
title: Create advanced analytics and visualizations using R scripts
description: Use R scripts in Power BI Desktop to create advanced analytics and advanced visualizations
author: mihart
ms.reviewer: ''

ms.service: powerbi
ms.subservice: powerbi-desktop
ms.topic: conceptual
ms.date: 11/14/2019
ms.author: mihart

LocalizationGroup: Visualizations
---
# R visuals in Power BI
R visuals currently can only be created in **Power BI Desktop**, and then published to the Power BI service. For more information on creating R visuals, see [Create Power BI visuals using R ](../desktop-r-visuals.md).

## Viewing R visuals in the Power BI service
The Power BI service supports viewing and interacting with visuals created with R scripts. Visuals created with R scripts, commonly called *R visuals*, can present advanced data shaping and analytics such as forecasting, using the rich analytics and visualization power of R.

> [!NOTE]
> The [R programming language](https://www.r-project.org/) is among the most widely used programming languages by statisticians, data scientists, and business analysts. The R language has an open source community that offers over 7,000 add-on packages, as well as widely used R User Groups. The version of R deployed in the Power BI service is *Microsoft R 3.4.4.*
> 
> 

The following image shows a Power BI dashboard with a collection of R visuals used for advanced analytics.

![Screenshot of the Power BI service report canvas](media/service-r-visuals/power-bi-r-visuals.png)

R visuals are created in a [Power BI Desktop report](../desktop-get-the-desktop.md), like the report shown in the following image.

![Desktop report with two visuals](media/service-r-visuals/power-bi-r-visual-desktop.png)

Once the report is created in **Power BI Desktop**, you can publish the report containing one or more R visuals to the Power BI service. 

 In the service, not all of the R packages are supported. See supported packages at the end of this article for the list of packages currently supported in the Power BI service.

You can download this [sample Power BI Desktop file](https://download.microsoft.com/download/D/9/A/D9A65269-D1FC-49F8-8EC3-1217E3A4390F/RVisual_correlation_plot_sample%20SL.pbix) (.pbix file) that contains a few R visuals to see how this works, and to experiment.

R visuals that are created in **Power BI Desktop**, and then published to the Power BI service, for the most part behave like any other visual in the Power BI service; you can interact, filter, slice, and pin them to a dashboard, or share them with others. For more information about sharing dashboards and visuals, see [share a dashboard with colleagues and others](../service-share-dashboards.md). One difference from other visuals is that R visuals cannot show tool tips and cannot be used to filter other visuals.

As you can see in the following image, R visuals in the Power BI service, either in dashboards or reports, largely appear and behave like any other visual, and users don't need to be aware of the underlying R script that created the visual.

![screenshot of the report page in the Power BI service](media/service-r-visuals/power-bi-r-visual.png)

## R scripts security
R visuals are created from R scripts, which could potentially contain code with security or privacy risks.

These risks mainly exist in the authoring phase when the script author run the script on their own computer.

The Power BI service applies a *sandbox* technology to protect users and the service from security risks.

This *sandbox* approach imposes some restrictions on the R scripts running in the Power BI service, such as accessing the Internet, or accessing to other resources that are not required to create the R visual.

## R scripts error experience
When an R script encounters an error, the R visual is not plotted and an error message is displayed. For details on the error, select **See details** from the R visual error on the canvas, as shown in the following image.

![error message](media/service-r-visuals/r-visuals-service-4.png)

As another example, the following image shows the error message that appears when an R script failed to run properly due to a missing R package in Azure.

![Screenshot showing a runtime error](media/service-r-visuals/r-visuals-service-5.png)

## Licensing
R visuals require a [Power BI Pro](../service-self-service-signup-for-power-bi.md) license to render in reports, refresh, filter, and cross-filter. For more information about Power BI Pro licenses, and how they differ from free licenses, see [Power BI Pro content - what is it?](../service-admin-purchasing-power-bi-pro.md)

Free users of Power BI can only consume tiles shared with them in Premium workspaces. See [purchasing Power BI Pro](../service-admin-purchasing-power-bi-pro.md) for more information.

The following table describes R visuals capabilities based on licensing.


|  |Author R visuals in Power BI Desktop  | Create PBI service reports with R visuals |View R visuals in reports  | View R tiles in dashboards |
|---------|---------|---------|---------|--------|
|**Guest** (Power BI embedded)     |  Supported|  Not supported      | Supported in Premium/Azure capacity only  | Supported in Premium/Azure capacity only |
|**Unmanaged tenant** (domain not verified) | Supported | Not supported |  Not supported |Supported (B2B scenario) |
|**Managed tenant** with free license    |  Supported       |  Not supported       |    Supported in Premium capacity only    | Supported |
**Managed tenant** with Pro license     |   Supported      | Supported      | Supported    |Supported|



## Known Limitations
R visuals in the Power BI service have a few limitations:

* R visuals support is limited to the packages identified [in Learn which R packages are supported](../service-r-packages-support.md). There currently is no support for custom packages.
* Data size limitations – data used by the R visual for plotting is limited to 150,000 rows. If more than 150,000 rows are selected, only the top 150,000 rows are used and a message is displayed on the image.
* Calculation time limitation – if an R visual calculation exceeds 60 seconds the script times out, resulting in an error.
* R visuals are refreshed upon data updates, filtering, and highlighting. However, the image itself is not interactive and does not support tool tips.
* R visuals respond to highlighting other visuals, but you cannot click on elements in the R visual in order to cross filter other elements.
* R visuals are currently not supported for the *Time* data type. Please use Date/Time instead.
* R Visuals do not display when using **Publish to web**.
* R visuals currently do not print with dashboard and reports printing
* R visuals are currently not supported in the DirectQuery mode of Analysis Services
<<<<<<< HEAD
* R visuals have the ability to convert text labels into graphical elements. Doing so in the Power BI service requires the following additional step:
  
  * Add the following line at the beginning of the R script:
    
        powerbi_rEnableShowText =  1
=======
>>>>>>> bded45dc
* Chinese, Japanese, and Korean fonts require all of the additional following steps to work properly in the Power BI service:
  
  * First, install the R package *showtext* and all of its dependencies. You can do this by running the following script:
    
        *install.packages("showtext")*
  * Next, add the following line at the beginning of the R script:
    
        powerbi_rEnableShowTextForCJKLanguages =  1

## Overview of R packages
R packages are collections of R functions, data, and compiled code that are combined in a well-defined format. When R is installed, it comes with a standard set of packages, and other packages are available for download and installation. Once installed, an R package must be loaded into the session to be used. The primary source of free R packages is CRAN, the [Comprehensive R Archive Network](https://cran.r-project.org/web/packages/available_packages_by_name.html).

**Power BI Desktop** can use any type of R packages without limitation. You can install R packages for use in **Power BI Desktop** on your own (using the [RStudio IDE](https://www.rstudio.com/), for example).

R visuals in the **Power BI service** are supported by the packages found in the **Supported Packages** section found in [this article](../service-r-packages-support.md). If you don't find a package you're interested in among the supported packages list, you can request the support of the package. See [R packages in the Power BI service](../service-r-packages-support.md) for information on how to request support.

### Requirements and Limitations of R packages
There are a handful of requirements and limitations for R packages:

* The Power BI service, for the most part, supports R packages with free and open-source software licenses such as GPL-2, GPL-3, MIT+, and so on.
* The Power BI service supports packages published in CRAN. The service does not support private or custom R packages. We encourage users to make their private packages available on CRAN prior to requesting the package be available in the Power BI service.
* For **Power BI Desktop** has two variations for R packages:
  
  * For R visuals, you can install any package, including custom R packages
  * For Custom R visuals, only public CRAN packages are supported for auto-installation of the packages
* For security and privacy reasons, we currently don't support R packages that provide client-server queries over the World-Wide Web (such as RgoogleMaps) in the service. Networking is blocked for such attempts. See [R packages in the Power BI service](../service-r-packages-support.md) for a list of supported and unsupported R packages.
* The approval process for including a new R package has a tree of dependencies; some dependencies required to be installed in the service cannot be supported.

### Supported Packages:
For a long list of supported R packages (and the short list of unsupported packages) please see the following article:

* [R packages in the Power BI service](../service-r-packages-support.md)
<|MERGE_RESOLUTION|>--- conflicted
+++ resolved
@@ -90,14 +90,11 @@
 * R Visuals do not display when using **Publish to web**.
 * R visuals currently do not print with dashboard and reports printing
 * R visuals are currently not supported in the DirectQuery mode of Analysis Services
-<<<<<<< HEAD
 * R visuals have the ability to convert text labels into graphical elements. Doing so in the Power BI service requires the following additional step:
   
   * Add the following line at the beginning of the R script:
     
         powerbi_rEnableShowText =  1
-=======
->>>>>>> bded45dc
 * Chinese, Japanese, and Korean fonts require all of the additional following steps to work properly in the Power BI service:
   
   * First, install the R package *showtext* and all of its dependencies. You can do this by running the following script:

--- conflicted
+++ resolved
@@ -14,11 +14,6 @@
 
 LocalizationGroup: Visualizations
 ---
-<<<<<<< HEAD
-=======
-[!INCLUDE [power-bi-visuals-desktop-banner](../includes/power-bi-visuals-desktop-banner.md)]
-
->>>>>>> 8f4ec2a8
 # ArcGIS maps in Power BI service and Power BI Desktop by Esri
 
 [!INCLUDE [power-bi-visuals-desktop-banner](../includes/power-bi-visuals-desktop-banner.md)]
@@ -56,11 +51,7 @@
 ### Enable the ArcGIS map ***in Power BI Desktop (app.powerbi.com)***
 This tutorial uses the PBIX [Retail Analysis sample .PBIX file](../sample-retail-analysis.md). To enable **ArcGIS Maps for Power BI**:
 
-<<<<<<< HEAD
 1. From the upper left section of the menubar, select **File** \> **Open**
-=======
-1. From the upper left section of the menubar, select **File** and **Open**
->>>>>>> 8f4ec2a8
    
 2. Find the **Retail Analysis sample PBIX file** saved on your local machine.
 

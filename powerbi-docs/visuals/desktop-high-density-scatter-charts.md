---
title: High-density Scatter Charts in Power BI
description: High-density Scatter Charts in Power BI
author: mihart
ms.author: mihart
ms.reviewer: 'mihart'
ms.service: powerbi
ms.subservice: pbi-visuals
ms.topic: how-to
ms.date: 09/11/2018
LocalizationGroup: Create reports
---
# High-density sampling in Power BI scatter charts

[!INCLUDE [power-bi-visuals-desktop-banner](../includes/power-bi-visuals-desktop-banner.md)]

<<<<<<< HEAD
A sampling algorithm is available that improves how scatter charts represent high-density data.
=======
The Power BI sampling algorithm improves how scatter charts represent high-density data.
>>>>>>> 0c1b4495

For example, you might create a scatter chart from your organization's sales activity, each store having tens of thousands of data points each year. A scatter chart of such information would sample data (select a meaningful representation of that data to illustrate how sales occurred over time) from the available data, and create a scatter chart that represents the underlying data. This is common practice in high-density scatter charts. Power BI has improved its sampling of high-density data, the details of which are described in this article.

![scatter chart example](media/desktop-high-density-scatter-charts/high-density-scatter-charts-01.png)

## How high-density scatter charts work
Previously, **Power BI** selected a collection of sample data points in the full range of underlying data in a deterministic fashion to create a scatter chart. Specifically, Power BI would select the first and last rows of data in the scatter chart series, then would divide the remaining rows evenly so that 3,500 data points total would be plotted on the scatter chart. For example, if the sample had 35,000 rows, the first and last rows would be selected for plotting, then every tenth row would also be plotted (35,000 / 10 = every tenth row = 3,500 data points). Also previously, null values or points that could not be plotted (such as text values) in data series weren't shown, and thus, were not considered when generating the visual. With such sampling, the perceived density of the scatter chart was also based on the representative data points, so the implied visual density was a circumstance of the sampled points, not the full collection of the underlying data.

When you enable **High-density Sampling**, Power BI implements an algorithm that eliminates overlapping points, and ensures that the points on the visual can be reached when interacting with the visual. The algorithm also ensures that all points in the data set are represented in the visual, providing context to the meaning of selected points, rather than just plotting a representative sample.

By definition, high-density data is sampled to create visualizations reasonably quickly that are responsive to interactivity. Too many data points on a visual can bog it down, and can detract from the visibility of trends. So, how the data is sampled is what drives the creation of the sampling algorithm to provide the best visualization experience and ensure that all data is represented. In Power BI, the algorithm is now improved to provide the best combination of responsiveness, representation, and clear preservation of important points in the overall data set.

> [!NOTE]
> Scatter charts using the **High-density Sampling** algorithm are best plotted on square visuals, as with all scatter charts.
> 
> 

## How the scatter chart sampling algorithm works

The algorithm for **High-density Sampling** for scatter charts employs methods that capture and represent the underlying data more effectively and eliminates overlapping points. It does this by starting with a small radius for each data point (the visual circle size for a given point on the visualization). It then increases the radius of all data points; when two (or more) data points overlap, a single circle (of the increased radius size) represents those overlapped data points. The algorithm continues to increase the radius of data points, until that radius value results in a reasonable number of data points - 3,500 - being displayed in the scatter chart.

The methods in this algorithm ensure that outliers are represented in the resulting visual. The algorithm respects scale when determining overlap, too, such that exponential scales are visualized with fidelity to the underlying visualized points.

The algorithm also preserves the overall shape of the scatter chart.

> [!NOTE]
> When using the **High-density Sampling** algorithm for scatter charts, *accurate distribution* of the data is the goal, and implied visual density is *not* the goal. For example, you might see a scatter chart with lots of circles that overlap (density) in a certain area, and imagine many data points must be clustered there; since the **High-density Sampling** algorithm can use one circle to represent many data points, such implied visual density (or "clustering") will not show up. To get more detail in a given area, you can use slicers to zoom in.
> 
> 

In addition, data points that cannot be plotted (such as nulls or text values) are ignored, so another value that can be plotted is selected, further ensuring the true shape of the scatter chart is maintained.

### When the standard algorithm for scatter charts is used
There are circumstances under which **High-density Sampling** cannot be applied to a scatter chart and the original algorithm is used. Those circumstances are the following:

* If you right-click a value under **Details** and set it to **Show items with no data** from the menu, the scatter chart will revert to the original algorithm.
  
  ![show items with no data example](media/desktop-high-density-scatter-charts/high-density-scatter-charts-02.png)
* Any values in the **Play** axis will result in the scatter chart reverting to the original algorithm.
* If both X and Y axes are missing on a scatter chart, the chart reverts to the original algorithm.
* Using a **Ratio line** in the **Analytics** pane results in the chart reverting to the original algorithm.
  
  ![using ratio line example](media/desktop-high-density-scatter-charts/high-density-scatter-charts-03.png)

## How to turn on high-density sampling for a scatter chart
To turn on **High-density Sampling**, select a scatter chart, go to the **Formatting** pane, expand the **General** card, and near the bottom of that card, slide the **High-density Sampling** toggle slider to **On**.

![high-density sampling example](media/desktop-high-density-scatter-charts/high-density-scatter-charts-04.png)

> [!NOTE]
> Once the slider is turned on, Power BI will attempt to use the **High-density Sampling** algorithm whenever possible. When the algorithm cannot be used (for example, you place a value in the *Play* axis), the slider stays in the **On** position even though the chart has reverted to the standard algorithm. If you then remove a value from the *Play* axis (or conditions change to enable use of the high-density sampling algorithm), the chart will automatically use high-density sampling for that chart because the feature is active.
> 

> 
> [!NOTE]
> Data points are grouped or selected by the index. Having a legend does not affect sampling for the algorithm, it only affects the ordering of the visual.
> 
> 

## Considerations and limitations
The high-density sampling algorithm is an important improvement to Power BI, but there are a few considerations to know when working with high-density values and scatter charts.

* The **High-density Sampling** algorithm only works with live connections to Power BI service-based models, imported models, or DirectQuery.

## Next steps
For more information about high-density sampling in other charts, see the following article.

* [High-density line sampling in Power BI](../create-reports/desktop-high-density-sampling.md)<|MERGE_RESOLUTION|>--- conflicted
+++ resolved
@@ -14,11 +14,7 @@
 
 [!INCLUDE [power-bi-visuals-desktop-banner](../includes/power-bi-visuals-desktop-banner.md)]
 
-<<<<<<< HEAD
-A sampling algorithm is available that improves how scatter charts represent high-density data.
-=======
 The Power BI sampling algorithm improves how scatter charts represent high-density data.
->>>>>>> 0c1b4495
 
 For example, you might create a scatter chart from your organization's sales activity, each store having tens of thousands of data points each year. A scatter chart of such information would sample data (select a meaningful representation of that data to illustrate how sales occurred over time) from the available data, and create a scatter chart that represents the underlying data. This is common practice in high-density scatter charts. Power BI has improved its sampling of high-density data, the details of which are described in this article.
 

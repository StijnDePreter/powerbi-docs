---
title: Power BI admin portal
description: The admin portal allows for tenant management of Power BI in your organization. It includes items such as usage metrics, access to the Office 365 admin center, and settings.
services: powerbi
documentationcenter: ''
author: guyinacube
manager: kfile
backup: ''
editor: ''
tags: ''
qualityfocus: no
qualitydate: ''

ms.service: powerbi
ms.devlang: NA
ms.topic: article
ms.tgt_pltfrm: NA
ms.workload: powerbi
<<<<<<< HEAD
ms.date: 01/02/2018
=======
ms.date: 11/27/2017
>>>>>>> 2cbe62f0
ms.author: asaxton
---
# Power BI admin portal

The admin portal allows for tenant management of Power BI in your organization. It includes items such as usage metrics, access to the Office 365 admin center, and settings.

Tenant management of Power BI for your company is done through the Power BI admin portal. The admin portal is accessible to all users who are Global Admins in Office 365 or have been assigned the Power BI service administrator role. For more information about the Power BI service administrator role, see [Understanding the Power BI admin role](service-admin-role.md).

All users will see **Admin portal** under the gear icon. If they are not an admin, they will only see the **Premium settings** section, and they will only see the capacities they have rights to manage.

## How to get to the admin portal

Your account needs to be marked as a **Global Admin**, within Office 365 or Azure Active Directory, or have been assigned the Power BI service administrator role, to get access to the Power BI admin portal. For more information about the Power BI service administrator role, see [Understanding the Power BI admin role](service-admin-role.md). To get to the Power BI admin portal, do the following.

1. Select the settings gear in the top right of the Power BI service.
2. Select **Admin Portal**.

![](media/service-admin-portal/powerbi-admin-settings.png)

Within the portal, there are five tabs. These are described below.

* [Usage metrics](#usage-metrics)
* [Users](#users)
* [Audit logs](#audit-logs)
* [Tenant settings](#tenant-settings)
* [Premium settings](#premium-settings)
* [Embed codes](#embed-codes)

![](media/service-admin-portal/powerbi-admin-landing-page.png)

## Usage metrics
The first tab, in the admin portal, is **Usage metrics**. The usage metrics report gives you the ability to monitor usage within Power BI for your organization. It also provides the ability to see which users, and groups, are the most active within Power BI for your organization.

> [!NOTE]
> The first time you access the dashboard, or after you visit again after a long period of not viewing the dashboard, you'll likely see a loading screen while we load the dashboard.

Once the dashboard loads, you will see two sections of tiles. The first section includes usage data for individual users and the second section has similar information for groups in your organization.

Here’s a breakdown of what you will see in each tile:

* Distinct count of all dashboards, reports, and datasets in the user workspace
  
    ![](media/service-admin-portal/powerbi-admin-usage-metrics-number-tiles.png)

* Most consumed dashboard by number of users who can access it. For example, if you have a dashboard that you shared with 3 users, and you also added it to a content pack two different users connected to, its count would be 6 (1 + 3 + 2)
  
    ![](media/service-admin-portal/powerbi-admin-usage-metrics-top-dashboards.png)

* The most popular content users connected to. This would be anything the users could reach through the Get Data process, so SaaS content packs, Organizational content packs, files or databases.
  
    ![](media/service-admin-portal/powerbi-admin-usage-metrics-top-connections.png)

* A view of your top users based on how many dashboards they have, both dashboards they created themselves and dashboards shared to them.
  
    ![](media/service-admin-portal/powerbi-admin-usage-metrics-top-users-dashboards.png)

* A view of your top users based on how many reports they have
  
    ![](media/service-admin-portal/powerbi-admin-usage-metrics-top-users-reports.png)

The second section shows the same type of information, but based on groups. This will let you see which groups in your organization are most active and what kind of information they are using.

With this information, you will be able to get real insights into how people are using Power BI across your organization, and be able to recognize those users, and groups, who are very active in your organization.

## Users

The second tab, in the admin portal, is **Manage Users**. User management, for Power BI, is done in the Office 365 admin center, so this section allows you to quickly reach the area to manage users, admins, and groups within Office 365.

![](media/service-admin-portal/powerbi-admin-manage-users.png)

When you click **Go to O365 Admin Center**, you go directly to the Office 365 admin center landing page, to manage the users of your tenant.

![](media/service-admin-portal/powerbi-admin-o365-admin-center.png)

## Audit logs

The third tab, in the admin portal, is **Audit logs**. The logs are located within the Office 365 Security & Compliance center. This section allows you to quickly access that area within Office 365. 

For more information about audit logs, see [Auditing Power BI in your organization](service-admin-auditing.md)

## Tenant settings

The third tab, in the admin portal, is **Tenant settings**. Tenant settings give you more control over what features are made available to your organization. If you have concerns around sensitive data, some of our features may not be right for your organization, or you may only want a given feature to be available to a specific group. If this is the case, you can switch it off in your tenant.

![](media/service-admin-portal/powerbi-admin-tenant-settings.png)

> [!NOTE]
> It can take up to 10 minutes for the setting to take effect for everyone in your tenant.

Settings can have three states based on the settings that you supplied.

### Disabled for the entire organization

You can disable a feature and make it so users will not be able to use it.

![](media/service-admin-portal/powerbi-admin-tenant-settings-disabled.png)

### Enabled for the entire organization

You can enable a feature for the entire organization which will let all users have access to that feature.

![](media/service-admin-portal/powerbi-admin-tenant-settings-enabled.png)

### Enabled for a subset of the organization

You can also enable a feature for a portion of your organization. This can happen in a few different ways. You can enable it for your entire organization except for a specific group of users.

![](media/service-admin-portal/powerbi-admin-tenant-settings-enabled-except.png)

You could also enable the feature only for a specific group of users and also disable it for a group of users. This would make sure that certain users do not have access to the feature even if they are in the allowed group.

![](media/service-admin-portal/powerbi-admin-tenant-settings-enabled-except2.png)

## Export and sharing settings

### Share content to external users

Users in the organization can share dashboards with users outside the organization.

![](media/service-admin-portal/powerbi-admin-sharing-external.png)

### Publish to web

Users in the organization can publish reports to the web. [Learn more](service-publish-to-web.md)

![](media/service-admin-portal/powerbi-admin-publish-to-web.png)

Users will see different options in the UI based on what the publish to web setting is.

|Feature |Enabled for entire organization |Disabled for entire organization |Specific security groups   |
|---------|---------|---------|---------|
|**Publish to web** under report's **File** menu.|Enabled for all|Not visable for all|Only visable for authorized users or groups.|
|**Manage embed codes** under **Settings**|Enabled for all|Enabled for all|Enabled for all<br><br>* **Delete** option only for authorized users or groups.<br>* **Get codes** enabled for all.|
|**Embed codes** within admin portal|Status will reflect one of the following:<br>* Active<br>* Not supported<br>* Blocked|Status will display **Disabled**|Status will reflect one of the following:<br>* Active<br>* Not supported<br>* Blocked<br><br>If a user is not authorized based on the tenant setting, status will display as **infringed**.|
|Existing published reports|All enabled|All disabled|Reports continue to render for all.|

### Export data

Users in the organization can export data from a tile or visualization. [Learn more](power-bi-visualization-export-data.md)

![](media/service-admin-portal/powerbi-admin-export-data.png)

> [!NOTE]
> Disabling **Export Data** will also prevent users from using the **Analyze in Excel** feature, as well as using the Power BI service live connection.

### Export reports as PowerPoint presentations

Users in the organization can export Power BI reports as PowerPoint files. [Learn more](service-publish-to-powerpoint.md)

![](media/service-admin-portal/powerbi-admin-powerpoint.png)

### Print dashboards and reports

Users in the organization can print dashboards and reports. [Learn more](service-print.md)

![](media/service-admin-portal/powerbi-admin-print-dashboard.png)

![](media/service-admin-portal/powerbi-admin-print-report.png)

## Content pack settings

### Publish content packs to the entire organization

Users in the organization can publish content packs to the entire organization.

![](media/service-admin-portal/powerbi-admin-publish-entire-org.png)

### Create template organizational content packs

Users in the organization can create template content packs that use datasets built on one data source in Power BI Desktop.

## Integration settings

### Ask questions about data using Cortana
Users in the organization can ask questions about their data using Cortana.

> [!NOTE]
> This settings applies to the entire organization and cannot be limited to specific groups.

### Use Analyze in Excel with on-premises datasets
Users in the organization can use Excel to view and interact with on-premises Power BI datasets. [Learn more](service-analyze-in-excel.md)

> [!NOTE]
> Disabling **Export Data** will also prevent users from using the **Analyze in Excel** feature.

### User ArcGIS Maps for Power BI (Preview)

Users in the organization can use the ArcGIS Maps for Power BI (Preview) visualization provided by Esri. [Learn more](power-bi-visualization-arcgis.md)


## Custom visuals settings
### Enable custom visuals for the entire organization
Users in the organization can interact with and share custom visuals. [Learn more](power-bi-custom-visuals.md)

![Custom visuals settings](media/service-admin-portal/powerbi-admin-custom-visuals.png)

> [!NOTE]
> This setting applies to the entire organization and cannot be limited to specific groups.

## R visuals settings

### Interact with an dshare R visuals

Users in the organization can interact with and share visuals created with R scripts. [Learn more](service-r-visuals.md)

> [!NOTE]
> This settings applies to the entire organization and cannot be limited to specific groups.

## Audit settings

### Create audit logs for internal activity auditing and compliance

Users in the organization can use auditing to monitor actions taken in Power BI by other users in the organization. [Learn more](service-admin-auditing.md)

This setting needs to be enabled for audit log entries to be recorded.

> [!NOTE]
> This settings applies to the entire organization and cannot be limited to specific groups.

## Dashboard settings

### Data classification for dashboards

Users in the organization can tag dashboards with classifications indicating dashboard security levels. [Learn more](service-data-classification.md)

> [!NOTE]
> This settings applies to the entire organization and cannot be limited to specific groups.

## Developer settings

### Embed content in apps

Users in the organization can embed Power BI dashboards and reports in Software as a Service (SaaS) applications. Disabling this setting will prevent users from being able to use the REST APIs to embed Power BI content within their application.

## Premium settings

The Premium settings tab allows you to manage any Power BI Premium capacity that has been purchased for your organization. All users within your organization will see the Premium settings tab, but will only see contents within it, if they are assigned as either **Capacity admin** or a user that has assignment permissions. If a user does not have any permissions, they will see the following message.

![](media/service-admin-portal/premium-settings-no-access.png "No access to Premium settings")

For more information about to manage Premium settings, see [Manage Power BI Premium](service-admin-premium-manage.md).

## Embed codes

![Embed codes within the Power BI admin portal](media/service-admin-portal/embed-codes.png)

As an administrator, you can view the embed codes that are generated for your tenant. You have the actions of viewing the report and deleting the embed code to revoke it.

## Next steps

[Understanding the Power BI admin role](service-admin-role.md)  
[Auditing Power BI in your organization](service-admin-auditing.md)  
[Manage Power BI Premium](service-admin-premium-manage.md)  
[Administering Power BI in your Organization](service-admin-administering-power-bi-in-your-organization.md)  

More questions? [Try asking the Power BI Community](http://community.powerbi.com/)<|MERGE_RESOLUTION|>--- conflicted
+++ resolved
@@ -16,11 +16,7 @@
 ms.topic: article
 ms.tgt_pltfrm: NA
 ms.workload: powerbi
-<<<<<<< HEAD
 ms.date: 01/02/2018
-=======
-ms.date: 11/27/2017
->>>>>>> 2cbe62f0
 ms.author: asaxton
 ---
 # Power BI admin portal

---
title: Frequently asked questions about Power BI Embedded
description: Browse a list of frequently asked questions and answers about Power BI Embedded.
author: markingmyname
ms.author: maghan
manager: kfile
ms.reviewer: ''
ms.service: powerbi
ms.subservice: powerbi-developer
ms.topic: conceptual
<<<<<<< HEAD
ms.date: 02/05/2019 
=======
ms.date: 02/05/2019
>>>>>>> a280c31f
---
# Frequently asked questions about Power BI Embedded

* If you have other questions, [try asking the Power BI Community](http://community.powerbi.com/).
* Still have an issue? Visit the [Power BI support page](https://powerbi.microsoft.com/support/).

## General

### What is Power BI Embedded?

Microsoft Power BI Embedded (PBIE) allows application developers to embed stunning, fully interactive reports, into applications without the time and expense of building their own data visualizations and controls from the ground-up.

### Who is the target audience for Power BI Embedded?

Developers and software companies making their applications referred to as independent software vendors (ISVs).

### How is Power BI Embedded different from Power BI the service?

Power BI Embedded is intended for ISVs or developers who are building applications and want to embed visuals into those applications to help their customers make decisions without building an analytics’ solution from the ground up. Embedded analytics enables business users to access the business data and perform queries to generate insights using this data within the application.

Power BI is a software-as-a-service analytics solution that gives organizations a single view of their most critical business data.

### What is the difference between Power BI Premium and Power BI Embedded?

Power BI Premium is capacity geared toward enterprises, who want a complete BI solution that provides a single view of its organization, partners, customers, and suppliers. Power BI Premium helps your organization make decisions. Power BI Premium is a SaaS product and comes with the ability for users to consume content through the Power BI portal, mobile app, and through internally developed apps.

Power BI Embedded is for ISVs or developers who are building applications and want to embed visuals into those applications. Power BI Embedded helps your customers make decisions because Power BI Embedded is for application developers, customers of that application can consume content stored on Power BI Embedded capacity, including anyone inside or outside the organization. Power BI Embedded capacity content can't be shared through one-click publish to Web or one-click publish to SharePoint, and it doesn't support SSRS reports.

### What is the Microsoft recommendation for when a customer should buy Power BI Premium vs. Power BI Embedded?

Microsoft recommends that enterprises buy Power BI Premium, an enterprise-grade, self-service cloud BI solution, and ISVs buy Power BI Embedded, cloud-powered embedded analytics components. However, there are no restrictions on which product a customer can buy.

There may be some cases where an ISV (typically large) wants to use a P SKU to get the additional benefits of the pre-packaged Power BI service within their organization as well as embed in their applications. Some enterprises may decide to use A SKUs in Azure if they're only interested in building line-of-business applications and embedding analytics into them and aren't interested in using the pre-packaged Power BI service.

### How many embed tokens can I create?

Embed tokens with PRO license are intended for development testing, so the number of embed tokens a Power BI master account or [service principal](embed-service-principal.md) can generate is limited. [Purchase a capacity](#technical) for embedding in a production environment. There's no limit to how many embed tokens you can generate when a capacity is purchased. Go to [Available Features](https://docs.microsoft.com/rest/api/power-bi/availablefeatures) to check the usage value that indicates the current embedded usage in percentage.

## Technical

### What is the difference between the A SKUs in Azure and the EM SKUs in Office 365?

PowerBI.com is an enterprise solution that includes many capabilities like social collaboration, email subscription, and other features. in a Software as a Service offering

Power BI Embedded is a set of APIs available for developers to create an embedded analytics solution in a Platform as a Service offering. For the Embedded analytics scenario, PowerBI.com helps ISVs and developers manage their embedded analytics solution content and tenant level settings.

Here is a partial list of differences you may use with each.

| Feature | Power BI Embedded | Power BI Premium Capacity | Power BI Premium Capacity |
|----------------------------------------------------------------------------------|-------------------|---------------------------|---------------------------|
|   | (A SKUs) | (EM SKUs) | (P SKUs) |
| Embed artifacts from a Power BI App workspace | Azure capacity | Office 365 capacity | Office 365 capacity |
| Consume Power BI reports in an   Embedded application | Yes | Yes | Yes |
| Consume Power BI reports in SharePoint | No | Yes | Yes |
| Consume Power BI reports in Dynamics | No | Yes | Yes |
| Consume Power BI reports in Teams (excludes mobile app) | No | Yes | Yes |
| Access content with a FREE Power BI license in Powerbi.com   and Power BI mobile | No | No | Yes |
| Access content with a FREE Power BI license embedded in MS Office apps | No | Yes | Yes |

### Power BI now offers three SKUs for embedding: A SKUs, EM SKUs, and P SKUs. Which one should I purchase for my scenario?

|  |A SKU (Power BI Embedded)  |EM SKU (Power BI Premium)  |P SKU (Power BI Premium)  |
|---------|---------|---------|---------|
|Purchase  |Azure portal |Office |Office |
|Use cases | Embed content in your own application | <li> Embed content in your own application <br><br></br> <li> Embed content in MS Office applications: <br> - [SharePoint](https://powerbi.microsoft.com/blog/integrate-power-bi-reports-in-sharepoint-online/) <br> - [Teams (excludes mobile app)](https://powerbi.microsoft.com/blog/power-bi-teams-up-with-microsoft-teams/) <br> - [Dynamics 365](https://docs.microsoft.com/dynamics365/customer-engagement/basics/add-edit-power-bi-visualizations-dashboard) | <li> Embed content in your own application <br><br></br> <li> Embed content in MS Office applications: <br> - [SharePoint](https://powerbi.microsoft.com/blog/integrate-power-bi-reports-in-sharepoint-online/) <br> - [Teams (excludes mobile app)](https://powerbi.microsoft.com/blog/power-bi-teams-up-with-microsoft-teams/) <br> - [Dynamics 365](https://docs.microsoft.com/dynamics365/customer-engagement/basics/add-edit-power-bi-visualizations-dashboard) <br><br></br> <li> Share content with Power BI users through the [Power BI service](https://powerbi.microsoft.com/)  |
|Billing |Hourly |Monthly |Monthly |
|Commitment  |No commitment |Yearly  |Monthly/Yearly |
|Differentiation |Full elasticity- can scale up/ down, pause/ resume resources in Azure portal or through API  |Can be used to embed content in SharePoint Online and Microsoft Teams (excludes mobile app) |Combine embedding in applications and use the Power BI Service in the same capacity |

### What are the prerequisites to create a PBIE capacity in Azure?

* You need to sign in to your organizational directory (MSA accounts are not supported).
* You need to have a Power BI tenant, that is, at least one user in your directory has signed up to Power BI. 
* You need to have an Azure subscription in your organizational directory.

### How can I monitor Power BI Embedded capacity consumption?

* Using the [Power BI Admin portal](../service-admin-portal.md#power-bi-embedded).

* Downloading the [metric app](https://review.docs.microsoft.com/power-bi/service-admin-premium-monitor-capacity) in Power BI.

* Using [Azure diagnostic logging](azure-pbie-diag-logs.md).

### Can my capacity scale automatically to adjust to the consumption of my app?

While there is no automatic scaling now, all the APIs are available to scale at any time.

### Why creating/scaling/resuming a capacity results in putting the capacity into a suspended state?

The provisioning of a capacity (scale/resume/create) may fail. The caller of the provisioning call should check the ProvisioningState of a capacity using Get Details API: [Capacities - Get Details](https://docs.microsoft.com/rest/api/power-bi-embedded/capacities/getdetails).

### Can I only create Power BI Embedded capacities in a specific region?

With the [Multi-geo (Preview)](embedded-multi-geo.md) feature, you can purchase a [Power BI Embedded capacity](azure-pbie-create-capacity.md) in a different region than your Power BI home tenant location

### How can I find what is my PBI tenant region?

You can use the PBI portal to understand what is your PBI Tenant region.

https://app.powerbi.com/ > ? > About Power BI

![About Power BI](media/embedded-faq/about-01.png)
![Tenant region](media/embedded-faq/tenant-location-01.png)

### What is supported by the Cloud Solution Provider (CSP) channel?

* You can create PBIE for your tenant with subscription type CSP
* Partner account can sign in to customer tenant and purchase PBIE for customer tenant, specify customer tenant user as Power BI capacity admin

### Why do I get an unsupported account message?

Power BI requires you to sign up with an organizational account. Trying to sign up for Power BI using an MSA (Microsoft account) isn't supported.

### Can I use APIs to create & manage Azure capacities?

Yes, there are Powershell cmdlets and Azure Resource Manager APIs you can use to create & manage PBIE resources.

* Rest APIs - https://docs.microsoft.com/rest/api/power-bi-embedded/
* Powershell cmdlets - https://docs.microsoft.com/powershell/module/azurerm.powerbiembedded/

### What is the PBI Embedded dedicated capacity role in a PBI Embedded solution?

To [promote your solution to production](https://docs.microsoft.com/power-bi/developer/embedding-content#step-3-promote-your-solution-to-production), you need the Power BI content (app workspace that you are using in your application to be assigned to a Power BI Embedded (A SKU) capacity.

### What are the Azure regions PBI Embedded is available?

[PAM](https://ecosystemmanager.azurewebsites.net/home) (EcoManager) - see Product availability manager

Available regions (16 - same regions as Power BI)

* US (6) - East US, East US 2, North Central US, South Central US, West US, West US 2
* Europe (2) - North Europe, West Europe
* Asia Pacific (2) - Southeast Asia, East Asia
* Brazil (1) - Brazil South
* Japan (1) - Japan East
* Australia (1) - Australia Southeast
* India (1) - West India
* Canada (1) - Canada Central
* United Kingdom (1) - UK South

### What is the authentication model for Power BI Embedded?

Power BI Embedded continues to use Azure AD for authentication of the master user (a designated Power BI Pro licensed user), or with [service principal](embed-service-principal.md) for authenticating the application inside Power BI.  

The authentication and authorization of application users implemented by the ISV, the ISV can implement their authentication for their applications.

If you already have an Azure AD tenant, you can use your existing directory, or you can create a new Azure AD tenant for your embedded application content security.

To get an AAD token, you can use one of the [Azure Active Directory Authentication Libraries](https://docs.microsoft.com/azure/active-directory/develop/active-directory-authentication-libraries). There are client libraries available for multiple platforms.

### My Application already uses AAD for User Authentication. How can we use this Identity when authenticating to Power BI in a "User Owns Data" scenario?

It is standard OAuth on-behalf-of flow (https://docs.microsoft.com/azure/active-directory/develop/active-directory-authentication-scenarios#web-application-to-web-api)
The Application needs to be configured to require permissions to Power BI service (with the required scopes), and once you have a user token to your app, you simply call to ADAL API AcquireTokenAsync using the user access token and specify Power BI resource URL as the resource ID, see below a code snippet showing how this can be done:

```csharp
var context = new AD.AuthenticationContext(authorityUrl);
var userAssertion = new AD.UserAssertion(userAccessToken);
var clientAssertion = new AD.ClientAssertionCertificate(MyAppId, MyAppCertificate)
var authenticationResult = await context.AcquireTokenAsync(resourceId, clientAssertion, userAssertion);
```

### How is Power BI Embedded different from other Azure services?

The ISV/developer must have a Power BI account before the purchase of Power BI Embedded in Azure. Your Power BI Embedded deploys region determines your Power BI account. Manage your Power BI Embedded resource in Azure to:

* Scale up/down
* Add capacity admins
* Pause/resume of service

Use PowerBI.com to assign/un-assign workspaces to your Power BI Embedded capacity.

### What deploy regions are supported?

Australia Southeast, Brazil South, Canada Central, East US 2, India West, Japan East, North Central US, North Europe, South Central US, Southeast Asia, UK South, West Europe, West US, and West US 2.

### What type of content pack data can be embedded?

**Dashboards** and **tiles** that are built from content pack datasets *cannot* be embedded, however, **reports** built from a content pack dataset *can* be embedded.

### What is the difference between using RLS vs. JavaScript filters?

There’s often confusion around when to use RLS vs. JavaScript filters, because one method is about controlling what a specific user can see, and the other is about optimizing the user's view.

For RLS, the ISV developer controls the data filtering as part of the model creation and embed token generation. The end user sees only what the ISV allows the user to see. In this case, the user can choose to see less than what's being filtered, but won’t be able to bypass the RLS configuration and see more than what's allowed.

For client-side filtering (JavaScript), the ISV might decide what the end user sees at the initial view, but the ISV cannot control changes the end user might apply to the view itself. Even though data filtering can happen on the backend, it’s triggered by the JavaScript client code, and therefore it can be changed by an end user, and cannot be considered secure.

Reference [RLS vs JavaScript filters](embedded-row-level-security.md#using-rls-vs-javascript-filters) for more details.

### How do I manage permissions for service principals with Power BI?

Once you enable service principal to be used with Power BI, the application's AD permissions don't take effect anymore. The application's permissions are then managed through the Power BI admin portal.

### When to use service principal object ID vs. an application ID?

To reference a service principal for operations or to make changes you use the **[service principal object ID](embed-service-principal.md#how-to-get-the-service-principal-object-id)** — for example, applying a service principal as an admin to a workspace.

The **[application ID](embed-sample-for-customers.md#application-id)** is used to create the access token when passing the application ID for authentication.

### Can you manage an On-premises data gateway with service principal?

No - you can't manage an On-premises data gateway using a service principal.

### Can you sign into the Power BI service with service principal?

No - you can't sign into Power BI using service principal.

### What are the best practices to improve performance?

[Power BI Embedded performance](embedded-performance-best-practices.md)

## Licensing

### How do I purchase Power BI Embedded?

Power BI Embedded is available through Azure.

### What happens if I already purchased Power BI Premium and now I want some of the benefits of Power BI Embedded in Azure?

Customers continue to pay for any existing Power BI Premium purchases until the end of their current agreement term and then may switch their Power BI Premium purchases as necessary at that point.

### Do I still have to buy Power BI Premium to get access to Power BI Embedded?

No, Power BI Embedded includes the Azure-based capacity that you need to deploy and distribute your solution to customers.

### What’s the purchase commitment for Power BI Embedded?

Customers may change their usage on an hourly basis. There is no monthly or annual commitment for the Power BI Embedded service.

### How does the usage of Power BI Embedded show up on my bill?

Power BI Embedded bills on a predictable hourly rate based on the type of node(s) deployed. As long as your resource is active, you are billed even if there is no usage. To stop being billed, you need to pause your resource actively.

### Who needs a Power BI Pro license for Power BI Embedded and why?

Any developer that requires the use of the REST APIs needs a Power BI Pro license or [service principal](embed-service-principal.md). Any analyst that needs to add reports to a Power BI workspace can either have a Power BI Pro license or use service principal. Any tenant admin that needs to manage the Power BI tenant and capacity is required to have a Power BI Pro license.

Because Power BI Embedded allows the use of the Power BI portal for managing and validating embedded content, the Power BI Pro license is required to authenticate the App inside PowerBI.com to get access to the reports in the right repositories.

However, for [creating/editing embedded reports](https://github.com/Microsoft/PowerBI-JavaScript/wiki/Create-Report-in-Embed-View) inside your application, the end user does not need a Pro license as the user isn't required to be a Power BI user at all.

### Can I get started for free?

Yes, you can use your [Azure credits](https://azure.microsoft.com/free/) for Power BI Embedded.

### Can I get a trial experience for Power BI Embedded in Azure?

Since Power BI Embedded is a part of Azure, it is possible to use the service with the [$200 credit received when signing up for Azure](https://azure.microsoft.com/free/).

### Is Power BI Embedded available for sovereign clouds (US Government, Germany, China)?

Power BI Embedded is available for some [sovereign clouds](embed-sample-for-customers-sovereign-clouds.md). It still is **NOT** available for the China cloud.

### Is Power BI Embedded available for non-profits and educational?

Non-profit and educational entities can purchase Azure. There is no special pricing for these types of customers in Azure.

## Power BI Workspace Collection

### What is Power BI Workspace Collection?

**Power BI Workspace Collection** (**Power BI Embedded** Version 1) is a solution that is based on the **Power BI Workspace Collection** Azure resource. This solution allows you to create **Power BI Embedded** applications for your customers using Power BI content under the **Power BI Workspace Collection** solution, dedicated APIs, and workspace collection keys to authenticate the application to Power BI.

### Can I migrate from Power BI Workspace Collection to Power BI Embedded?

1. You can use the migration tool to clone **Power BI Workspace Collection** content to Power BI - https://docs.microsoft.com/power-bi/developer/migrate-from-powerbi-embedded#content-migration.

2. Start with the **Power BI Embedded** application POC that uses Power BI content.

3. Once you are ready for production, purchase a **Power BI Embedded** dedicated capacity and assign your Power BI content (workspace) to that capacity.

    > [!Note]
    > You can continue to use **Power BI Workspace Collection** while building in parallel with a **Power BI Embedded** solution. Once you are ready, you can move your customer to the new **Power BI Embedded** solution and retire the **Power BI Workspace Collection** solution.

For more information,  please reference [How to migrate Power BI Workspace Collection content to Power BI Embedded](https://docs.microsoft.com/power-bi/developer/migrate-from-powerbi-embedded)

### Is Power BI Workspace Collection on a path to be deprecated?

Yes, but customers that are already using the **Power BI Workspace Collection** solution can continue to use it until it is deprecated. Customers can also create new workspace collections and any **Power BI Embedded** applications that still use the **Power BI Workspace Collection** solution.

However, this also means that new features aren't added to any **Power BI Workspace Collection** solutions and that customers are encouraged to plan their migration to the new **Power BI Embedded** solution.

### When is Power BI Workspace Collection support discontinued?

Customers that are already using the **Power BI Workspace Collections** solution can continue to use it until the end of June 2018 or until the end of their support agreement.

### In what regions can PBI Workspace Collection be created?

The available regions are Australia Southeast, Brazil South, Canada Central, East US 2, Japan East, North Central US, North Europe, South Central US, Southeast Asia, UK South, West Europe, West India, and West US.

### Why should I migrate from PBI Workspace Collection to Power BI Embedded?

Some new features and capabilities are introduced in the **Power BI Embedded** solution that you can't do with **Power BI Workspace Collection**.

Some of the features are:

* All the PBI data sources are supported as opposed to the two data sources that are with **Power BI Workspace Collection**). 
* New features such as Q&A, refresh, bookmarks, embedding dashboards & tiles, and custom menus are only supported in the **Power BI Embedded** solution.
* Capacity billing model.

## Embedding setup tool

### What is the Embedding setup tool?

The [Embedding setup tool](https://aka.ms/embedsetup) allows you to quickly get started and download a sample application to begin embedding with Power BI.

### Which solution should I choose?

* [Embedding for your customers](embedding.md#embedding-for-your-customers) provides the ability to embed dashboards and reports to users who don't have an account for Power BI. Run the [Embed for your customers](https://aka.ms/embedsetup/AppOwnsData) solution.
* [Embedding for your organization](embedding.md#embedding-for-your-organization) allows you to extend the Power BI service. Run the [Embed for your organization](https://aka.ms/embedsetup/UserOwnsData) solution.

### I've downloaded the sample app, which solution do I choose?

If you're working with the **Embed for your customers** experience, save and unzip the *PowerBI-Developer-Samples.zip* file. Then open the *PowerBI-Developer-Samples-master\App Owns Data* folder and run the *PowerBIEmbedded_AppOwnsData.sln* file.

If you're working with the **Embed for your organization** experience, save and unzip the *PowerBI-Developer-Samples.zip* file. Then open the *PowerBI-Developer-Samples-master\User Owns Data\integrate-report-web-app* folder and run the *pbi-saas-embed-report.sln* file.

### How can I edit my registered application?

You can learn how to edit AAD registered applications [here](https://docs.microsoft.com/azure/active-directory/develop/active-directory-integrating-applications#updating-an-application).

### How can I edit my Power BI user profile or data?

You can learn how to edit your Power BI data [here](https://docs.microsoft.com/power-bi/service-basic-concepts).

For more information, see [Troubleshooting your embedded application](embedded-troubleshoot.md).

More questions? [Try the Power BI Community](http://community.powerbi.com/)<|MERGE_RESOLUTION|>--- conflicted
+++ resolved
@@ -8,12 +8,9 @@
 ms.service: powerbi
 ms.subservice: powerbi-developer
 ms.topic: conceptual
-<<<<<<< HEAD
 ms.date: 02/05/2019 
-=======
-ms.date: 02/05/2019
->>>>>>> a280c31f
 ---
+
 # Frequently asked questions about Power BI Embedded
 
 * If you have other questions, [try asking the Power BI Community](http://community.powerbi.com/).

--- conflicted
+++ resolved
@@ -9,11 +9,7 @@
 ms.service: powerbi
 ms.component: powerbi-developer
 ms.custom: seodec18
-<<<<<<< HEAD
-ms.date: 02/05/2019 
-=======
 ms.date: 02/05/2019
->>>>>>> a280c31f
 #Customer intent: As an ISV developer, I want to embed a report, dashboard or tile into an application so that my customers can share data.
 ---
 

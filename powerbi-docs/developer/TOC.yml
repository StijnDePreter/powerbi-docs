﻿- name: "Power BI developer documentation"
  href: index.yml
  items:
  - name: Overview
    expanded: true
    items:
    - name: "What can developers do with Power BI"
      href: what-can-you-do.md
  - name: Power BI visuals
    expanded: true
    items:
    - name: Overview
      items: 
      - name: "Visuals in Power BI"
        href: power-bi-custom-visuals.md
    - name: Tutorials
      items:
      - name: "Develop a Power BI visual"
        href: visuals/custom-visual-develop-tutorial.md
      - name: "Add formatting options"
        href: visuals/custom-visual-develop-tutorial-format-options.md
      - name: "Add unit tests for visual project"
        href: visuals/unit-tests-introduction.md
    - name: Concepts
      items:
      - name: "Power BI visual project structure"
        href: visuals/visual-project-structure.md
      - name: "Visuals concepts"
        href: visuals/power-bi-visuals-concept.md
      - name: "Visuals for organizations in Power BI"
        href: power-bi-custom-visuals-organization.md
      - name: "Guidelines for Power BI visuals" 
        href: guidelines-powerbi-visuals.md
      - name: "Visuals FAQ"
        href: power-bi-custom-visuals-faq.md
      - name: "Using capabilities"
        href: visuals/capabilities.md
      - name: "Data view mappings"
        href: visuals/dataview-mappings.md
      - name: "Objects and properties"
        href: visuals/objects-properties.md
      - name: "Advanced Edit Mode"
        href: visuals/advanced-edit-mode.md
    - name: How to
      items:
      - name: "Get a Power BI visual certified"
        href: power-bi-custom-visuals-certified.md
      - name: "Publish Power BI visuals to AppSource"
        href: office-store.md
      - name: "Use R-powered Power BI visuals in Power BI"
        href: ../desktop-r-powered-custom-visuals.md?toc=/powerbi-docs/developer/TOC.json&bc=/powerbi-docs/breadcrumb/toc.json
      - name: "Visual interactions"
        href: visuals/visuals-interactions.md
      - name: "Add selections"
        href: visuals/selection-api.md
      - name: "Add visuals tooltips"
        href: visuals/add-tooltips.md
      - name: "Add analytics pane" 
        href: visuals/analytics-pane.md
      - name: "Filter visuals" 
        href: visuals/filter-api.md
      - name: "Fetch more data" 
        href: visuals/fetch-more-data.md
      - name: "Add bookmarks support"
        href: visuals/bookmarks-support.md
      - name: "Add context menu support"
        href: visuals/context-menu.md
      - name: "Add Drill-Down support"
        href: visuals/drill-down-support.md
      - name: "Highlight data in visuals"
        href: visuals/highlight.md
      - name: "Add High-Contrast mode support"
        href: visuals/high-contrast-support.md
      - name: "Enable sync slicers"
        href: visuals/enable-sync-slicers.md
      - name: "Debug visuals"
        href: visuals/visuals-how-to-debug.md  
      - name: "Troubleshoot Power BI visuals"
        href: power-bi-custom-visuals-troubleshoot.md
    - name: Reference
      items: 
      - name: "Landing page" 
        href: visuals/landing-page.md
      - name: "Launch URL" 
        href: visuals/launch-url.md
      - name: "Local Storage API" 
        href: visuals/local-storage.md
      - name: "Rendering events" 
        href: visuals/event-service.md
      - name: "Sorting"
        href: visuals/sort-options.md
      - name: "Localization"
        href: visuals/localization.md
      - name: Power BI Visual utilities
        items:    
        - name: "Adding external libraries"
        - href: visuals/adding-external-libraries.md
        - name: "Interactivity utils"
          href: visuals/utils-interactivity-selections.md
        - name: "Formatting utils"
          href: visuals/utils-formatting.md
        - name: "Data view utils"
          href: visuals/utils-dataview.md
        - name: "Chart utils"
          href: visuals/utils-chart.md
        - name: "Color utils"
          href: visuals/utils-color.md
        - name: "SVG utils"
          href: visuals/utils-svg.md
        - name: "Type utils"
          href: visuals/utils-type.md
<<<<<<< HEAD
=======
        - name: "Tooltip utils"
          href: visuals/utils-tooltip.md
        - name: "Data view utils"
          href: visuals/utils-dataview.md
>>>>>>> 606c9709
    - name: Resources
      items:
      - name: "Dev Center"
        href: https://powerbi.microsoft.com/developers/
      - name: "Samples"
        href: https://microsoft.github.io/PowerBI-visuals/samples/
      - name: "Custom Visuals Git Repo"
        href: https://go.microsoft.com/fwlink/?linkid=848277
      - name: "Creating SSL certificate"
        href: visuals/create-ssl-certificate.md
  - name: Embedded analytics
    expanded: true
    items:
    - name: Overview
      items: 
      - name: "What is embedding with Power BI"
        href: embedding.md
      - name: "What is Power BI Embedded in Azure"
        href: azure-pbie-what-is-power-bi-embedded.md
    - name: Tutorials
      items: 
      - name: "Embed content for customers"
        href: embed-sample-for-customers.md
      - name: "Embed content for your organization"
        href: embed-sample-for-your-organization.md
      - name: "Embed paginated reports for customers"
        href: embed-paginated-reports-customers.md
      - name: "Embed content for national clouds"
        href: embed-sample-for-customers-national-clouds.md
    - name: Concepts
      items:
      - name: "Capacity and SKUs in Power BI embedded analytics"
        href: embedded-capacity.md
      - name: "Performance best practices"
        href: embedded-performance-best-practices.md
      - name: "Service principal"
        href: embed-service-principal.md
      - name: "Row-level security"
        href: embedded-row-level-security.md
      - name: "Paginated reports Row-level security"
        href: paginated-reports-row-level-security.md
      - name: "Manage multi-tenants"
        href: embed-multi-tenancy.md
      - name: "Azure diagnostic logging for Power BI Embedded"
        href: azure-pbie-diag-logs.md
      - name: "Embedding FAQ"
        href: embedded-faq.md
      - name: "Power BI permissions"
        href: power-bi-permissions.md 
    - name: How to
      items: 
      - name: "Embed from an app"
        href: embed-from-apps.md
      - name: "Export report to file"
        href: export-to.md
      - name: "Auto-install apps"
        href: embed-auto-install-app.md
      - name: "Create an Azure Active Directory tenant"
        href: create-an-azure-active-directory-tenant.md
      - name: "Register an application"
        href: register-app.md
      - name: "Get an Azure AD access token"
        href: get-azuread-access-token.md
      - name: "Connect a report using dynamic binding"
        href: embed-dynamic-binding.md
      - name: "Embedding Q&A"
        href: qanda.md
      - name: "Troubleshoot your embedded application"
        href: embedded-troubleshoot.md
      - name: Manage capacities in Azure
        items:
        - name: Create a capacity in Azure
          href: azure-pbie-create-capacity.md
        - name: Create a capacity using Multi-Geo in Azure
          href: embedded-multi-geo.md
        - name: Scale a capacity in Azure
          href: azure-pbie-scale-capacity.md
        - name: Pause and start a capacity in Azure
          href: azure-pbie-pause-start.md
      - name: Migrate from Workspace Collections
        items:
        - name: "How to migrate from Power BI Workspace Collections"
          href: migrate-from-powerbi-embedded.md  
        - name: Migration tool
          href: migrate-tool.md
        - name: "Migration code snippets"
          href: migrate-code-snippets.md
    - name: Reference
      items:
      - name: APIs
        items:
        - name: Azure Resource Management REST APIs
          href: https://docs.microsoft.com/rest/api/power-bi-embedded/
        - name: Power BI REST APIs
          href: https://msdn.microsoft.com/library/mt147898.aspx
        - name: Power BI REST API Reference
          href: rest-api-reference.md
      - name: ".NET SDK Download"
        href: https://go.microsoft.com/fwlink/?linkid=848274
      - name: "Embed custom layouts into an app"
        href: embedded-custom-layout.md
    - name: Resources
      items:
      - name: "Dev Center"
        href: https://powerbi.microsoft.com/en-us/developers/
      - name: "Embedding setup tool"
        href: https://aka.ms/embedsetup
      - name: "JavaScript Playground Sample"
        href: https://go.microsoft.com/fwlink/?linkid=848279
      - name: "Power BI JavaScript wiki"
        href: https://github.com/Microsoft/powerbi-javascript/wiki
      - name: "JavaScript Git Repo"
        href: https://go.microsoft.com/fwlink/?linkid=848276
      - name: "Power BI C# Git Repo"
        href: https://go.microsoft.com/fwlink/?linkid=848273
      - name: "Samples"
        href: https://go.microsoft.com/fwlink/?linkid=851293
      - name: "Power BI community"
        href: https://go.microsoft.com/fwlink/?linkid=848280
      - name: "Stack Overflow"
        href: https://go.microsoft.com/fwlink/?linkid=848281
  - name: Automation
    expanded: true
    items:
    - name: Overview
      items:
      - name: "What can I do with the Power BI API?"
        href: overview-of-power-bi-rest-api.md
    - name: Tutorials
      items:
      - name: "Push data into a dataset"
        href: walkthrough-push-data.md
      - name: "Get an authentication access token"
        href: walkthrough-push-data-get-token.md
      - name: "Create a dataset"
        href: walkthrough-push-data-create-dataset.md
      - name: "Get a dataset to add rows"
        href: walkthrough-push-data-get-datasets.md
      - name: "Add rows to a table"
        href: walkthrough-push-data-add-rows.md
    - name: Concepts
      items:
      - name: "Automatic retention policy for real-time data"
        href: api-automatic-retention-policy-for-real-time-data.md
      - name: Push data
        items:
        - name: "Power BI REST API limitations"
          href: api-rest-api-limitations.md
        - name: "Dataset properties"
          href: api-dataset-properties.md
        - name: "Data model versioning"
          href: api-data-model-versioning.md
    - name: How to
      items:
      - name: "Configure credentials"
        href: configure-credentials.md
    - name: Reference
      items:
      - name: "REST APIs"
        href: https://docs.microsoft.com/rest/api/power-bi
      - name: "Power BI REST API Reference"
        href: rest-api-reference.md
      - name: "Complete code listing"
        href: walkthrough-push-data-complete-code.md
    - name: Resources
      items:
      - name: "Dev Center"
        href: https://powerbi.microsoft.com/en-us/developers/
      - name: "Power BI C# Git Repo"
        href: https://go.microsoft.com/fwlink/?linkid=848273
      - name: ".NET SDK Download"
        href: https://go.microsoft.com/fwlink/?linkid=848274<|MERGE_RESOLUTION|>--- conflicted
+++ resolved
@@ -109,13 +109,10 @@
           href: visuals/utils-svg.md
         - name: "Type utils"
           href: visuals/utils-type.md
-<<<<<<< HEAD
-=======
         - name: "Tooltip utils"
           href: visuals/utils-tooltip.md
         - name: "Data view utils"
           href: visuals/utils-dataview.md
->>>>>>> 606c9709
     - name: Resources
       items:
       - name: "Dev Center"

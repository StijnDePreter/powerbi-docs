﻿- name: "Power BI developer documentation"
  href: index.yml
  items:
  - name: Overview
    expanded: true
    items:
    - name: "What can developers do with Power BI"
      href: what-can-you-do.md
  - name: Power BI visuals
    expanded: true
    items:
    - name: Overview
      items: 
      - name: "Visuals in Power BI"
        href: power-bi-custom-visuals.md
    - name: Tutorials
      items:
      - name: "Develop a Power BI visual"
        href: visuals/custom-visual-develop-tutorial.md
      - name: "Add formatting options"
        href: visuals/custom-visual-develop-tutorial-format-options.md
      - name: "Add unit tests for visual project"
        href: visuals/unit-tests-introduction.md
    - name: Concepts
      items:
      - name: "Power BI visual project structure"
        href: visuals/visual-project-structure.md
      - name: "Visuals concepts"
        href: visuals/power-bi-visuals-concept.md
      - name: "Visuals for organizations in Power BI"
        href: power-bi-custom-visuals-organization.md
      - name: "Guidelines for Power BI visuals" 
        href: guidelines-powerbi-visuals.md
      - name: "Visuals FAQ"
        href: power-bi-custom-visuals-faq.md
      - name: "Using capabilities"
        href: visuals/capabilities.md
      - name: "Data view mappings"
        href: visuals/dataview-mappings.md
      - name: "Objects and properties"
        href: visuals/objects-properties.md
      - name: "Advanced Edit Mode"
        href: visuals/advanced-edit-mode.md
    - name: How to
      items:
      - name: "Get a Power BI visual certified"
        href: power-bi-custom-visuals-certified.md
      - name: "Publish Power BI visuals to AppSource"
        href: office-store.md
      - name: "Use R-powered Power BI visuals in Power BI"
        href: ../desktop-r-powered-custom-visuals.md?toc=/powerbi-docs/developer/TOC.json&bc=/powerbi-docs/breadcrumb/toc.json
      - name: "Visual interactions"
        href: visuals/visuals-interactions.md
      - name: "Add selections"
        href: visuals/selection-api.md
      - name: "Add visuals tooltips"
        href: visuals/add-tooltips.md
      - name: "Add analytics pane" 
        href: visuals/analytics-pane.md
      - name: "Filter visuals" 
        href: visuals/filter-api.md
      - name: "Fetch more data" 
        href: visuals/fetch-more-data.md
      - name: "Add bookmarks support"
        href: visuals/bookmarks-support.md
      - name: "Add context menu support"
        href: visuals/context-menu.md
      - name: "Add Drill-Down support"
        href: visuals/drill-down-support.md
      - name: "Highlight data in visuals"
        href: visuals/highlight.md
      - name: "Add High-Contrast mode support"
        href: visuals/high-contrast-support.md
      - name: "Enable sync slicers"
        href: visuals/enable-sync-slicers.md
      - name: "Debug visuals"
        href: visuals/visuals-how-to-debug.md  
      - name: "Troubleshoot Power BI visuals"
        href: power-bi-custom-visuals-troubleshoot.md
    - name: Reference
      items: 
      - name: "Landing page" 
        href: visuals/landing-page.md
      - name: "Launch URL" 
        href: visuals/launch-url.md
      - name: "Local Storage API" 
        href: visuals/local-storage.md
      - name: "Rendering events" 
        href: visuals/event-service.md
      - name: "Sorting"
        href: visuals/sort-options.md
      - name: "Localization"
        href: visuals/localization.md
      - name: Power BI Visual utilities
        items:    
        - name: "Interactivity utils"
          href: visuals/utils-interactivity-selections.md
        - name: "Formatting utils"
          href: visuals/utils-formatting.md
        - name: "Chart utils"
          href: visuals/utils-chart.md
        - name: "SVG utils"
          href: visuals/utils-svg.md
        - name: "Type utils"
          href: visuals/utils-type.md
<<<<<<< HEAD
        - name: "Test utils"
          href: visuals/utils-test.md
=======
        - name: "Tooltip utils"
          href: visuals/utils-tooltip.md
>>>>>>> 606c9709
        - name: "Data view utils"
          href: visuals/utils-dataview.md
    - name: Resources
      items:
      - name: "Dev Center"
        href: https://powerbi.microsoft.com/developers/
      - name: "Samples"
        href: https://microsoft.github.io/PowerBI-visuals/samples/
      - name: "Custom Visuals Git Repo"
        href: https://go.microsoft.com/fwlink/?linkid=848277
      - name: "Creating SSL certificate"
        href: visuals/create-ssl-certificate.md
  - name: Embedded analytics
    expanded: true
    items:
    - name: Overview
      items: 
      - name: "What is embedding with Power BI"
        href: embedding.md
      - name: "What is Power BI Embedded in Azure"
        href: azure-pbie-what-is-power-bi-embedded.md
    - name: Tutorials
      items: 
      - name: "Embed content for customers"
        href: embed-sample-for-customers.md
      - name: "Embed content for your organization"
        href: embed-sample-for-your-organization.md
      - name: "Embed paginated reports for customers"
        href: embed-paginated-reports-customers.md
      - name: "Embed content for national clouds"
        href: embed-sample-for-customers-national-clouds.md
    - name: Concepts
      items:
      - name: "Capacity and SKUs in Power BI embedded analytics"
        href: embedded-capacity.md
      - name: "Performance best practices"
        href: embedded-performance-best-practices.md
      - name: "Service principal"
        href: embed-service-principal.md
      - name: "Row-level security"
        href: embedded-row-level-security.md
      - name: "Paginated reports Row-level security"
        href: paginated-reports-row-level-security.md
      - name: "Manage multi-tenants"
        href: embed-multi-tenancy.md
      - name: "Azure diagnostic logging for Power BI Embedded"
        href: azure-pbie-diag-logs.md
      - name: "Embedding FAQ"
        href: embedded-faq.md
      - name: "Power BI permissions"
        href: power-bi-permissions.md 
    - name: How to
      items: 
      - name: "Embed from an app"
        href: embed-from-apps.md
      - name: "Export report to file"
        href: export-to.md
      - name: "Auto-install apps"
        href: embed-auto-install-app.md
      - name: "Create an Azure Active Directory tenant"
        href: create-an-azure-active-directory-tenant.md
      - name: "Register an application"
        href: register-app.md
      - name: "Get an Azure AD access token"
        href: get-azuread-access-token.md
      - name: "Connect a report using dynamic binding"
        href: embed-dynamic-binding.md
      - name: "Embedding Q&A"
        href: qanda.md
      - name: "Troubleshoot your embedded application"
        href: embedded-troubleshoot.md
      - name: Manage capacities in Azure
        items:
        - name: Create a capacity in Azure
          href: azure-pbie-create-capacity.md
        - name: Create a capacity using Multi-Geo in Azure
          href: embedded-multi-geo.md
        - name: Scale a capacity in Azure
          href: azure-pbie-scale-capacity.md
        - name: Pause and start a capacity in Azure
          href: azure-pbie-pause-start.md
      - name: Migrate from Workspace Collections
        items:
        - name: "How to migrate from Power BI Workspace Collections"
          href: migrate-from-powerbi-embedded.md  
        - name: Migration tool
          href: migrate-tool.md
        - name: "Migration code snippets"
          href: migrate-code-snippets.md
    - name: Reference
      items:
      - name: APIs
        items:
        - name: Azure Resource Management REST APIs
          href: https://docs.microsoft.com/rest/api/power-bi-embedded/
        - name: Power BI REST APIs
          href: https://msdn.microsoft.com/library/mt147898.aspx
        - name: Power BI REST API Reference
          href: rest-api-reference.md
      - name: ".NET SDK Download"
        href: https://go.microsoft.com/fwlink/?linkid=848274
      - name: "Embed custom layouts into an app"
        href: embedded-custom-layout.md
    - name: Resources
      items:
      - name: "Dev Center"
        href: https://powerbi.microsoft.com/en-us/developers/
      - name: "Embedding setup tool"
        href: https://aka.ms/embedsetup
      - name: "JavaScript Playground Sample"
        href: https://go.microsoft.com/fwlink/?linkid=848279
      - name: "Power BI JavaScript wiki"
        href: https://github.com/Microsoft/powerbi-javascript/wiki
      - name: "JavaScript Git Repo"
        href: https://go.microsoft.com/fwlink/?linkid=848276
      - name: "Power BI C# Git Repo"
        href: https://go.microsoft.com/fwlink/?linkid=848273
      - name: "Samples"
        href: https://go.microsoft.com/fwlink/?linkid=851293
      - name: "Power BI community"
        href: https://go.microsoft.com/fwlink/?linkid=848280
      - name: "Stack Overflow"
        href: https://go.microsoft.com/fwlink/?linkid=848281
  - name: Automation
    expanded: true
    items:
    - name: Overview
      items:
      - name: "What can I do with the Power BI API?"
        href: overview-of-power-bi-rest-api.md
    - name: Tutorials
      items:
      - name: "Push data into a dataset"
        href: walkthrough-push-data.md
      - name: "Get an authentication access token"
        href: walkthrough-push-data-get-token.md
      - name: "Create a dataset"
        href: walkthrough-push-data-create-dataset.md
      - name: "Get a dataset to add rows"
        href: walkthrough-push-data-get-datasets.md
      - name: "Add rows to a table"
        href: walkthrough-push-data-add-rows.md
    - name: Concepts
      items:
      - name: "Automatic retention policy for real-time data"
        href: api-automatic-retention-policy-for-real-time-data.md
      - name: Push data
        items:
        - name: "Power BI REST API limitations"
          href: api-rest-api-limitations.md
        - name: "Dataset properties"
          href: api-dataset-properties.md
        - name: "Data model versioning"
          href: api-data-model-versioning.md
    - name: How to
      items:
      - name: "Configure credentials"
        href: configure-credentials.md
    - name: Reference
      items:
      - name: "REST APIs"
        href: https://docs.microsoft.com/rest/api/power-bi
      - name: "Power BI REST API Reference"
        href: rest-api-reference.md
      - name: "Complete code listing"
        href: walkthrough-push-data-complete-code.md
    - name: Resources
      items:
      - name: "Dev Center"
        href: https://powerbi.microsoft.com/en-us/developers/
      - name: "Power BI C# Git Repo"
        href: https://go.microsoft.com/fwlink/?linkid=848273
      - name: ".NET SDK Download"
        href: https://go.microsoft.com/fwlink/?linkid=848274<|MERGE_RESOLUTION|>--- conflicted
+++ resolved
@@ -103,13 +103,10 @@
           href: visuals/utils-svg.md
         - name: "Type utils"
           href: visuals/utils-type.md
-<<<<<<< HEAD
         - name: "Test utils"
           href: visuals/utils-test.md
-=======
         - name: "Tooltip utils"
           href: visuals/utils-tooltip.md
->>>>>>> 606c9709
         - name: "Data view utils"
           href: visuals/utils-dataview.md
     - name: Resources

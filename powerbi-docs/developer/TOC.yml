﻿- name: "Power BI developer documentation"
  href: index.yml
  items:
  - name: Overview
    expanded: true
    items:
    - name: "What can developers do with Power BI"
      href: what-can-you-do.md
  - name: Power BI visuals
    expanded: true
    items:
    - name: Overview
      items: 
      - name: "Visuals in Power BI"
        href: power-bi-custom-visuals.md
    - name: Tutorials
      items:
      - name: "Develop a Power BI visual"
        href: visuals/custom-visual-develop-tutorial.md
      - name: "Add formatting options"
        href: visuals/custom-visual-develop-tutorial-format-options.md
      - name: "Add unit tests for visual project"
        href: visuals/unit-tests-introduction.md
    - name: Concepts
      items:
      - name: "Visuals for organizations in Power BI"
        href: power-bi-custom-visuals-organization.md
      - name: "Guidelines for Power BI visuals" 
        href: guidelines-powerbi-visuals.md
      - name: "Visuals FAQ"
        href: power-bi-custom-visuals-faq.md
      - name: "Using capabilities"
        href: visuals/capabilities.md
      - name: "Data view mappings"
        href: visuals/dataview-mappings.md
      - name: "Objects and properties"
        href: visuals/objects-properties.md
      - name: "Advanced Edit Mode"
        href: visuals/advanced-edit-mode.md
    - name: How to
      items:
      - name: "Get a visual certified"
        href: power-bi-custom-visuals-certified.md
      - name: "Publish custom visuals to AppSource"
        href: office-store.md
      - name: "Use R-powered custom visuals in Power BI"
<<<<<<< HEAD
        href: ../desktop-r-powered-custom-visuals.md?toc=/powerbi-docs/developer/toc.json&bc=/powerbi-docs/developer/breadcrumb/toc.json
      - name: "Visuals interactions"
=======
        href: ../desktop-r-powered-custom-visuals.md
      - name: "Allow visuals interactions"
>>>>>>> 99880e86
        href: visuals/visuals-interactions.md
      - name: "Add selections"
        href: visuals/selection-api.md
      - name: "Add visuals tooltips"
        href: visuals/add-tooltips.md
      - name: "Add analytics pane" 
        href: visuals/analytics-pane.md
      - name: "Filter visuals" 
        href: visuals/filter-api.md
      - name: "Fetch more data" 
        href: visuals/fetch-more-data.md
      - name: "Add bookmarks support"
        href: visuals/bookmarks-support.md
      - name: "Add context menu support"
        href: visuals/context-menu.md
      - name: "Highlight data in visuals"
        href: visuals/highlight.md
      - name: "Add High-Contrast mode support"
        href: visuals/high-contrast-support.md
      - name: "Enable sync slicers"
        href: visuals/enable-sync-slicers.md
      - name: "Troubleshoot Power BI visuals"
<<<<<<< HEAD
        href: power-bi-custom-visuals-troubleshoot.md
=======
        href: ../power-bi-custom-visuals-troubleshoot.md
      - name: "Migrate to the new powerbi-visuals-tools"
        href: visuals/migrate-to-new-tools.md
>>>>>>> 99880e86
    - name: Reference
      items: 
      - name: "Landing page" 
        href: visuals/landing-page.md
      - name: "Launch URL" 
        href: visuals/launch-url.md
      - name: "Local Storage API" 
        href: visuals/local-storage.md
      - name: "Rendering events" 
        href: visuals/event-service.md
      - name: "Sorting"
        href: visuals/sort-options.md
      - name: "Interactivity utils"
        href: visuals/utils-interactivity-selections.md
    - name: Resources
      items:
      - name: "Dev Center"
        href: https://powerbi.microsoft.com/developers/
      - name: "Samples"
        href: https://microsoft.github.io/PowerBI-visuals/samples/
      - name: "Custom Visuals Git Repo"
        href: https://go.microsoft.com/fwlink/?linkid=848277
      - name: "Creating SSL certificate"
        href: visuals/create-ssl-certificate.md
  - name: Embedded analytics
    expanded: true
    items:
    - name: Overview
      items: 
      - name: "What is embedding with Power BI"
        href: embedding.md
      - name: "What is Power BI Embedded in Azure"
        href: azure-pbie-what-is-power-bi-embedded.md
    - name: Tutorials
      items: 
      - name: "Embed content for customers"
        href: embed-sample-for-customers.md
      - name: "Embed content for your organization"
        href: embed-sample-for-your-organization.md
      - name: "Embed paginated reports for customers"
        href: embed-paginated-reports-customers.md
      - name: "Embed content for national clouds"
        href: embed-sample-for-customers-national-clouds.md
    - name: Concepts
      items:
      - name: "Performance best practices"
        href: embedded-performance-best-practices.md
      - name: "Service principal"
        href: embed-service-principal.md
      - name: "Row-level security"
        href: embedded-row-level-security.md
      - name: "Paginated reports Row-level security"
        href: paginated-reports-row-level-security.md
      - name: "Manage multi-tenants"
        href: embed-multi-tenancy.md
      - name: "Azure diagnostic logging for Power BI Embedded"
        href: azure-pbie-diag-logs.md
      - name: "Embedding FAQ"
        href: embedded-faq.md
      - name: "Power BI permissions"
        href: power-bi-permissions.md 
    - name: How to
      items: 
      - name: "Embed from an app"
        href: embed-from-apps.md
      - name: "Auto-install apps"
        href: embed-auto-install-app.md
      - name: "Create an Azure Active Directory tenant"
        href: create-an-azure-active-directory-tenant.md
      - name: "Register an application"
        href: register-app.md
      - name: "Get an Azure AD access token"
        href: get-azuread-access-token.md
      - name: "Dynamic binding"
        href: embed-dynamic-binding.md
      - name: "Embedding Q&A"
        href: qanda.md
      - name: "Troubleshoot your embedded application"
        href: embedded-troubleshoot.md
      - name: Manage capacities in Azure
        items:
        - name: Create a capacity in Azure
          href: azure-pbie-create-capacity.md
        - name: Create a capacity using Multi-Geo in Azure
          href: embedded-multi-geo.md
        - name: Scale a capacity in Azure
          href: azure-pbie-scale-capacity.md
        - name: Pause and start a capacity in Azure
          href: azure-pbie-pause-start.md
      - name: Migrate from Workspace Collections
        items:
        - name: "How to migrate from Power BI Workspace Collections"
          href: migrate-from-powerbi-embedded.md  
        - name: Migration tool
          href: migrate-tool.md
        - name: "Migration code snippets"
          href: migrate-code-snippets.md
    - name: Reference
      items:
      - name: APIs
        items:
        - name: Azure Resource Management REST APIs
          href: https://docs.microsoft.com/rest/api/power-bi-embedded/
        - name: Power BI REST APIs
          href: https://msdn.microsoft.com/library/mt147898.aspx
        - name: Power BI REST API Reference
          href: rest-api-reference.md
      - name: ".NET SDK Download"
        href: https://go.microsoft.com/fwlink/?linkid=848274
      - name: "Embed custom layouts into an app"
        href: embedded-custom-layout.md
    - name: Resources
      items:
      - name: "Dev Center"
        href: https://powerbi.microsoft.com/en-us/developers/
      - name: "Embedding setup tool"
        href: https://aka.ms/embedsetup
      - name: "JavaScript Playground Sample"
        href: https://go.microsoft.com/fwlink/?linkid=848279
      - name: "Power BI JavaScript wiki"
        href: https://github.com/Microsoft/powerbi-javascript/wiki
      - name: "JavaScript Git Repo"
        href: https://go.microsoft.com/fwlink/?linkid=848276
      - name: "Power BI C# Git Repo"
        href: https://go.microsoft.com/fwlink/?linkid=848273
      - name: "Samples"
        href: https://go.microsoft.com/fwlink/?linkid=851293
      - name: "Power BI community"
        href: https://go.microsoft.com/fwlink/?linkid=848280
      - name: "Stack Overflow"
        href: https://go.microsoft.com/fwlink/?linkid=848281
  - name: Automation
    expanded: true
    items:
    - name: Overview
      items:
      - name: "What can I do with the Power BI API?"
        href: overview-of-power-bi-rest-api.md
    - name: Tutorials
      items:
      - name: "Push data into a dataset"
        href: walkthrough-push-data.md
      - name: "Get an authentication access token"
        href: walkthrough-push-data-get-token.md
      - name: "Create a dataset"
        href: walkthrough-push-data-create-dataset.md
      - name: "Get a dataset to add rows"
        href: walkthrough-push-data-get-datasets.md
      - name: "Add rows to a table"
        href: walkthrough-push-data-add-rows.md
    - name: Concepts
      items:
      - name: "Automatic retention policy for real-time data"
        href: api-automatic-retention-policy-for-real-time-data.md
      - name: Push data
        items:
        - name: "Power BI REST API limitations"
          href: api-rest-api-limitations.md
        - name: "Dataset properties"
          href: api-dataset-properties.md
        - name: "Data model versioning"
          href: api-data-model-versioning.md
    - name: How to
      items:
      - name: "Configure credentials"
        href: configure-credentials.md
      - name: "Encrypt credentials"
        href: encrypt-credentials.md
    - name: Reference
      items:
      - name: "REST APIs"
        href: https://docs.microsoft.com/rest/api/power-bi
      - name: "Power BI REST API Reference"
        href: rest-api-reference.md
      - name: "Complete code listing"
        href: walkthrough-push-data-complete-code.md
    - name: Resources
      items:
      - name: "Dev Center"
        href: https://powerbi.microsoft.com/en-us/developers/
      - name: "Power BI C# Git Repo"
        href: https://go.microsoft.com/fwlink/?linkid=848273
      - name: ".NET SDK Download"
        href: https://go.microsoft.com/fwlink/?linkid=848274<|MERGE_RESOLUTION|>--- conflicted
+++ resolved
@@ -44,13 +44,8 @@
       - name: "Publish custom visuals to AppSource"
         href: office-store.md
       - name: "Use R-powered custom visuals in Power BI"
-<<<<<<< HEAD
         href: ../desktop-r-powered-custom-visuals.md?toc=/powerbi-docs/developer/toc.json&bc=/powerbi-docs/developer/breadcrumb/toc.json
       - name: "Visuals interactions"
-=======
-        href: ../desktop-r-powered-custom-visuals.md
-      - name: "Allow visuals interactions"
->>>>>>> 99880e86
         href: visuals/visuals-interactions.md
       - name: "Add selections"
         href: visuals/selection-api.md
@@ -73,13 +68,7 @@
       - name: "Enable sync slicers"
         href: visuals/enable-sync-slicers.md
       - name: "Troubleshoot Power BI visuals"
-<<<<<<< HEAD
         href: power-bi-custom-visuals-troubleshoot.md
-=======
-        href: ../power-bi-custom-visuals-troubleshoot.md
-      - name: "Migrate to the new powerbi-visuals-tools"
-        href: visuals/migrate-to-new-tools.md
->>>>>>> 99880e86
     - name: Reference
       items: 
       - name: "Landing page" 

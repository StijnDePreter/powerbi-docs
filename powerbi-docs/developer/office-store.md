---
title: Publish custom visuals to AppSource
description: Learn how you can publish your custom visual to AppSource for others to discover and use.
services: powerbi
documentationcenter: ''
author: markingmyname
manager: kfile
backup: ''
editor: ''
tags: ''
qualityfocus: no
qualitydate: ''

ms.service: powerbi
ms.devlang: NA
ms.topic: article
ms.tgt_pltfrm: NA
ms.workload: powerbi
ms.date: 12/5/2017
ms.author: maghan

---
# Publish custom visuals to AppSource
Learn how you can publish your custom visual to AppSource for others to discover and use. office

Once you have created your custom visual, you may want to publish it AppSource for others to discover and use. There is some preperation that needs to be done before you can do that. For more information on how to create a custom visual, see [Use developer tools to create custom visuals](../service-custom-visuals-getting-started-with-developer-tools.md).

![](media/office-store/AppSource_01.jpg)

What is AppSource? Simply put, it is the place to find SaaS apps and add-ins for your Microsoft products and service. [AppSource](https://appsource.microsoft.com/marketplace/apps?product=power-bi-visuals) connects millions of users of Office 365, Dynamics 365, Cortana Intelligence, and others, to solutions that help them get work done more efficiently, more insightfully or more beautifully than before.

## Preparing to submit your custom visual
One you're done coding and testing your custom visual and have packaged it into a pbiviz file, you should also have the following ready for your submission.

| Item | Required | Description |
| --- | --- | --- |
| Pbiviz package contains all the required metadata |Yes |Visual name<br>Display name<br>GUID<br>Version<br>Description<br>Author name and email |
| Sample .pbix report file |Yes |To showcase your visual, you should help users to get acquainted with the visual. You should emphasize on the value the visual brings to the user and give examples of usage, formatting options, etc. You can also add a *"hints"* page at the end with some tips and tricks, things to avoid and the like.<br>The sample .pbix report file must work offline, without any external connection |
| Icon |Yes |You should include the custom visual logo that will appear in the store front. The format can be .png, .jpg, .jpeg or .gif. It must be exactly 300px (width) x 300px (height). It can be no larger than 512kb for the file size. |
| Screenshots |Yes |You must provide at least one screenshot. The format can be .png, .jpg, .jpeg or .gif. It must be exactly 1366px (width) x 768px (height). It can be no larger than 1024kb for the file size. *For greater usage, add text bubbles to articulate the value proposition of key features shown in each screenshot.* |
| Support download link |Yes |Provide the URL to support customers who have issues with your visual. The format of your URL should include https:// or http://. |
| Privacy document link |Yes |Provide a link to the privacy policy for customers who use your visual. The format of your link should include https:// or http://. |
| End user license agreement (EULA) |Yes |You must upload a EULA file. This can be either your own EULA or use the default EULA within the Office store for Power BI custom visuals. To use the default EULA, paste the following URL in the seller dashboard's "End User License Agreement" file upload dialog: [https://visuals.azureedge.net/app-store/Power BI - Default Custom Visual EULA.pdf](https://visuals.azureedge.net/app-store/Power BI - Default Custom Visual EULA.pdf). |
| Video link |No |To increase the interest of users for your custom visual, it is advised to provide a link to a video about your visual. The format of your URL should include https:// or http://. |
| GitHub repository |No |It is preferred to have a valid and public link to a [GitHub](https://www.github.com) repository with sources of your visual and sample data in it to allow other developers to provide feedback and propose improvements to your code. |

## Submitting to Power BI
Submission starts with sending an email to the Power BI custom visuals submission team. You can email [pbivizsubmit@microsoft.com](mailto:pbivizsubmit@microsoft.com).

<<<<<<< HEAD
> [!NOTE]
> Please make sure before you create the .pbiviz package, the fields: “description” “supportUrl”  “author “ “name” and “email” in the pbiviz.json file are filled.
> 
> 

=======
> [!IMPORTANT]
> You must fill the following fields in the pbiviz.json file: “description”, “supportUrl”, “author“, “name” and “email” before you create the .pbiviz package.
> 
>
>>>>>>> 957ef07d
Attach the .pbiviz file and the sample report .pbix file in your email. The Power BI team will reply back with instructions and a app package XML file to upload. This XML app package is required in order to submit your visual through the Office developer center.

> [!NOTE]
> To improve quality and assure that existing reports are not breaking, updates to existing visuals will take an additional two weeks to reach production environment after approval in the store.
> 
> 

## Submitting to AppSource
Once you get the app package XML from the Power BI team, navigate to the [developer center](https://sellerdashboard.microsoft.com/Application/Summary) to submit your visual to AppSource.

> [!NOTE]
> You must have a valid Office developer account to log in to the [Office developer center](https://dev.office.com/). An Office developer account must be a Microsoft Account (Live ID, e.g. hotmail.com or outlook.com).
> 
> [!IMPORTANT]
> You must send an email with the .pbiviz file and the .pbix file to the Power BI team before submitting to AppSource. This allows the Power BI team to upload the files to the public share server. Otherwise, the store will not be able to retrieve the files. You must send the files with each new visual submission, update to existing visual, and fixes to rejected submissions.
> 
> 

### Process to submit visual
Follow the below steps to complete the submission.

1. Select **Add a new app**.
   
    ![](media/office-store/powerbi-custom-visual-add-an-app.png)
2. Select **Power BI custom visual** and then **Next**.
3. Select the **+** under **App package** and select the app package XML file that you received from the Power BI team from the open file dialog.
   
    ![](media/office-store/powerbi-custom-visual-apppackage.png)
4. You should receive an approval that this is a valid Power BI app package.
   
    ![](media/office-store/powerbi-custom-visual-manifest-approved.png)
5. Fill out the **General info** details.
   
   * *Submission title:* How your submission will be named in the developer center
   * *Version:* Your version number is auto-populated from your add-in app package.
   * *Release Date (UTC):* Select a date for your app to release to the store. If a future date is chosen, your app will not be available in the store until that date is reached.
   * *Category:* The first category will be auto populated as "Data Visualization + BI". That's how all Power BI custom visuals will be tagged. You may provide up to 2 additional categories, for help users easily search for your visual
   * *Testing notes:* optional, if you'd like to provide some instructions for the testers at Microsoft
   * *My app calls, supports, contains, or uses cryptography or encryption:* leave unchecked
   * *Make this add-in available in the Office add-in catalog on iPad:* leave unchecked
6. Upload your visual's logo by selecting the **+** under **App logo**. Then select the icon file in the open file dialog. The file must be .png, .jpg, .jpeg or .gif. It must be exactly 300px (width) x 300px (height) and no larger than 512kb in size.
   
    ![](media/office-store/powerbi-custom-visual-app-logo.png)
7. Fill out the **Support documents** details.
   
   * Support document link
   * Privacy document link
   * Video link
   * End User License Agreement (EULA)
     
       You must upload a EULA file. This can be either your own EULA or use the default EULA within the Office store for Power BI custom visuals. To use the default EULA, paste the following URL in the seller dashboard's "End User License Agreement" file upload dialog: [https://visuals.azureedge.net/app-store/Power BI - Default Custom Visual EULA.pdf](https://visuals.azureedge.net/app-store/Power BI - Default Custom Visual EULA.pdf).
8. Select **Next** to proceed to the **Details** page.
9. Select **Language** and pick a language from the list.
   
    ![](media/office-store/powerbi-custom-visual-language.png)
10. Fill out the "Description" details.
    
    * *App name (for this language):* Enter the title of your app as it should appear in the storefront.
    * *Short description:* Enter the short description of your app, up to 100 characters, as it should appear in the storefront. This description will show up in the top level pages along with the logo. You can use the description from the pbiviz package.
    * *Long description:* Provide a more detailed description of your app that customers will see on your app details page. If you'd like to let the community improve your visual by making it open source, provide the link to the public repository, such as GitHub, here.
11. Upload at least one screenshot. The format can be .png, .jpg, .jpeg or .gif. It must be exactly 1366px (width) x 768px (height). It can be no larger than 1024kb for the file size. *For greater usage, add text bubbles to articulate the value proposition of key features shown in each screenshot.*
12. If you'd like to add more languages, select **Add a language** and repeat steps 10 and 11. Adding more languages will help your users view the custom visual details in their own language. Languages that will not be listed will default to the first language selected.
13. When you are done adding languages, select **Next** to proceed to the **Block access** page.
14. If you want to prevent customers in specific countries or regions from using or purchasing your app, check the box and select from the list.
15. Select **Next** to proceed to the **Pricing** page.
16. Currently, only *free* visuals are supported and additional purchases inside the visual (In-App purchase) are not allowed. Select **This app is free**. 
    
    > [!NOTE]
    > If you select any other option other than free, or have an In-App purchase content in the submitted visual, the submission will be rejected.
    > 
    > 
17. You can now select **Save as draft** and submit later, or select **Submit for approval** to submit the custom visual to the Office store.

## Tracking submission status and usage
You can review the [validation policies](https://dev.office.com/officestore/docs/validation-policies#13-power-bi-custom-visuals).

After submission, you will be able to view the submission status in the [app dashboard](https://sellerdashboard.microsoft.com/Application/Summary/).

## Certify your visual
Once your visual is created, you can optionally get your visual certified. This means it can run within the Power BI service and be used with other features of the service such as exporting to PowerPoint. For more information, see [Getting a custom visual *certified*](../power-bi-custom-visuals-certified.md).

## Next steps
[Use developer tools to create custom visuals](../service-custom-visuals-getting-started-with-developer-tools.md)  
[Visualizations in Power BI](../power-bi-report-visualizations.md)  
[Custom Visualizations in Power BI](../power-bi-custom-visuals.md)  
[Getting a custom visual *certified*](../power-bi-custom-visuals-certified.md)

More questions? [Try asking the Power BI Community](http://community.powerbi.com/)
<|MERGE_RESOLUTION|>--- conflicted
+++ resolved
@@ -47,18 +47,11 @@
 ## Submitting to Power BI
 Submission starts with sending an email to the Power BI custom visuals submission team. You can email [pbivizsubmit@microsoft.com](mailto:pbivizsubmit@microsoft.com).
 
-<<<<<<< HEAD
-> [!NOTE]
-> Please make sure before you create the .pbiviz package, the fields: “description” “supportUrl”  “author “ “name” and “email” in the pbiviz.json file are filled.
-> 
-> 
-
-=======
 > [!IMPORTANT]
 > You must fill the following fields in the pbiviz.json file: “description”, “supportUrl”, “author“, “name” and “email” before you create the .pbiviz package.
 > 
 >
->>>>>>> 957ef07d
+
 Attach the .pbiviz file and the sample report .pbix file in your email. The Power BI team will reply back with instructions and a app package XML file to upload. This XML app package is required in order to submit your visual through the Office developer center.
 
 > [!NOTE]

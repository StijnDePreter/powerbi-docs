---
title: Publish custom visuals to AppSource
description: Learn how you can publish your custom visual to AppSource for others to discover and use.
services: powerbi
documentationcenter: ''
author: markingmyname
manager: kfile
backup: ''
editor: ''
tags: ''
qualityfocus: no
qualitydate: ''

ms.service: powerbi
ms.devlang: NA
ms.topic: article
ms.tgt_pltfrm: NA
ms.workload: powerbi
ms.date: 04/02/2018
ms.author: maghan

---
# Publish custom visuals to AppSource
Learn how you can publish your custom visual to AppSource for others to discover and use. office

Once you have created your custom visual, you may want to publish it AppSource for others to discover and use. There is some preperation that needs to be done before you can do that. For more information on how to create a custom visual, see [Use developer tools to create custom visuals](../service-custom-visuals-getting-started-with-developer-tools.md).

![](media/office-store/AppSource_01.jpg)

What is AppSource? Simply put, it is the place to find SaaS apps and add-ins for your Microsoft products and service. [AppSource](https://appsource.microsoft.com/marketplace/apps?product=power-bi-visuals) connects millions of users of Office 365, Dynamics 365, Cortana Intelligence, and others, to solutions that help them get work done more efficiently, more insightfully or more beautifully than before.

## Preparing to submit your custom visual
One you're done coding and testing your custom visual and have packaged it into a pbiviz file, you should also have the following ready for your submission.

| Item | Required | Description |
| --- | --- | --- |
| Pbiviz package contains all the required metadata |Yes |Visual name<br>Display name<br>GUID<br>Version<br>Description<br>Author name and email |
| Sample .pbix report file |Yes |To showcase your visual, you should help users to get acquainted with the visual. You should emphasize on the value the visual brings to the user and give examples of usage, formatting options, etc. You can also add a *"hints"* page at the end with some tips and tricks, things to avoid and the like.<br>The sample .pbix report file must work offline, without any external connection |
| Icon |Yes |You should include the custom visual logo that will appear in the store front. The format can be .png, .jpg, .jpeg or .gif. It must be exactly 300px (width) x 300px (height). **Important!** Please review the [short guide](https://docs.microsoft.com/en-us/office/dev/store/craft-effective-appsource-store-images) carefully before submitting the Icon. |
| Screenshots |Yes |You must provide at least one screenshot. The format can be .png, .jpg, .jpeg or .gif. It must be exactly 1366px (width) x 768px (height). It can be no larger than 1024kb for the file size. *For greater usage, add text bubbles to articulate the value proposition of key features shown in each screenshot.* |
| Support download link |Yes |Provide the URL to support customers who have issues with your visual. The format of your URL should include https:// or http://. |
| Privacy document link |Yes |Provide a link to the privacy policy for customers who use your visual. The format of your link should include https:// or http://. |
| End user license agreement (EULA) |Yes |You must upload a EULA file. This can be either your own EULA or use the default EULA within the Office store for Power BI custom visuals. To use the default EULA, paste the following URL in the seller dashboard's "End User License Agreement" file upload dialog: [https://visuals.azureedge.net/app-store/Power BI - Default Custom Visual EULA.pdf](https://visuals.azureedge.net/app-store/Power BI - Default Custom Visual EULA.pdf). |
| Video link |No |To increase the interest of users for your custom visual, it is advised to provide a link to a video about your visual. The format of your URL should include https:// or http://. |
| GitHub repository |No |It is preferred to have a valid and public link to a [GitHub](https://www.github.com) repository with sources of your visual and sample data in it to allow other developers to provide feedback and propose improvements to your code. |

## Submitting to Power BI
Submission starts with sending an email to the Power BI custom visuals submission team. You can email [pbivizsubmit@microsoft.com](mailto:pbivizsubmit@microsoft.com).

> [!IMPORTANT]
> You must fill the following fields in the pbiviz.json file: “description”, “supportUrl”, “author“, “name” and “email” before you create the .pbiviz package.
> 
<<<<<<< HEAD
>
=======
> 
>>>>>>> 886ee660

Attach the .pbiviz file and the sample report .pbix file in your email. The Power BI team will reply back with instructions and a app package XML file to upload. This XML app package is required in order to submit your visual through the Office developer center.

> [!NOTE]
> To improve quality and assure that existing reports are not breaking, updates to existing visuals will take an additional two weeks to reach production environment after approval in the store.
> 
> 

## Submitting to AppSource
Once you get the app package XML from the Power BI team, navigate to the [developer center](https://sellerdashboard.microsoft.com/Application/Summary) to submit your visual to AppSource.

> [!NOTE]
> You must have a valid Office developer account to log in to the [Office developer center](https://dev.office.com/). An Office developer account must be a Microsoft Account (Live ID, e.g. hotmail.com or outlook.com).
> 
> [!IMPORTANT]
> You must send an email with the .pbiviz file and the .pbix file to the Power BI team before submitting to AppSource. This allows the Power BI team to upload the files to the public share server. Otherwise, the store will not be able to retrieve the files. You must send the files with each new visual submission, update to existing visual, and fixes to rejected submissions.
> 
> 

### Process to submit visual
Follow the below steps to complete the submission.

1. Select **Add a new app**.
   
    ![](media/office-store/powerbi-custom-visual-add-an-app.png)
2. Select **Power BI custom visual** and then **Next**.
3. Select the **+** under **App package** and select the app package XML file that you received from the Power BI team from the open file dialog.
   
    ![](media/office-store/powerbi-custom-visual-apppackage.png)
4. You should receive an approval that this is a valid Power BI app package.
   
    ![](media/office-store/powerbi-custom-visual-manifest-approved.png)
5. Fill out the **General info** details.
   
   * *Submission title:* How your submission will be named in the developer center
   * *Version:* Your version number is auto-populated from your add-in app package.
   * *Release Date (UTC):* Select a date for your app to release to the store. If a future date is chosen, your app will not be available in the store until that date is reached.
   * *Category:* The first category will be auto populated as "Data Visualization + BI". That's how all Power BI custom visuals will be tagged. You may provide up to 2 additional categories, for help users easily search for your visual
   * *Testing notes:* optional, if you'd like to provide some instructions for the testers at Microsoft
   * *My app calls, supports, contains, or uses cryptography or encryption:* leave unchecked
   * *Make this add-in available in the Office add-in catalog on iPad:* leave unchecked
6. Upload your visual's logo by selecting the **+** under **App logo**. Then select the icon file in the open file dialog. The file must be .png, .jpg, .jpeg or .gif. It must be exactly 300px (width) x 300px (height) and no larger than 512kb in size.
   
    ![](media/office-store/powerbi-custom-visual-app-logo.png)
7. Fill out the **Support documents** details.
   
   * Support document link
   * Privacy document link
   * Video link
   * End User License Agreement (EULA)
     
       You must upload a EULA file. This can be either your own EULA or use the default EULA within the Office store for Power BI custom visuals. To use the default EULA, paste the following URL in the seller dashboard's "End User License Agreement" file upload dialog: [https://visuals.azureedge.net/app-store/Power BI - Default Custom Visual EULA.pdf](https://visuals.azureedge.net/app-store/Power BI - Default Custom Visual EULA.pdf).
8. Select **Next** to proceed to the **Details** page.
9. Select **Language** and pick a language from the list.
   
    ![](media/office-store/powerbi-custom-visual-language.png)
10. Fill out the "Description" details.
    
    * *App name (for this language):* Enter the title of your app as it should appear in the storefront.
    * *Short description:* Enter the short description of your app, up to 100 characters, as it should appear in the storefront. This description will show up in the top level pages along with the logo. You can use the description from the pbiviz package.
    * *Long description:* Provide a more detailed description of your app that customers will see on your app details page. If you'd like to let the community improve your visual by making it open source, provide the link to the public repository, such as GitHub, here.
11. Upload at least one screenshot. The format can be .png, .jpg, .jpeg or .gif. It must be exactly 1366px (width) x 768px (height). It can be no larger than 1024kb for the file size. *For greater usage, add text bubbles to articulate the value proposition of key features shown in each screenshot.*
12. If you'd like to add more languages, select **Add a language** and repeat steps 10 and 11. Adding more languages will help your users view the custom visual details in their own language. Languages that will not be listed will default to the first language selected.
13. When you are done adding languages, select **Next** to proceed to the **Block access** page.
14. If you want to prevent customers in specific countries or regions from using or purchasing your app, check the box and select from the list.
15. Select **Next** to proceed to the **Pricing** page.
16. Currently, only *free* visuals are supported and additional purchases inside the visual (In-App purchase) are not allowed. Select **This app is free**. 
    
    > [!NOTE]
    > If you select any other option other than free, or have an In-App purchase content in the submitted visual, the submission will be rejected.
    > 
    > 
17. You can now select **Save as draft** and submit later, or select **Submit for approval** to submit the custom visual to the Office store.

## Tracking submission status and usage
You can review the [validation policies](https://dev.office.com/officestore/docs/validation-policies#13-power-bi-custom-visuals).

After submission, you will be able to view the submission status in the [app dashboard](https://sellerdashboard.microsoft.com/Application/Summary/).

## Certify your visual
Once your visual is created, you can optionally get your visual certified. This means it can run within the Power BI service and be used with other features of the service such as exporting to PowerPoint. For more information, see [Getting a custom visual *certified*](../power-bi-custom-visuals-certified.md).

## Next steps
[Use developer tools to create custom visuals](../service-custom-visuals-getting-started-with-developer-tools.md)  
[Visualizations in Power BI](../power-bi-report-visualizations.md)  
[Custom Visualizations in Power BI](../power-bi-custom-visuals.md)  
[Getting a custom visual *certified*](../power-bi-custom-visuals-certified.md)

More questions? [Try asking the Power BI Community](http://community.powerbi.com/)
<|MERGE_RESOLUTION|>--- conflicted
+++ resolved
@@ -50,11 +50,6 @@
 > [!IMPORTANT]
 > You must fill the following fields in the pbiviz.json file: “description”, “supportUrl”, “author“, “name” and “email” before you create the .pbiviz package.
 > 
-<<<<<<< HEAD
->
-=======
-> 
->>>>>>> 886ee660
 
 Attach the .pbiviz file and the sample report .pbix file in your email. The Power BI team will reply back with instructions and a app package XML file to upload. This XML app package is required in order to submit your visual through the Office developer center.
 

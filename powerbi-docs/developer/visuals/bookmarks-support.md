---
title: Add bookmark support for Power BI visuals
description: Power BI visuals can handle bookmarks switching
author: KesemSharabi
ms.author: kesharab
ms.reviewer: sranins
ms.service: powerbi
ms.subservice: powerbi-custom-visuals
ms.topic: how-to
<<<<<<< HEAD
ms.date: 06/1/2021
=======
ms.date: 06/01/2021
>>>>>>> 66268d3b
---

# Add bookmark support to visuals in Power BI reports

With Power BI report bookmarks, you can capture and save a configured view of a report page. You can then go back to this view quickly and easily whenever you want. The bookmark saves the entire configuration, including selections and filters.

For more information about bookmarks, see [Use bookmarks to share insights and build stories in Power BI](../../create-reports/desktop-bookmarks.md).

<<<<<<< HEAD
## Bookmark support in a visual

If your visual interacts with other visuals, selects data points, or filters other visuals, you need to restore the visual to the correct state in *properties*.

## Prerequisites for bookmark support

* [Powerbi-visuals-utils-interactivityutils](https://github.com/Microsoft/PowerBI-visuals-utils-interactivityutils/) version 3.0.0 or later. This version contains additional classes so you can manipulate the selection or filter. It's required for filter visuals and any visual that uses `InteractivityService`.

* Visual API version 1.11.0 or later. This version uses `registerOnSelectCallback` in an instance of `SelectionManager`. It's required for non-filter visuals that use the plain `SelectionManager` rather than `InteractivityService`.
=======
## Bookmarks support in your visual

A Power BI visual that supports bookmarks has to be able to save and provide the correct information when needed.
If your visual interacts with other visuals, selects data points, or filters other visuals, you need to save the bookmarked state in the visual's *filterState* properties.

> [!NOTE]
>
> Creating a visual that supports bookmarks requires:
>
> * [Powerbi-visuals-utils-interactivityutils](https://github.com/Microsoft/PowerBI-visuals-utils-interactivityutils/) version 3.0.0 or later for filter visuals and any visual that uses `InteractivityService`.
>
> * Visual API version 1.11.0 or later for non-filter visuals that use `SelectionManager` rather than `InteractivityService`.

## How Power BI visuals interact with Power BI in report bookmarks

Let's consider the following scenario: you want to create several bookmarks on a report page with each bookmark having different data points selected.
>>>>>>> 66268d3b

First, you select one or more data points in your visual. The visual passes your selections to the host. You then select **Add** in the **Bookmark** pane, and Power BI saves the current selections for the new bookmark.

You do this several times to create new bookmarks. After you create the bookmarks, you can switch between them.

When you select a bookmark, Power BI restores the saved filter or selection state and passes it to the visuals. The visuals in the report are highlighted or filtered according to the state that's stored in the bookmark. To do this, your visual is responsible for passing the correct selection state to the host (for example, for changing the colors of rendered data points).

The new selection state (or filter) is communicated through the `options.jsonFilters` property in the `update` method. The `jsonFilters` can be either `Advanced Filter` or `Tuple Filter`.

* If your visual contains selected data points, [reset the selection](#visuals-with-selection) to that of the selected bookmark by using the callback function, `registerOnSelectCallback`, in `ISelectionManager`.
* If your visual uses filters to select data, [reset the filter](#visuals-with-a-filter) values to the corresponding values of the selected bookmark.

## Visuals with selection

If your visual interacts with other visuals using [Selection](https://github.com/PowerBi-Projects/PowerBI-visuals/blob/master/Tutorial/Selection.md), you can add bookmark support in one of two ways:

* Through [InteractivityService](#use-interactivityservice-to-restore-bookmark-selections) to manage selections, use the `applySelectionFromFilter`. This is the easier and preferred method.

* Through [SelectionManager](#use-selectionmanager-to-restore-bookmark-selections), if your visual doesn't use **InteractivityService**.

### Use **InteractivityService** to restore bookmark selections

If your visual uses [InteractivityService](https://github.com/microsoft/powerbi-visuals-utils-interactivityutils/blob/master/src/interactivityService.ts), you don't need any other actions to support the bookmarks in your visual.

When you select a bookmark, the utility automatically handles the visual's selection state.

### Use **SelectionManager** to restore bookmark selections

If you're not using `InteractivityService` you can save and recall bookmark selections using use the `ISelectionManager.registerOnSelectCallback` method as follows:

When you select a bookmark, Power BI calls the `callback` method of the visual with the corresponding selections.

```typescript
this.selectionManager.registerOnSelectCallback(
    (ids: ISelectionId[]) => {
        //called when a selection was set by Power BI
    });
);
```

Let's assume you created a data point in the [visualTransform](https://github.com/Microsoft/PowerBI-visuals-sampleBarChart/blob/master/src/barChart.ts#L74) method of your visual.

The `datapoints` looks like this:

```typescript
visualDataPoints.push({
    category: categorical.categories[0].values[i],
    color: getCategoricalObjectValue<Fill>(categorical.categories[0], i, 'colorSelector', 'fill', defaultColor).solid.color,
    selectionId: host.createSelectionIdBuilder()
        .withCategory(categorical.categories[0], i)
        .createSelectionId(),
    selected: false
});
```

You now have `visualDataPoints` as your data points and the `ids` array passed to the `callback` function.

At this point, the visual should compare the `ISelectionId[]` array with the selections in your `visualDataPoints` array and mark the corresponding data points as selected.

```typescript
this.selectionManager.registerOnSelectCallback(
    (ids: ISelectionId[]) => {
        visualDataPoints.forEach(dataPoint => {
            ids.forEach(bookmarkSelection => {
                if (bookmarkSelection.equals(dataPoint.selectionId)) {
                    dataPoint.selected = true;
                }
            });
        });
    });
);
```

After you update the data points, they'll reflect the current selection state that's stored in the `filter` object. Then, when the data points are rendered, the custom visual's selection state will match the state of the bookmark.

## Visuals with a filter

To support bookmarks in visuals that have a filter, you need to use `InteractivityService`.

Let's assume that the visual creates a filter of data by date range. You have `startDate` and `endDate` as the start and end dates of the range.

The visual creates an advanced filter and calls the host method `applyJsonFilter` to filter data by the relevant conditions.

The target is the table that's used for filtering.

```typescript
import { AdvancedFilter } from "powerbi-models";

const filter: IAdvancedFilter = new AdvancedFilter(
    target,
    "And",
    {
        operator: "GreaterThanOrEqual",
        value: startDate
            ? startDate.toJSON()
            : null
    },
    {
        operator: "LessThanOrEqual",
        value: endDate
            ? endDate.toJSON()
            : null
    });

this.host.applyJsonFilter(
    filter,
    "general",
    "filter",
    (startDate && endDate)
        ? FilterAction.merge
        : FilterAction.remove
);
```

Each time you select a bookmark, the custom visual gets an `update` call.

In the `update` method, the visual checks the filter in the object:

```typescript
const filter: IAdvancedFilter = FilterManager.restoreFilter(
    && options.jsonFilters
    && options.jsonFilters[0] as any
) as IAdvancedFilter;
```

If the `filter` object isn't null, the visual restores the filter conditions from the object:

```typescript
const jsonFilters: AdvancedFilter = this.options.jsonFilters as AdvancedFilter[];

if (jsonFilters
    && jsonFilters[0]
    && jsonFilters[0].conditions
    && jsonFilters[0].conditions[0]
    && jsonFilters[0].conditions[1]
) {
    const startDate: Date = new Date(`${jsonFilters[0].conditions[0].value}`);
    const endDate: Date = new Date(`${jsonFilters[0].conditions[1].value}`);

    // apply restored conditions
} else {
    // apply default settings
}
```

After that, the visual changes its internal state to match the current conditions. The internal state includes the data points and visualization objects (lines, rectangles, and so on).

> [!IMPORTANT]
> In the above report bookmarks scenario, the visual shouldn't call `applyJsonFilter` to filter the other visuals. They will already be filtered by Power BI.

The [Timeline Slicer](../../visuals/desktop-slicer-filter-date-range.md) visual changes the range selector to the corresponding data ranges.

## Save the filter state of the visual

In addition to saving the conditions of the filter for the bookmark, you can also save other aspects of the filter.

For example, the [timeline Slicer](https://github.com/microsoft/powerbi-visuals-timeline/commit/8b7d82dd23cd2bd71817f1bc5d1e1732347a185e) stores the `Granularity` property values as a filter state. It allows the granularity of the timeline (days, months, years, etc.) to change as you change bookmarks.

The `filterState` property saves an aspect of the filter as a property. The visual can store various `filterState` values in bookmarks.

To save a property value as a filter state, set the object property as `"filterState": true` in the *capabilities.json* file.

## Next steps

> [!div class="nextstepaction"]
> [Bookmark buttons](../../consumer/end-user-buttons.md#bookmark-buttons)<|MERGE_RESOLUTION|>--- conflicted
+++ resolved
@@ -7,11 +7,7 @@
 ms.service: powerbi
 ms.subservice: powerbi-custom-visuals
 ms.topic: how-to
-<<<<<<< HEAD
-ms.date: 06/1/2021
-=======
 ms.date: 06/01/2021
->>>>>>> 66268d3b
 ---
 
 # Add bookmark support to visuals in Power BI reports
@@ -20,17 +16,6 @@
 
 For more information about bookmarks, see [Use bookmarks to share insights and build stories in Power BI](../../create-reports/desktop-bookmarks.md).
 
-<<<<<<< HEAD
-## Bookmark support in a visual
-
-If your visual interacts with other visuals, selects data points, or filters other visuals, you need to restore the visual to the correct state in *properties*.
-
-## Prerequisites for bookmark support
-
-* [Powerbi-visuals-utils-interactivityutils](https://github.com/Microsoft/PowerBI-visuals-utils-interactivityutils/) version 3.0.0 or later. This version contains additional classes so you can manipulate the selection or filter. It's required for filter visuals and any visual that uses `InteractivityService`.
-
-* Visual API version 1.11.0 or later. This version uses `registerOnSelectCallback` in an instance of `SelectionManager`. It's required for non-filter visuals that use the plain `SelectionManager` rather than `InteractivityService`.
-=======
 ## Bookmarks support in your visual
 
 A Power BI visual that supports bookmarks has to be able to save and provide the correct information when needed.
@@ -47,7 +32,6 @@
 ## How Power BI visuals interact with Power BI in report bookmarks
 
 Let's consider the following scenario: you want to create several bookmarks on a report page with each bookmark having different data points selected.
->>>>>>> 66268d3b
 
 First, you select one or more data points in your visual. The visual passes your selections to the host. You then select **Add** in the **Bookmark** pane, and Power BI saves the current selections for the new bookmark.
 

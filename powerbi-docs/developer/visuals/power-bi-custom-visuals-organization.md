--- conflicted
+++ resolved
@@ -1,9 +1,5 @@
 ---
-<<<<<<< HEAD
 title: Organization visuals in Power BI
-=======
-title: Organization visuals in Power BI 
->>>>>>> d9e43958
 description: Use, manage, and create organizational visuals in Power BI.
 author: KesemSharabi
 ms.author: kesharab

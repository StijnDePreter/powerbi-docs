---
title: Visuals in Power BI
description: This article describes custom Power BI visuals.
author: KesemSharabi
ms.author: kesharab
manager: rkarlin
ms.reviewer: ""
ms.service: powerbi
ms.subservice: powerbi-custom-visuals
ms.topic: overview
ms.date: 05/14/2021
LocalizationGroup: Visualizations
---

# Visuals in Power BI

There are three main sources of Power BI visuals:

* [Default](#default-power-bi-visuals) visuals available on the visualization pane.
* Visuals [imported](#appsource-power-bi-visuals) from Microsoft [AppSource](https://nam06.safelinks.protection.outlook.com/?url=https%3A%2F%2Fappsource.microsoft.com%2Fen-us%2Fmarketplace%2Fapps%3Fpage%3D1%26product%3Dpower-bi-visuals&data=02%7C01%7CKesem.Sharabi%40microsoft.com%7C6d9286afacb3468d4cde08d740b76694%7C72f988bf86f141af91ab2d7cd011db47%7C1%7C0%7C637049028749147718&sdata=igWm0e1vXdgGcbyvngQBrHQVAkahPnxPC1ZhUPntGI8%3D&reserved=0) or Power BI.
* [Custom visuals](#custom-visual-files).

<<<<<<< HEAD
## Default Power BI visuals
=======
Many additional Power BI visuals are available from the Microsoft [AppSource](https://nam06.safelinks.protection.outlook.com/?url=https%3A%2F%2Fappsource.microsoft.com%2Fen-us%2Fmarketplace%2Fapps%3Fpage%3D1%26product%3Dpower-bi-visuals&data=02%7C01%7CKesem.Sharabi%40microsoft.com%7C6d9286afacb3468d4cde08d740b76694%7C72f988bf86f141af91ab2d7cd011db47%7C1%7C0%7C637049028749147718&sdata=igWm0e1vXdgGcbyvngQBrHQVAkahPnxPC1ZhUPntGI8%3D&reserved=0) or through Power BI. These visuals are created by Microsoft and Microsoft partners, and are tested and validated by the AppSource validation team.
>>>>>>> e64d18e4

Power BI comes with many out-of-the box Power BI visuals. These visuals are available in the visualization pane of both [Power BI Desktop](https://powerbi.microsoft.com/desktop/) and [Power BI service](https://app.powerbi.com), and can be used for creating and editing Power BI content.

:::image type="content" source="media/power-bi-custom-visuals/power-bi-visualizations.png" alt-text="Screenshot of the Power B I visualization pane as it appears in Power B I Desktop and Power B I service.":::

To remove a Power BI visual from the visualization pane, right-click it and select **unpin**.

<<<<<<< HEAD
To restore the default Power BI visuals in the visualization pane, click the ellipsis and then select **Restore default visuals**.

:::image type="content" source="media/power-bi-custom-visuals/restore-default.png" alt-text="Screenshot of the Power B I visualization pane restore default option.":::

## AppSource Power BI visuals

Many additional Power BI visuals are available from the Microsoft [AppSource](https://nam06.safelinks.protection.outlook.com/?url=https%3A%2F%2Fappsource.microsoft.com%2Fen-us%2Fmarketplace%2Fapps%3Fpage%3D1%26product%3Dpower-bi-visuals&data=02%7C01%7CKesem.Sharabi%40microsoft.com%7C6d9286afacb3468d4cde08d740b76694%7C72f988bf86f141af91ab2d7cd011db47%7C1%7C0%7C637049028749147718&sdata=igWm0e1vXdgGcbyvngQBrHQVAkahPnxPC1ZhUPntGI8%3D&reserved=0) or through Power BI. These visuals are created by Microsoft and Microsoft partners, and are tested and validated by the AppSource validation team.

Microsoft and community members contribute Power BI visuals for public benefit, and publish them to the [AppSource](https://appsource.microsoft.com/marketplace/apps?product=power-bi-visuals). Microsoft has tested and approved these Power BI visuals for functionality and quality. You can download these visuals and add them to your Power BI reports.
=======
To remove a Power BI visual from the visualization pane, right-click it and select **unpin**.

To restore the default Power BI visuals in the visualization pane, click **Import a custom visual** and select **Restore default visuals**.

## AppSource Power BI visuals

Microsoft and Microsoft community members contribute Power BI visuals for public benefit, and publish them to the [AppSource](https://appsource.microsoft.com/marketplace/apps?product=power-bi-visuals). Microsoft has tested and approved these Power BI visuals for functionality and quality. You can download these visuals and add them to your Power BI reports.
>>>>>>> e64d18e4

>[!NOTE]
>
>* By using Power BI visuals created with our SDK, you may be importing data from, or sending data to, third party or other services located outside of your Power BI tenant’s geographic area, compliance boundary, or national cloud instance.
>* Power BI certified visuals are visuals in the AppSource that were additionally tested to check that the visual does not access external services or resources.
>* Once Power BI visuals from AppSource are imported, visuals may be updated automatically without any additional notice.

### What is AppSource?

[AppSource](https://appsource.microsoft.com/marketplace/apps?product=power-bi-visuals) is the place for apps, add-ins, and extensions for your Microsoft software. AppSource connects millions of users of products such as Microsoft 365, Azure, Dynamics 365, Cortana, and Power BI, to solutions that help them get work done more efficiently and insightfully than before.

### Certified Power BI visuals

Certified Power BI visuals are visuals in [AppSource](https://nam06.safelinks.protection.outlook.com/?url=https%3A%2F%2Fappsource.microsoft.com%2Fen-us%2Fmarketplace%2Fapps%3Fpage%3D1%26product%3Dpower-bi-visuals&data=02%7C01%7CKesem.Sharabi%40microsoft.com%7C6d9286afacb3468d4cde08d740b76694%7C72f988bf86f141af91ab2d7cd011db47%7C1%7C0%7C637049028749147718&sdata=igWm0e1vXdgGcbyvngQBrHQVAkahPnxPC1ZhUPntGI8%3D&reserved=0) that meet certain specified code requirements that the Microsoft Power BI team has tested and approved. The tests are designed to check that the visual doesn't access external services or resources.

To view the list of certified Power BI visuals, or to submit your own, see [Certified Power BI visuals](power-bi-custom-visuals-certified.md).

### Samples for Power BI visuals

Each Power BI visual on AppSource has a data sample that illustrates how the visual works. To download the sample, in the [AppSource](https://nam06.safelinks.protection.outlook.com/?url=https%3A%2F%2Fappsource.microsoft.com%2Fen-us%2Fmarketplace%2Fapps%3Fpage%3D1%26product%3Dpower-bi-visuals&data=02%7C01%7CKesem.Sharabi%40microsoft.com%7C6d9286afacb3468d4cde08d740b76694%7C72f988bf86f141af91ab2d7cd011db47%7C1%7C0%7C637049028749147718&sdata=igWm0e1vXdgGcbyvngQBrHQVAkahPnxPC1ZhUPntGI8%3D&reserved=0) select a Power BI visual and from the *Try a sample* section, click the **sample report** link.

## Organizational store

Power BI admins approve and deploy Power BI visuals into their organization. This allows report authors to easily discover, update, and use these Power BI visuals. Admins can easily manage these visuals with actions such as updating versions, disabling and enabling Power BI visuals.

<<<<<<< HEAD
To access the organizational store, in the *Visualization* pane click the ellipsis, then select **Get more visuals**.

:::image type="content" source="media/power-bi-custom-visuals/get-more.png" alt-text="Screenshot of the Power B I visualization pane get more visuals option.":::

When the *Power BI visuals* window appears, select the **My organization** tab.
=======
To access the organizational store, in the *Visualization* pane select the ellipsis from the visualizations pane.
>>>>>>> e64d18e4

   :::image type="content" source="media/power-bi-custom-visuals/ellipsis.png" alt-text="Screenshot of visualization pane ellipsis.":::

Select **Get more visuals** and in the top of the *Power BI visuals* window, select the **My organization** tab.
[Read more about organizational visuals](power-bi-custom-visuals-organization.md).

## Custom visual files

You can also develop your own Power BI visual, to be used by you, your organization, or the entire Power BI community.

Power BI visuals are packages that include code for rendering the data served to them. Anyone can create a custom visual and package it as a single `.pbiviz` file, that can then be imported into a Power BI report.

<<<<<<< HEAD
To import a Power BI visual from a file, see [Import a visual file from your local computer into Power BI](import-visual.md#import-a-visual-file-from-your-local-computer-into-power-bi).
=======
To import a custom Power BI visual from a file see [Import a visual file from your local computer into Power BI](import-visual.md#import-a-visual-file-from-your-local-computer-into-power-bi).
>>>>>>> e64d18e4

If you are you a web developer and are interested in creating your own visual and adding it to AppSource, you can learn how to [develop a Power BI circle card visual](develop-circle-card.md) and [publish a Power BI visual to AppSource](office-store.md).

> [!WARNING]
> A Power BI visual could contain code with security or privacy risks. Make sure you trust the author and Power BI visual source before importing it to your report.

## Next steps

>[!div class="nextstepaction"]
>[Develop a Power BI circle card visual](develop-circle-card.md)

>[!div class="nextstepaction"]
>[Power BI visuals project structure](visual-project-structure.md)

>[!div class="nextstepaction"]
>[Guidelines for Power BI visuals](guidelines-powerbi-visuals.md)

>[!div class="nextstepaction"]
>[Frequently asked questions](power-bi-custom-visuals-faq.yml)

>[!div class="nextstepaction"]
>[Power BI Community](https://community.powerbi.com/)<|MERGE_RESOLUTION|>--- conflicted
+++ resolved
@@ -20,11 +20,7 @@
 * Visuals [imported](#appsource-power-bi-visuals) from Microsoft [AppSource](https://nam06.safelinks.protection.outlook.com/?url=https%3A%2F%2Fappsource.microsoft.com%2Fen-us%2Fmarketplace%2Fapps%3Fpage%3D1%26product%3Dpower-bi-visuals&data=02%7C01%7CKesem.Sharabi%40microsoft.com%7C6d9286afacb3468d4cde08d740b76694%7C72f988bf86f141af91ab2d7cd011db47%7C1%7C0%7C637049028749147718&sdata=igWm0e1vXdgGcbyvngQBrHQVAkahPnxPC1ZhUPntGI8%3D&reserved=0) or Power BI.
 * [Custom visuals](#custom-visual-files).
 
-<<<<<<< HEAD
 ## Default Power BI visuals
-=======
-Many additional Power BI visuals are available from the Microsoft [AppSource](https://nam06.safelinks.protection.outlook.com/?url=https%3A%2F%2Fappsource.microsoft.com%2Fen-us%2Fmarketplace%2Fapps%3Fpage%3D1%26product%3Dpower-bi-visuals&data=02%7C01%7CKesem.Sharabi%40microsoft.com%7C6d9286afacb3468d4cde08d740b76694%7C72f988bf86f141af91ab2d7cd011db47%7C1%7C0%7C637049028749147718&sdata=igWm0e1vXdgGcbyvngQBrHQVAkahPnxPC1ZhUPntGI8%3D&reserved=0) or through Power BI. These visuals are created by Microsoft and Microsoft partners, and are tested and validated by the AppSource validation team.
->>>>>>> e64d18e4
 
 Power BI comes with many out-of-the box Power BI visuals. These visuals are available in the visualization pane of both [Power BI Desktop](https://powerbi.microsoft.com/desktop/) and [Power BI service](https://app.powerbi.com), and can be used for creating and editing Power BI content.
 
@@ -32,7 +28,6 @@
 
 To remove a Power BI visual from the visualization pane, right-click it and select **unpin**.
 
-<<<<<<< HEAD
 To restore the default Power BI visuals in the visualization pane, click the ellipsis and then select **Restore default visuals**.
 
 :::image type="content" source="media/power-bi-custom-visuals/restore-default.png" alt-text="Screenshot of the Power B I visualization pane restore default option.":::
@@ -42,21 +37,12 @@
 Many additional Power BI visuals are available from the Microsoft [AppSource](https://nam06.safelinks.protection.outlook.com/?url=https%3A%2F%2Fappsource.microsoft.com%2Fen-us%2Fmarketplace%2Fapps%3Fpage%3D1%26product%3Dpower-bi-visuals&data=02%7C01%7CKesem.Sharabi%40microsoft.com%7C6d9286afacb3468d4cde08d740b76694%7C72f988bf86f141af91ab2d7cd011db47%7C1%7C0%7C637049028749147718&sdata=igWm0e1vXdgGcbyvngQBrHQVAkahPnxPC1ZhUPntGI8%3D&reserved=0) or through Power BI. These visuals are created by Microsoft and Microsoft partners, and are tested and validated by the AppSource validation team.
 
 Microsoft and community members contribute Power BI visuals for public benefit, and publish them to the [AppSource](https://appsource.microsoft.com/marketplace/apps?product=power-bi-visuals). Microsoft has tested and approved these Power BI visuals for functionality and quality. You can download these visuals and add them to your Power BI reports.
-=======
-To remove a Power BI visual from the visualization pane, right-click it and select **unpin**.
-
-To restore the default Power BI visuals in the visualization pane, click **Import a custom visual** and select **Restore default visuals**.
-
-## AppSource Power BI visuals
-
-Microsoft and Microsoft community members contribute Power BI visuals for public benefit, and publish them to the [AppSource](https://appsource.microsoft.com/marketplace/apps?product=power-bi-visuals). Microsoft has tested and approved these Power BI visuals for functionality and quality. You can download these visuals and add them to your Power BI reports.
->>>>>>> e64d18e4
 
 >[!NOTE]
 >
->* By using Power BI visuals created with our SDK, you may be importing data from, or sending data to, third party or other services located outside of your Power BI tenant’s geographic area, compliance boundary, or national cloud instance.
->* Power BI certified visuals are visuals in the AppSource that were additionally tested to check that the visual does not access external services or resources.
->* Once Power BI visuals from AppSource are imported, visuals may be updated automatically without any additional notice.
+> * By using Power BI visuals created with our SDK, you may be importing data from, or sending data to, third party or other services located outside of your Power BI tenant’s geographic area, compliance boundary, or national cloud instance.
+> * Power BI certified visuals are visuals in the AppSource that were additionally tested to check that the visual does not access external services or resources.
+> * Once Power BI visuals from AppSource are imported, visuals may be updated automatically without any additional notice.
 
 ### What is AppSource?
 
@@ -76,19 +62,12 @@
 
 Power BI admins approve and deploy Power BI visuals into their organization. This allows report authors to easily discover, update, and use these Power BI visuals. Admins can easily manage these visuals with actions such as updating versions, disabling and enabling Power BI visuals.
 
-<<<<<<< HEAD
 To access the organizational store, in the *Visualization* pane click the ellipsis, then select **Get more visuals**.
 
 :::image type="content" source="media/power-bi-custom-visuals/get-more.png" alt-text="Screenshot of the Power B I visualization pane get more visuals option.":::
 
 When the *Power BI visuals* window appears, select the **My organization** tab.
-=======
-To access the organizational store, in the *Visualization* pane select the ellipsis from the visualizations pane.
->>>>>>> e64d18e4
 
-   :::image type="content" source="media/power-bi-custom-visuals/ellipsis.png" alt-text="Screenshot of visualization pane ellipsis.":::
-
-Select **Get more visuals** and in the top of the *Power BI visuals* window, select the **My organization** tab.
 [Read more about organizational visuals](power-bi-custom-visuals-organization.md).
 
 ## Custom visual files
@@ -97,11 +76,7 @@
 
 Power BI visuals are packages that include code for rendering the data served to them. Anyone can create a custom visual and package it as a single `.pbiviz` file, that can then be imported into a Power BI report.
 
-<<<<<<< HEAD
 To import a Power BI visual from a file, see [Import a visual file from your local computer into Power BI](import-visual.md#import-a-visual-file-from-your-local-computer-into-power-bi).
-=======
-To import a custom Power BI visual from a file see [Import a visual file from your local computer into Power BI](import-visual.md#import-a-visual-file-from-your-local-computer-into-power-bi).
->>>>>>> e64d18e4
 
 If you are you a web developer and are interested in creating your own visual and adding it to AppSource, you can learn how to [develop a Power BI circle card visual](develop-circle-card.md) and [publish a Power BI visual to AppSource](office-store.md).
 

--- conflicted
+++ resolved
@@ -85,22 +85,14 @@
 
 Follow the code requirements listed below to make sure that your code is in line with the Power BI certification policies.  
 
-<<<<<<< HEAD
-#### Required
-=======
 The following are **Required**:
->>>>>>> 1a7c4f64
 
 * Only use public reviewable OSS components such as public JavaScript or TypeScript libraries.
 * The code must support the [Rendering Events API](event-service.md).
 * Ensure DOM is manipulated safely. Use sanitization for user input or user data, before adding it to DOM.
 * Use the [sample report](https://github.com/PowerBi-Projects/PowerBI-visuals/tree/gh-pages/assets) as a test dataset.
 
-<<<<<<< HEAD
-#### Not allowed
-=======
 The following are **Not allowed**:
->>>>>>> 1a7c4f64
 
 * Accessing external services or resources. For example, no HTTP/S or WebSocket requests can go out of Power BI to any services.
 * Using `innerHTML`, or `D3.html(user data or user input)`.

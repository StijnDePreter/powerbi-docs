--- conflicted
+++ resolved
@@ -13,11 +13,7 @@
 
 # Render a visual without the need to bind any data
 
-<<<<<<< HEAD
-From `powerbi-visuals-api` version 3.6.0, the no `dataRoles` capabilities model is supported. This feature allows you to receive updates from Power BI without the need to bind any data.
-=======
 From `powerbi-visuals-api` version 3.6.0, the no `dataRoles` capabilities model is supported. This feature allows you to receive updates from Power BI without the need to bind any data. 
->>>>>>> 13716173
 This means that you can render a visual and use the update method to change the visual's format settings even if the data-buckets are empty, or if your visual doesn't use any dataroles at all.
 
 To enable this feature you need to set two parameters in the `capabilities.json` file to *true*. 

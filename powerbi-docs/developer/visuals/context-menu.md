---
<<<<<<< HEAD
title: Capabilities and properties of Power BI visuals
description: Learn how to add a context menu to a Power BI visual.
=======
title: Add context menu to Power BI Visual
description: This article describes the capabilities and properties of Power BI visuals.
>>>>>>> 9e7b8340
author: KesemSharabi
ms.author: kesharab
ms.reviewer: rkarlin
manager: rkarlin
ms.service: powerbi
ms.subservice: powerbi-custom-visuals
ms.topic: how-to
ms.date: 06/18/2019
---

# Add context menu to Power BI Visual

You can use `selectionManager.showContextMenu()` with parameters `selectionId` and a position (as an `{x:, y:}` object) to have Power BI display a context menu for your visual.

> [!IMPORTANT]
> The `selectionManager.showContextMenu()` was introduced in Visuals API 2.2.0.

Typically it's added as a right-click event (or long-press for touch devices)
Context-Menu was added to the sample BarChart for reference:

```typescript
    public update(options: VisualUpdateOptions) {
        //...
        //handle context menu
        this.svg.on('contextmenu', () => {
            const mouseEvent: MouseEvent = d3.event as MouseEvent;
            const eventTarget: EventTarget = mouseEvent.target;
            let dataPoint = d3.select(eventTarget).datum();
            this.selectionManager.showContextMenu(dataPoint? dataPoint.selectionId : {}, {
                x: mouseEvent.clientX,
                y: mouseEvent.clientY
            });
            mouseEvent.preventDefault();
        });
```<|MERGE_RESOLUTION|>--- conflicted
+++ resolved
@@ -1,11 +1,6 @@
 ---
-<<<<<<< HEAD
-title: Capabilities and properties of Power BI visuals
+title: Add context menu to Power BI Visual
 description: Learn how to add a context menu to a Power BI visual.
-=======
-title: Add context menu to Power BI Visual
-description: This article describes the capabilities and properties of Power BI visuals.
->>>>>>> 9e7b8340
 author: KesemSharabi
 ms.author: kesharab
 ms.reviewer: rkarlin

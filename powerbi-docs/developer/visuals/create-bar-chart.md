---
title: Build a bar chart in Power BI 
description: Use this step-by-step guide to build a simple Power BI bar chart visual with code. 
author: KesemSharabi
ms.author: kesharab
ms.reviewer: sranins
ms.service: powerbi
ms.subservice: powerbi-custom-visuals
ms.topic: reference
ms.date: 04/25/2021
---

# Tutorial: Build a bar chart

As a developer you can create your own Power BI visuals. These visuals can be used by you, your organization or by third parties.

This article is a step-by-step guide for building a sample Power BI bar chart visual with code.

In this tutorial, you learn how to:

> [!div class="checklist"]
>
> * Define the bar chart view model.
> * Add data binding
> * Change the colors of the interface.
> * Add a selection and interact with each data point.
> * Add objects to the property pane.
> * Package your visual.

> [!NOTE]
> For the full source code of this visual, see[PowerBI visuals sample bar chart](https://github.com/Microsoft/PowerBI-visuals-sampleBarChart).

## Set up your environment

Before you can start developing your Power BI visual, set up your environment for developing a Power BI visual.

### Prerequisites

Before you start developing your Power BI visual, verify that you have everything listed in this section.

<!---
[!INCLUDE[Power BI tutorials prerequisites](../../includes/visual-tutorial-prerequisites.md)]
-->

* A **Power BI Pro** or **Premium Per User (PPU)** account. If you don't have one, [sign up for a free trial](https://powerbi.microsoft.com/pricing/).

* [Visual Studio Code (VS Code)](https://www.visualstudio.com/). VS Code is an ideal Integrated Development Environment (IDE) for developing JavaScript and TypeScript applications.

* [Windows PowerShell](/powershell/scripting/install/installing-windows-powershell) version 4 or later (for Windows). Or [Terminal](https://macpaw.com/how-to/use-terminal-on-mac) (for OSX).

### Power BI developer environment

1. [Set up your environment for developing a Power BI visual](../developer/visuals/environment-setup.md).

2. From the folder that contains your Power BI visual, run `npm install`. This installs all necessary dependencies and  connects the visual to Power BI.

3. Start the dev app by running `pbiviz start` from the Powershell.

## Creating a bar chart visual

### Set up a view model with static data

<<<<<<< HEAD
Typically, it is easier to build your visual with static data before adding PowerBIs data binding. See commit for what was added at this step.

It's important to define the bar chart view model first, and iterate on what's exposed to your visual as you build it.
=======
Typically, it is easier to build your visual with static data before adding PowerBIs data binding.
=======
[!INCLUDE[Power B I visuals tutorials overview](../../includes/visual-tutorial-overview.md)]
This article is a step-by-step guide for building a sample Power BI bar chart visual with code. 
>>>>>>> 22d86c66

In this tutorial, you learn how to:
> [!div class="checklist"]
> * Define the bar chart view model.
> * Add data binding.
> * Change the colors in the interface.
> * Add a selection and interact with each data point.
> * Add objects to the property pane.
> * Package your visual.

>[!NOTE]
>For the full source code of this visual, see [PowerBI visuals sample bar chart](https://github.com/Microsoft/PowerBI-visuals-sampleBarChart).

## Prerequisites

[!INCLUDE[Power B I tutorials prerequisites](../../includes/visual-tutorial-prerequisites.md)]

## View model


### Use static data

Using static data is a great way to test your visual without data binding. Your view model won't change, even after you add data binding later.

```typescript
let testData: BarChartDataPoint[] = [
    {
        value: 10,
        category: 'a'
    },
    {
        value: 20,
        category: 'b'
    },
    {
        value: 1,
        category: 'c'
    },
    {
        value: 100,
        category: 'd'
    },
    {
        value: 500,
        category: 'e'
    }];

let viewModel: BarChartViewModel = {
    dataPoints: testData,
    dataMax: d3.max(testData.map((dataPoint) => dataPoint.value))
};
```

## Data binding 
You add data binding by defining your visual capabilities in *capabilities.json*. The sample code already has a schema for you to use.

Data binding acts on a **Field** well in Power BI.

![Data binding in a Field well](./media/create-bar-chart/data-binding.png)

### Add data roles
The sample code already has data roles, but you can customize them.

- `displayName` is the name shown in the **Field** well.
- `name` is the internal name used to refer to the data role.
- `kind` is for the kind of field. *Grouping* fields (0) have discrete values. *Measure* fields (1) have numeric data values.

```json
"dataRoles": [
    {
        "displayName": "Category Data",
        "name": "category",
        "kind": 0
    },
    {
        "displayName": "Measure Data",
        "name": "measure",
        "kind": 1
    }
],
```

For more information, see [Data roles](./capabilities.md#define-the-data-fields-that-your-visual-expects-dataroles).

### Add conditions to DataViewMapping
Define conditions within your `dataViewMappings` to set how many fields each field well can bind. Use the data role's internal `name` to refer to each field.

```json
    "dataViewMappings": [
        {
            "conditions": [
                {
                    "category": {
                        "max": 1
                    },
                    "measure": {
                        "max": 1
                    }
                }
            ],
        }
    ]
```

For more information, see [Data view mapping](./dataview-mappings.md).

### Define and use visualTransform
The `DataView` is the structure that Power BI provides to your visual, which contains the queried data to be visualized. However, `DataView` can provide data in different forms, such as categorical and tabular. To build a categorical visual like a bar chart, you only need to use the categorical property on the `DataView`. Defining `visualTransform` lets you convert `DataView` into a view model your visual will use.

To assign colors and select them when defining individual data points, you use `IVisualHost`. 

```typescript
/**
 * Function that converts queried data into a view model that will be used by the visual
 *
 * @function
 * @param {VisualUpdateOptions} options - Contains references to the size of the container
 *                                        and the dataView which contains all the data
 *                                        the visual had queried.
 * @param {IVisualHost} host            - Contains references to the host which contains services
 */
function visualTransform(options: VisualUpdateOptions, host: IVisualHost): BarChartViewModel {
    /*Convert dataView to your viewModel*/
}

```

## Color 
Color is exposed as one of the services available on `IVisualHost`.

### Add color to data points
Each data point is represented by a different color. You add color to the `BarChartDataPoint` interface.

```typescript
/**
 * Interface for BarChart data points.
 *
 * @interface
 * @property {number} value    - Data value for the point.
 * @property {string} category - Corresponding category of the data value.
 * @property {string} color    - Color corresponding to the data point.
 */
interface BarChartDataPoint {
    value: number;
    category: string;
    color: string;
};
```

### The colorPalette service
The `colorPalette` service manages the colors used in your visual. Its instance is available on `IVisualHost`.

### Assign color to data points
You defined `visualTransform` as a construct to convert `dataView` to a view model that a bar chart can use. Because you iterate through the data points in `visualTransform`, it's also the ideal place to assign colors.

```typescript
let colorPalette: IColorPalette = host.colorPalette; // host: IVisualHost
for (let i = 0, len = Math.max(category.values.length, dataValue.values.length); i < len; i++) {
    barChartDataPoints.push({
        category: category.values[i],
        value: dataValue.values[i],
        color: colorPalette.getColor(category.values[i]).value,
    });
}
```

## Selection and interactions
Selection lets the user interact both with your visual and other visuals. 

### Add selection to each data point
Since each data point is unique, add selection to each data point. You add the selection property on the `BarChartDataPoint` interface.

```typescript
/**
 * Interface for BarChart data points.
 *
 * @interface
 * @property {number} value             - Data value for the point.
 * @property {string} category          - Corresponding category of data value.
 * @property {string} color             - Color corresponding to data point.
 * @property {ISelectionId} selectionId - Id assigned to data point for cross filtering
 *                                        and visual interaction.
 */
interface BarChartDataPoint {
    value: number;
    category: string;
    color: string;
    selectionId: ISelectionId;
};
```

### Assign selection IDs to each data point
Since you iterate through the data points in `visualTransform`, it's also the ideal place to create selection IDs. The host variable is an `IVisualHost`, which contains services that the visual may use, such as color and selection builder. 

Use the `createSelectionIdBuilder` factory method on `IVisualHost` to create a new selection ID. Create a new selection builder for each data point.

Since you're making selections based only on the category, you only need to define selections `withCategory`.

```typescript
for (let i = 0, len = Math.max(category.values.length, dataValue.values.length); i < len; i++) {
    barChartDataPoints.push({
        category: category.values[i],
        value: dataValue.values[i],
        color: colorPalette.getColor(category.values[i]).value,
        selectionId: host.createSelectionIdBuilder()
            .withCategory(category, i)
            .createSelectionId()
    });
}
```

For more information, see [Create an instance of the selection builder](./selection-api.md#create-an-instance-of-the-selection-builder).

### Interact with data points
You can interact with each bar of the bar chart once a selection ID is assigned to the data point. The bar chart listens to `click` events.

Use the `selectionManager` factory method on `IVisualHost` to create a selection manager for cross filtering and clearing selections.

```typescript
let selectionManager = this.selectionManager;

//This must be an anonymous function instead of a lambda because
//d3 uses 'this' as the reference to the element that was clicked.
bars.on('click', function(d) {
    selectionManager.select(d.selectionId).then((ids: ISelectionId[]) => {
        bars.attr({
            'fill-opacity': ids.length > 0 ? BarChart.Config.transparentOpacity : BarChart.Config.solidOpacity
        });

        d3.select(this).attr({
            'fill-opacity': BarChart.Config.solidOpacity
        });
    });

    (<Event>d3.event).stopPropagation();
});
```

For more information, see [How to use SelectionManager](./selection-api.md#how-to-use-selectionmanager-to-select-data-points).

## Static objects

You can add objects to the **Property** pane to further customize the visual. These customizations can be user interface changes, or changes related to the data that was queried. The sample uses static objects to render the X-axis for the bar chart.

You can toggle objects on or off in the **Property** pane.

![Objects in the Property pane](./media/create-bar-chart/property-pane.png)

### Define objects in capabilities
Define an `objects` property inside your *capabilities.json* file for objects to display in the **Property** pane.
- `enableAxis` is the internal name that the `dataView` references. 
- `displayName` is the name shown on the **Property** pane.
- `bool` is a primitive value that is typically used with static objects, such as text boxes or switches.
- `show` is a special property on `properties` that enables the `show` switch on the object. Since `show` is a switch, it is typed as a `bool`.

![Object show switch](./media/create-bar-chart/object-show-property.png)

```typescript
"objects": {
    "enableAxis": {
        "displayName": "Enable Axis",
        "properties": {
            "show": {
                "displayName": "Enable Axis",
                "type": { "bool": true }
            }
        }
    }
}
```

For more information, see [Objects](./objects-properties.md).

### Define property settings

The following sections describe the basic principles of defining property settings. You can also use the utility classes defined in the `powerbi-visuals-utils-dataviewutils` package for defining property settings. For more information, see the documentation and samples for the [DataViewObjectsParser](https://github.com/Microsoft/powerbi-visuals-utils-dataviewutils/blob/master/docs/api/data-view-objects-parser.md) class.


Although optional, it's best to localize most settings onto a single object for easy reference.

```typescript
/**
 * Interface for BarCharts viewmodel.
 *
 * @interface
 * @property {BarChartDataPoint[]} dataPoints - Set of data points the visual will render.
 * @property {number} dataMax                 - Maximum data value in the set of data points.
 * @property {BarChartSettings} settings      - Object property settings
 */
interface BarChartViewModel {
    dataPoints: BarChartDataPoint[];
    dataMax: number;
    settings: BarChartSettings;
};

/**
 * Interface for BarChart settings.
 *
 * @interface
 * @property "show" enableAxis - Object property that allows axis to be enabled.
 */
interface BarChartSettings {
    enableAxis: {
        show: boolean;
    };
}
```

### Define and use ObjectEnumerationUtility
Object property values are available as metadata on the `dataView`, but there's no service to help retrieve these properties. `ObjectEnumerationUtility` is a set of static functions you can use to retrieve object values from the `dataView`, and for other visual projects. The `ObjectEnumerationUtility` is optional, but is great for iterating through the `dataView` to retrieve object properties.

```typescript
/**
 * Gets property value for a particular object.
 *
 * @function
 * @param {DataViewObjects} objects - Map of defined objects.
 * @param {string} objectName       - Name of desired object.
 * @param {string} propertyName     - Name of desired property.
 * @param {T} defaultValue          - Default value of desired property.
 */
export function getValue<T>(objects: DataViewObjects, objectName: string, propertyName: string, defaultValue: T ): T {
    if(objects) {
        let object = objects[objectName];
        if(object) {
            let property: T = object[propertyName];
            if(property !== undefined) {
                return property;
            }
        }
    }
    return defaultValue;
}
```



    >[!NOTE]
    >If the visual displays a connection error message, open a new tab in your browser, navigate to `https://localhost:8080/assets/status`, and authorize your browser to use this address.
    >
    >![Screenshot of the new visual displaying a connection error.](media/visual-tutorial-view/connection-error.png)


See [objectEnumerationUtility.ts](https://github.com/Microsoft/PowerBI-visuals-sampleBarChart/blob/master/src/objectEnumerationUtility.ts) for source code.

### Retrieve property values from dataView
The `visualTransform` is the ideal place to manipulate the visual's view model. To continue this pattern, retrieve the object properties from the `dataView`.

Define the default state of the property, and use `getValue` to retrieve the property from the `dataView`.

```typescript
let defaultSettings: BarChartSettings = {
    enableAxis: {
        show: false,
    }
};

let barChartSettings: BarChartSettings = {
    enableAxis: {
        show: getValue<boolean>(objects, 'enableAxis', 'show', defaultSettings.enableAxis.show),
    }
}
```

### Populate Property pane with enumerateObjectInstances
The `enumerateObjectInstances` optional method on `IVisual` enumerates through all objects and places them within the **Property** pane. Each object is called with `enumerateObjectInstances`. The object's name is available on `EnumerateVisualObjectInstancesOptions`.

For each object, define the property with its current state.

```typescript
/**
 * Enumerates through the objects defined in the capabilities and adds the properties to the format pane
 *
 * @function
 * @param {EnumerateVisualObjectInstancesOptions} options - Map of defined objects
 */
public enumerateObjectInstances(options: EnumerateVisualObjectInstancesOptions): VisualObjectInstanceEnumeration {
    let objectName = options.objectName;
    let objectEnumeration: VisualObjectInstance[] = [];

    switch(objectName) {
        case 'enableAxis':
            objectEnumeration.push({
                objectName: objectName,
                properties: {
                    show: this.barChartSettings.enableAxis.show,
                },
                selector: null
            });
    };

    return objectEnumeration;
}
```

### Control property update logic
Once an object is added to the **Property** pane, each toggle triggers an update. Add specific object logic in `if` blocks:

```typescript
if(settings.enableAxis.show) {
    let margins = BarChart.Config.margins;
    height -= margins.bottom;
}
```

## Databound objects
Databound objects are similar to static objects, but typically deal with data selection. For example, you can change the color associated with the data point.

![Databound object properties](./media/create-bar-chart/object-databound-property.png)

### Define object in capabilities
Similar to static objects, define another object in the *capabilities.json*. 
- `colorSelector` is the internal name that the `dataView` references.
- `displayName` is the name shown on the **Property** pane.
- `fill` is a structural object value not associated with a primitive type.

```typescript
"colorSelector": {
    "displayName": "Data Colors",
    "properties": {
        "fill": {
            "displayName": "Color",
            "type": {
                "fill": {
                    "solid": {
                        "color": true
                    }
                }
            }
        }
    }
}
```

For more information, see [Objects](./objects-properties.md).

### Use ObjectEnumerationUtility
As with static objects, you need to retrieve object details from the `dataView`. However, instead of the object values being within metadata, the object values are associated with each category.

```typescript
/**
 * Gets property value for a particular object in a category.
 *
 * @function
 * @param {DataViewCategoryColumn} category - List of category objects.
 * @param {number} index                    - Index of category object.
 * @param {string} objectName               - Name of desired object.
 * @param {string} propertyName             - Name of desired property.
 * @param {T} defaultValue                  - Default value of desired property.
 */
export function getCategoricalObjectValue<T>(category: DataViewCategoryColumn, index: number, objectName: string, propertyName: string, defaultValue: T): T {
    let categoryObjects = category.objects;

    if(categoryObjects) {
        let categoryObject: DataViewObject = categoryObjects[index];
        if(categoryObject) {
            let object = categoryObject[objectName];
            if(object) {
                let property: T = object[propertyName];
                if(property !== undefined) {
                    return property;
                }
            }
        }
    }
    return defaultValue;
}
```

See [objectEnumerationUtility.ts](https://github.com/Microsoft/PowerBI-visuals-sampleBarChart/blob/master/src/objectEnumerationUtility.ts) for source code.

### Define default color and retrieve categorical object from dataView
Each color is now associated with each category inside `dataView`. You can set each data point to its corresponding color.

```typescript
for (let i = 0, len = Math.max(category.values.length, dataValue.values.length); i < len; i++) {
    let defaultColor: Fill = {
        solid: {
            color: colorPalette.getColor(category.values[i]).value
        }
    }

    barChartDataPoints.push({
        category: category.values[i],
        value: dataValue.values[i],
        color: getCategoricalObjectValue<Fill>(category, i, 'colorSelector', 'fill', defaultColor).solid.color,
        selectionId: host.createSelectionIdBuilder()
            .withCategory(category, i)
            .createSelectionId()
    });
}
```

### Populate Property pane with enumerateObjectInstances
Use `enumerateObjectInstances` to populate the **Property** pane with objects. 

For this instance, add a color picker to render each category on the **Property** pane. To do this, add an additional case to the `switch` statement for `colorSelector`, and iterate through each data point with the associated color. 

Selection is required to associate the color with the data point.

```typescript
/**
 * Enumerates through the objects defined in the capabilities and adds the properties to the format pane
 *
 * @function
 * @param {EnumerateVisualObjectInstancesOptions} options - Map of defined objects
 */
public enumerateObjectInstances(options: EnumerateVisualObjectInstancesOptions): VisualObjectInstanceEnumeration {
    let objectName = options.objectName;
    let objectEnumeration: VisualObjectInstance[] = [];

    switch(objectName) {
        case 'enableAxis':
            objectEnumeration.push({
                objectName: objectName,
                properties: {
                    show: this.barChartSettings.enableAxis.show,
                },
                selector: null
            });
            break;
        case 'colorSelector':
            for(let barDataPoint of this.barDataPoints) {
                objectEnumeration.push({
                    objectName: objectName,
                    displayName: barDataPoint.category,
                    properties: {
                        fill: {
                            solid: {
                                color: barDataPoint.color
                            }
                        }
                    },
                    selector: barDataPoint.selectionId.getSelector()
                });
            }
            break;
    };

    return objectEnumeration;
}
```

After providing a selector for each property, you get the following `dataView` object array:

![Databound properties in source](./media/create-bar-chart/object-databound-property-source.png)

Each item in the array `dataViews[0].categorical.categories[0].objects` corresponds to the concrete category of the dataset.

The function `getCategoricalObjectValue` just provides a convenient way of accessing properties by their category index. You must provide an `objectName` and `propertyName` that match the object and property in *capabilities.json*.

## Other features 
You can add a slider control or tooltips to the bar chart. For the code to add, see the commits at [Add a property pane slider to control opacity](https://github.com/Microsoft/PowerBI-visuals-sampleBarChart/commit/e2e0bc5888d9a3ca305a7a7af5046068645c8b30) and [Add support for tooltips](https://github.com/Microsoft/PowerBI-visuals-sampleBarChart/commit/981b021612d7b333adffe9f723ab27783c76fb14). For more information about tooltips, see [Tooltips in Power BI visuals](./add-tooltips.md).

## Packaging

Before you can load your visual into [Power BI Desktop](https://powerbi.microsoft.com/desktop/) or share it with the community in the [Power BI Visual Gallery](https://visuals.powerbi.com/), you must package it. Navigate to the root folder of your visual project, which contains the file *pbiviz.json*, and use the following command to generate a *pbiviz* file:

```bash
pbiviz package
```
This command creates a *pbiviz* file in the *dist/* directory of your visual project, and overwrites any *pbiviz* file from previous package operations.

## Next steps
You can add the following abilities to your visual:
* [Add a context menu to a visual](./context-menu.md)
* [Landing page](./landing-page.md)
* [Launch URL](./launch-url.md)
* [Locale support](./localization.md)<|MERGE_RESOLUTION|>--- conflicted
+++ resolved
@@ -60,19 +60,13 @@
 
 ### Set up a view model with static data
 
-<<<<<<< HEAD
 Typically, it is easier to build your visual with static data before adding PowerBIs data binding. See commit for what was added at this step.
 
 It's important to define the bar chart view model first, and iterate on what's exposed to your visual as you build it.
-=======
-Typically, it is easier to build your visual with static data before adding PowerBIs data binding.
-=======
-[!INCLUDE[Power B I visuals tutorials overview](../../includes/visual-tutorial-overview.md)]
-This article is a step-by-step guide for building a sample Power BI bar chart visual with code. 
->>>>>>> 22d86c66
 
 In this tutorial, you learn how to:
 > [!div class="checklist"]
+
 > * Define the bar chart view model.
 > * Add data binding.
 > * Change the colors in the interface.

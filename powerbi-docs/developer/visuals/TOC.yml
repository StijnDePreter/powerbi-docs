- name: "Power BI visuals documentation"
  href: index.yml
  expanded: true
  items:
  - name: Overview
    expanded: true
    items: 
    - name: "Visuals in Power BI"
      href: power-bi-custom-visuals.md
  - name: Tutorials
    expanded: true
    items:
    - name: "Develop a Power BI visual"
      href: custom-visual-develop-tutorial.md
<<<<<<< HEAD
    - name: "Create React-based Visuals"
      href: create-react-visual.md
=======
    - name: "Build a bar chart"
      href: create-bar-chart.md
>>>>>>> 6e9a4f47
    - name: "Add formatting options"
      href: custom-visual-develop-tutorial-format-options.md
    - name: "Add unit tests for visual project"
      href: unit-tests-introduction.md
  - name: Concepts
    items:
    - name: "Power BI visual project structure"
      href: visual-project-structure.md
    - name: "Visuals concepts"
      href: power-bi-visuals-concept.md
    - name: "Visuals for organizations in Power BI"
      href: power-bi-custom-visuals-organization.md
    - name: "Guidelines for Power BI visuals" 
      href: guidelines-powerbi-visuals.md
    - name: "Performance tips"
      href: performance-tips.md
    - name: "Visuals FAQ"
      href: power-bi-custom-visuals-faq.md
    - name: "Using capabilities"
      href: capabilities.md
    - name: "Data view mappings"
      href: dataview-mappings.md
    - name: "Objects and properties"
      href: objects-properties.md
    - name: "Advanced Edit Mode"
      href: advanced-edit-mode.md
  - name: How to
    items:
    - name: "Get a Power BI visual certified"
      href: power-bi-custom-visuals-certified.md
    - name: "Publish Power BI visuals to AppSource"
      href: office-store.md
    - name: "Test your Power BI visual"  
      href: submission-testing.md
    - name: "Use R-powered Power BI visuals in Power BI"
      href: ../../desktop-r-powered-custom-visuals.md?toc=/powerbi-docs/developer/TOC.json&bc=/powerbi-docs/breadcrumb/toc.json
    - name: "Visual interactions"
      href: visuals-interactions.md
    - name: "Add selections"
      href: selection-api.md
    - name: "Add visuals tooltips"
      href: add-tooltips.md
    - name: "Add analytics pane" 
      href: analytics-pane.md
    - name: "Filter visuals" 
      href: filter-api.md
    - name: "Fetch more data" 
      href: fetch-more-data.md
    - name: "Add bookmarks support"
      href: bookmarks-support.md
    - name: "Add context menu support"
      href: context-menu.md
    - name: "Add Drill-Down support"
      href: drill-down-support.md
    - name: "Highlight data in visuals"
      href: highlight.md
    - name: "Add High-Contrast mode support"
      href: high-contrast-support.md
    - name: "Enable sync slicers"
      href: enable-sync-slicers.md
    - name: "Debug visuals"
      href: visuals-how-to-debug.md  
    - name: "Mobile development"
      href: mobile-development.md
    - name: "Troubleshoot Power BI visuals"
      href: power-bi-custom-visuals-troubleshoot.md
  - name: Reference
    items: 
    - name: "Changelog"
      href: changelog.md
    - name: "Landing page" 
      href: landing-page.md
    - name: "Launch URL" 
      href: launch-url.md
    - name: "Local Storage API" 
      href: local-storage.md
    - name: "Rendering events" 
      href: event-service.md
    - name: "Sorting"
      href: sort-options.md
    - name: "Localization"
      href: localization.md
    - name: Power BI Visual utilities
      items:    
      - name: "Adding external libraries"
        href: adding-external-libraries.md
      - name: "Interactivity utils"
        href: utils-interactivity-selections.md
      - name: "Formatting utils"
        href: utils-formatting.md
      - name: "Data view utils"
        href: utils-dataview.md
      - name: "Chart utils"
        href: utils-chart.md
      - name: "Color utils"
        href: utils-color.md
      - name: "SVG utils"
        href: utils-svg.md
      - name: "Type utils"
        href: utils-type.md
      - name: "Test utils"
        href: utils-test.md
      - name: "Tooltip utils"
        href: utils-tooltip.md
      - name: "Data view utils"
        href: utils-dataview.md
  - name: Resources
    items:
    - name: "Dev Center"
      href: https://powerbi.microsoft.com/developers/
    - name: "Samples of Power BI visuals"
      href: samples.md
    - name: "Custom Visuals Git Repo"
      href: https://go.microsoft.com/fwlink/?linkid=848277
    - name: "Creating SSL certificate"
      href: create-ssl-certificate.md<|MERGE_RESOLUTION|>--- conflicted
+++ resolved
@@ -12,13 +12,10 @@
     items:
     - name: "Develop a Power BI visual"
       href: custom-visual-develop-tutorial.md
-<<<<<<< HEAD
     - name: "Create React-based Visuals"
       href: create-react-visual.md
-=======
     - name: "Build a bar chart"
       href: create-bar-chart.md
->>>>>>> 6e9a4f47
     - name: "Add formatting options"
       href: custom-visual-develop-tutorial-format-options.md
     - name: "Add unit tests for visual project"

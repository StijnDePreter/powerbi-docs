- name: "Power BI visuals documentation"
  href: index.yml
  expanded: true
  items:
  - name: Overview
    expanded: true
    items: 
    - name: "Develop your own Power BI visual"
      href: develop-power-bi-visuals.md
    - name: "Where to find Power BI visuals"
      href: power-bi-custom-visuals.md
  - name: Tutorials
    expanded: true
    items:
    - name: "Tutorial: Developing a Power BI circle card visual"
      href: develop-circle-card.md  
    - name: "Tutorial: Adding formatting options"
      href: custom-visual-develop-tutorial-format-options.md
    - name: "Tutorial: Create a Power BI visual using React"
      href: create-react-visual.md
    - name: "Tutorial: Create an R-powered visual"
      href: create-r-based-power-bi-desktop.md
    - name: "Build a bar chart"
      href: create-bar-chart.md
    - name: "Add unit tests for visual project"
      href: unit-tests-introduction.md
    - name: "Build a funnel plot from R script to R visual"
      href: funnel-plot-from-r.md
  - name: Concepts
    items:
    - name: "Power BI visuals project structure"
      href: visual-project-structure.md
    - name: "Power BI visuals system integration"
      href: power-bi-visuals-concept.md
    - name: "Visuals for organizations in Power BI"
      href: power-bi-custom-visuals-organization.md
    - name: "Guidelines for Power BI visuals" 
      href: guidelines-powerbi-visuals.md
    - name: "Performance tips"
      href: performance-tips.md
    - name: "Visuals FAQ"
      href: power-bi-custom-visuals-faq.yml
    - name: "Using capabilities"
      href: capabilities.md
    - name: "Data view mappings"
      href: dataview-mappings.md
    - name: "Objects and properties"
      href: objects-properties.md
    - name: "Advanced edit mode"
      href: advanced-edit-mode.md
    - name: "supportsKeyboardFocus feature"
      href: supportskeyboardfocus-feature.md
    - name: "supportsMultiVisualSelection feature"
      href: supportsmultivisualselection-feature.md
  - name: How to
    items:
    - name: "Get a Power BI visual certified"
      href: power-bi-custom-visuals-certified.md
    - name: "Publish Power BI visuals to AppSource"
      href: office-store.md
    - name: "Set up your environment for developing a Power BI visual"
      href: environment-setup.md
    - name: "Package a Power BI visual"
<<<<<<< HEAD
      href: package-a-visual.md
=======
      href: package-visual.md
>>>>>>> ff97a351
    - name: "Import a custom visual"
      href: import-visual.md
    - name: "Create a dialog box"
      href: create-display-dialog-box.md         
    - name: "Add a display warning icon to your visual"
      href: visual-display-warning-icon.md      
    - name: "Test your Power BI visual"  
      href: submission-testing.md
    - name: "Visual interactions"
      href: visuals-interactions.md
    - name: "Add selections"
      href: selection-api.md
    - name: "Add visuals tooltips"
      href: add-tooltips.md
    - name: "Add analytics pane" 
      href: analytics-pane.md
    - name: "Filter visuals" 
      href: filter-api.md
    - name: "Fetch more data" 
      href: fetch-more-data.md
    - name: "Add bookmarks support"
      href: bookmarks-support.md
    - name: "Add context menu support"
      href: context-menu.md
    - name: "Add drill-down support"
      href: drill-down-support.md
    - name: "Add colors to your visual" 
      href: add-colors-power-bi-visual.md
    - name: "Add conditional formatting" 
      href: conditional-format.md
    - name: "Highlight data in visuals"
      href: highlight.md
    - name: "Add high-contrast mode support"
      href: high-contrast-support.md
    - name: "Enable sync slicers"
      href: enable-sync-slicers.md
    - name: "Render a visual without requiring data binding"
      href: no-dataroles-support.md  
    - name: "Debug visuals"
      href: visuals-how-to-debug.md  
    - name: "Mobile development"
      href: mobile-development.md
    - name: "Troubleshoot  environment setup"
      href: power-bi-custom-visuals-troubleshoot.md
  - name: Reference
    items: 
    - name: "Changelog"
      href: changelog.md
    - name: "Landing page" 
      href: landing-page.md
    - name: "Launch URL" 
      href: launch-url.md
    - name: "Visual API"
      href: visual-api.md
    - name: "Local storage API" 
      href: local-storage.md
    - name: "'Rendering' events API" 
      href: event-service.md
    - name: "Sorting"
      href: sort-options.md
    - name: "Localization"
      href: localization.md
    - name: Power BI Visual utilities
      items:    
      - name: "Adding external libraries"
        href: adding-external-libraries.md
      - name: "Interactivity utils"
        href: utils-interactivity-selections.md
      - name: "Formatting utils"
        href: utils-formatting.md
      - name: "Data view utils"
        href: utils-dataview.md
      - name: "Chart utils"
        href: utils-chart.md
      - name: "Color utils"
        href: utils-color.md
      - name: "SVG utils"
        href: utils-svg.md
      - name: "Type utils"
        href: utils-type.md
      - name: "Test utils"
        href: utils-test.md
      - name: "Tooltip utils"
        href: utils-tooltip.md
  - name: Resources
    items:
    - name: "Dev Center"
      href: https://powerbi.microsoft.com/developers/
    - name: "Samples of Power BI visuals"
      href: samples.md
    - name: "Custom Visuals Git Repo"
      href: https://github.com/PowerBi-Projects/PowerBI-visuals/
    - name: "Creating SSL certificate"
      href: create-ssl-certificate.md<|MERGE_RESOLUTION|>--- conflicted
+++ resolved
@@ -61,11 +61,7 @@
     - name: "Set up your environment for developing a Power BI visual"
       href: environment-setup.md
     - name: "Package a Power BI visual"
-<<<<<<< HEAD
-      href: package-a-visual.md
-=======
       href: package-visual.md
->>>>>>> ff97a351
     - name: "Import a custom visual"
       href: import-visual.md
     - name: "Create a dialog box"

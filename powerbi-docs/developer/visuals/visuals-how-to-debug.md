--- conflicted
+++ resolved
@@ -7,11 +7,7 @@
 ms.service: powerbi
 ms.subservice: powerbi-custom-visuals
 ms.topic: how-to
-<<<<<<< HEAD
 ms.date: 05/14/2021
-=======
-ms.date: 05/12/2021
->>>>>>> 1016a513
 ---
 
 # Debugging Power BI visuals

--- conflicted
+++ resolved
@@ -8,11 +8,7 @@
 ms.service: powerbi
 ms.subservice: powerbi-developer
 ms.topic: conceptual
-<<<<<<< HEAD
-ms.date: 06/30/2018
-=======
 ms.date: 02/05/2019
->>>>>>> 22ba8daa
 
 ---
 

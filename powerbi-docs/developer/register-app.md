--- conflicted
+++ resolved
@@ -8,12 +8,9 @@
 ms.service: powerbi
 ms.subservice: powerbi-developer
 ms.topic: conceptual
-<<<<<<< HEAD
 ms.date: 02/05/2019 
-=======
-ms.date: 02/05/2019
->>>>>>> a280c31f
 ---
+
 # Register an Azure AD application to use with Power BI
 
 Learn how to register an application within Azure Active Directory (Azure AD) for use with embedding Power BI content.

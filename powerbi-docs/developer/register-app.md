---
title: Register an app to embed Power BI content
description: Learn how to register an application within Azure Active Directory for use with embedding Power BI content.
author: markingmyname
ms.author: maghan
manager: kfile
ms.reviewer: nishalit
ms.service: powerbi
ms.subservice: powerbi-developer
ms.topic: conceptual
<<<<<<< HEAD
ms.date: 02/01/2019
=======
ms.date: 02/05/2019 
>>>>>>> 22ba8daa
---

# Register an Azure AD application to use with Power BI

Learn how to register an application within Azure Active Directory (Azure AD) for use with embedding Power BI content.

You register your application with Azure AD to allow your application access to the [Power BI REST APIs](https://docs.microsoft.com/rest/api/power-bi/). Once you register your application, you can establish an identity for your application and specify permissions to Power BI REST resources.

> [!IMPORTANT]
> Before you register a Power BI app you need an [Azure Active Directory tenant and an organizational user](create-an-azure-active-directory-tenant.md). If you haven't signed up for Power BI with a user in your tenant, the app registration doesn't complete successfully.

There are two ways to register your application. The first is with the [Power BI App Registration Tool](https://dev.powerbi.com/apps/), or you can do it directly within the Azure portal. The Power BI App Registration Tool is more convenient to use since there are just a few fields to complete. Use the Azure portal if you want to make changes to your app.

## Register with the Power BI Application Registration Tool

Register your application in **Azure Active Directory** to establish an identity for your application and specify permissions to Power BI REST resources. When you register an application, such as a console app or a website, you receive an identifier, which is used by the application to identify themselves to the users that they're requesting permissions.

Here's how to register your application with the Power BI App Registration Tool:

1. Go to [dev.powerbi.com/apps](https://dev.powerbi.com/apps).

2. Select **Sign in** with your existing account then select **Next**.

3. Provide an **Application Name**.

4. Provide an **Application Type**.

    Here are the differences for why you choose **Native** versus **Server-side web applications** for an application type.

    Native:
    * You plan on creating an application that is [designed for your customers](embed-sample-for-customers.md) using a master user account (a Power BI Pro license used for signing in to Power BI) to authenticate.

    Server-side web application:
    * You plan on creating an application [designed for your organization](embed-sample-for-your-organization.md).
    * You plan on creating an application [designed for your customers](embed-sample-for-customers.md) using service principal to authenticate.
    * You plan on creating web apps or web APIs.

    ![App type](media/register-app/register-app-new-design-app-type.png)

<<<<<<< HEAD
5. If you selected **Server-side web application** for the application type, then continue with entering a value for **Home Page URL** and **Redirect URL**. The **Redirect URL** works with any valid URL and should correspond with the application you have created. If you selected Native,** then continue to step 6.

6. Choose the APIs for the application that has access. For more information about Power BI access permissions, see [Power BI Permissions](power-bi-permissions.md). Then select **Register**.
=======
5. If you selected **Server-side web application** for the application type, then continue with entering a value for **Home Page URL** and **Redirect URL**. The **Redirect URL** works with any valid URL and should correspond with the application you have created. If you selected **Native**, then continue to step 6.

6. Choose the Power BI APIs that your application needs. For more information about Power BI access permissions, see [Power BI Permissions](power-bi-permissions.md). Then select **Register**.
>>>>>>> 22ba8daa

    ![Choose APIs to register](media/register-app/register-app-new-app-registration-apis-register.png)

    > [!Important]
    > If you enable service principals to be used with Power BI, the Azure Active Directory permissions don't take effect anymore. The permissions are managed through the Power BI admin portal.

7. If you choose **Native** for the application type, then you are then provided an **Application ID**. If you select **Server-side Web app** for the application type, then you receive an **Application ID** and an **Application secret**.

    > [!Note]
    > The **Application ID** can be retrieved from the Azure portal, at a later time, if needed. If you lose the **Application secret**, you need to create a new one within the Azure portal.

| Native | Server-side web application |
|--------|-----------------------------|
| ![Native success](media/register-app/register-app-new-design-success-native.png) | ![Server-side web app success](media/register-app/register-app-new-design-success-server-side-web-app.png) |

You can now use the registered application as part of your custom application to interact with the Power BI service and with your Power BI Embedded application.

## Register with the Azure portal

Your other option for registering your application is to do so directly in the Azure portal. To register your application, follow these steps.

1. Accept the [Microsoft Power BI API Terms](https://powerbi.microsoft.com/api-terms).

2. Sign into the [Azure portal](https://portal.azure.com).

3. Choose your Azure AD tenant by selecting your account in the top-right corner of the page.

4. In the left-hand navigation pane, **All services**,  **Azure Active Directory**, select **App Registrations** and then select **New application registration**.

    ![New app registration](media/register-app/azuread-new-app-registration.png)

5. Follow the prompts and create a new application.

   * For Web Applications, provide the Sign-On URL, which is the base URL of your app, where users sign into (for example, `http://localhost:13526`).
   * For Native Applications, provide a **Redirect URI**, which Azure AD uses to return token responses. Make sure to enter a value specific to your application (for example, `http://myapplication/Redirect`).

For more information about how to register applications in Azure Active Directory, see [Integrating applications with Azure Active Directory](https://docs.microsoft.com/azure/active-directory/develop/active-directory-integrating-applications)

## How to get the Application ID

<<<<<<< HEAD
When you register an application, you receive an Application ID**.  The **Application ID** requests permissions to the users by the application to identify themselves.

Here's how to get an application ID:

1. Sign into the [Azure portal](https://portal.azure.com).

2. Choose your Azure AD tenant by selecting your account in the top-right corner of the page.

3. In the left-hand navigation pane, select **All services**, **Azure Active Directory**, and select **App Registrations**.

4. Select the application that you want to retrieve the application ID that you need to use.

5. You see **Application ID** listed as a GUID. This ID is the application ID for the application.

    ![Client ID listed as Application ID within app registration](media/register-app/powerbi-embedded-app-registration-client-id.png)
=======
When you register an application, you receive an [Application ID](embed-sample-for-customers.md#application-id).  The **Application ID** requests permissions to the users by the application to identify themselves.

## How to get the service principal object ID

When using the [Power BI APIs](https://docs.microsoft.com/rest/api/power-bi/), make sure to define operations using the [service principal object ID](embed-service-principal.md#how-to-get-the-service-principal-object-id) to reference the service principal - for example, applying a service principal as an admin to a workspace.
>>>>>>> 22ba8daa

## Apply permissions to your application within Azure AD

Enable additional permissions to your application in addition to what the app registration page provides. You can accomplish this task through the Azure AD portal, or programmatically.

You want to be logged in with either the *master* account, used for embedding, or a Global admin account.

### Using the Azure AD portal

1. Browse to [App registrations](https://portal.azure.com/#blade/Microsoft_AAD_IAM/ApplicationsListBlade) within the Azure portal and select the app that you're using for embedding.

    ![Azure AD registered apps](media/register-app/powerbi-embedded-azuread-registered-apps.png)
2. Select **Required permissions** under **API Access**.

    ![Azure AD app required permissions](media/register-app/powerbi-embedded-azuread-app-required-permissions.png)

3. Within **Required permissions**, select **Power BI Service (Power BI)**.

    ![App permissions 03](media/register-app/powerbi-embedded-azuread-app-permissions03.png)

   > [!NOTE]
   > If you created the app directly in the Azure AD portal, **Power BI Service (Power BI)** may not be present. If it isn't, select **+ Add** and then **1 Select and API**. Select **Power BI Service** in the API list and select **Select**.  If **Power BI Service (Power BI)** isn't available within **+ Add**, sign up for Power BI with at least one user.

4. Select all permissions under **Delegated Permissions**. Select them one by one to save the selections. Select **Save** when done.

    ![App permissions 04](media/register-app/powerbi-embedded-azuread-app-permissions04.png)
5. Within **Required permissions**, select **Grant Permissions**.

    The **Grant Permissions** action needs for the *master account* to avoid being prompted for consent by Azure AD. If the account performing this action is a Global Admin, you grant permissions to all users within your organization for this application. If the account performing this action is the *master account* and isn't a Global Admin, you grant permissions only to the *master account* for this application.

    ![Grant permissions within required permissions dialog](media/register-app/powerbi-embedded-azuread-app-grant-permissions.png)

### Applying permissions programmatically

1. You need to get the existing service principals (users) within your tenant. For information on how to do that, see [Get servicePrincipal](https://developer.microsoft.com/graph/docs/api-reference/beta/api/serviceprincipal_get).

    You can call the *Get servicePrincipal* API without {ID}, and it gets you all of the service principals within the tenant.

2. Check for a service principal with your app application ID as **appId** property.

3. Create a new service plan if missing from your app.

    ```json
    Post https://graph.microsoft.com/beta/servicePrincipals
    Authorization: Bearer ey..qw
    Content-Type: application/json
    {
    "accountEnabled" : true,
    "appId" : "{App_Client_ID}",
    "displayName" : "{App_DisplayName}"
    }
    ```

4. Grant App Permissions to Power BI API

   If you're using an existing tenant, and not interested in granting permissions on behalf of all tenant users, you can grant permissions to a specific user by replacing the value of **contentType** to **Principal**.

   The value for **consentType** can supply either **AllPrincipals** or **Principal**.

   * **AllPrincipals** can only be used by a tenant admin to grant permissions on behalf of all users in the tenant.
   * **Principal** is used to grant permissions on behalf of a specific user. In this case, an additional property should be added to the request's body - *principalId={User_ObjectId}*.

     You need to *Grant permissions* for the master account to avoid being prompted for consent by Azure AD, which isn't possible when doing non-interactive sign-in.

     ```json
     Post https://graph.microsoft.com/beta/OAuth2PermissionGrants
     Authorization: Bearer ey..qw
     Content-Type: application/json
     {
     "clientId":"{Service_Plan_ID}",
     "consentType":"AllPrincipals",
     "resourceId":"c78a3685-1ce7-52cd-95f7-dc5aea8ec98e",
     "scope":"Dataset.ReadWrite.All Dashboard.Read.All Report.Read.All Group.Read Group.Read.All Content.Create Metadata.View_Any Dataset.Read.All Data.Alter_Any",
     "expiryTime":"2018-03-29T14:35:32.4943409+03:00",
     "startTime":"2017-03-29T14:35:32.4933413+03:00"
     }
     ```

    The **resourceId** *c78a3685-1ce7-52cd-95f7-dc5aea8ec98e* isn't universal but it's tenant dependant. This value is the objectId of the “Power BI Service” application in the Azure Active Directory (AAD) tenant.

    The user can quickly get this value in the Azure portal:
    1. https://portal.azure.com/#blade/Microsoft_AAD_IAM/StartboardApplicationsMenuBlade/AllApps

    2. Search for “Power BI Service” in the SearchBox

5. Grant App Permissions to Azure Active Directory (AAD)

   The value for **consentType** can supply either **AllPrincipals** or **Principal**.

   * **AllPrincipals** can only be used by a tenant admin to grant permissions on behalf of all users in the tenant.
   * **Principal** is used to grant permissions on behalf of a specific user. In this case, an additional property should be added to the request's body - *principalId={User_ObjectId}*.

   You need to *Grant permissions* for the master account to avoid being prompted for consent by Azure AD, which isn't possible when doing non-interactive sign-in.

   ```json
   Post https://graph.microsoft.com/beta/OAuth2PermissionGrants
   Authorization: Bearer ey..qw
   Content-Type: application/json
   { 
   "clientId":"{Service_Plan_ID}",
   "consentType":"AllPrincipals",
   "resourceId":"61e57743-d5cf-41ba-bd1a-2b381390a3f1",
   "scope":"User.Read Directory.AccessAsUser.All",
   "expiryTime":"2018-03-29T14:35:32.4943409+03:00",
   "startTime":"2017-03-29T14:35:32.4933413+03:00"
   }
   ```

## Next steps

Now that you've registered your application within Azure AD, you need to authenticate users within your application. Have a look at [Authenticate users and get an Azure AD access token for your Power BI app](get-azuread-access-token.md) to learn more.

More questions? [Try asking the Power BI Community](http://community.powerbi.com/)<|MERGE_RESOLUTION|>--- conflicted
+++ resolved
@@ -8,11 +8,7 @@
 ms.service: powerbi
 ms.subservice: powerbi-developer
 ms.topic: conceptual
-<<<<<<< HEAD
-ms.date: 02/01/2019
-=======
 ms.date: 02/05/2019 
->>>>>>> 22ba8daa
 ---
 
 # Register an Azure AD application to use with Power BI
@@ -52,15 +48,9 @@
 
     ![App type](media/register-app/register-app-new-design-app-type.png)
 
-<<<<<<< HEAD
-5. If you selected **Server-side web application** for the application type, then continue with entering a value for **Home Page URL** and **Redirect URL**. The **Redirect URL** works with any valid URL and should correspond with the application you have created. If you selected Native,** then continue to step 6.
-
-6. Choose the APIs for the application that has access. For more information about Power BI access permissions, see [Power BI Permissions](power-bi-permissions.md). Then select **Register**.
-=======
 5. If you selected **Server-side web application** for the application type, then continue with entering a value for **Home Page URL** and **Redirect URL**. The **Redirect URL** works with any valid URL and should correspond with the application you have created. If you selected **Native**, then continue to step 6.
 
 6. Choose the Power BI APIs that your application needs. For more information about Power BI access permissions, see [Power BI Permissions](power-bi-permissions.md). Then select **Register**.
->>>>>>> 22ba8daa
 
     ![Choose APIs to register](media/register-app/register-app-new-app-registration-apis-register.png)
 
@@ -101,29 +91,11 @@
 
 ## How to get the Application ID
 
-<<<<<<< HEAD
-When you register an application, you receive an Application ID**.  The **Application ID** requests permissions to the users by the application to identify themselves.
-
-Here's how to get an application ID:
-
-1. Sign into the [Azure portal](https://portal.azure.com).
-
-2. Choose your Azure AD tenant by selecting your account in the top-right corner of the page.
-
-3. In the left-hand navigation pane, select **All services**, **Azure Active Directory**, and select **App Registrations**.
-
-4. Select the application that you want to retrieve the application ID that you need to use.
-
-5. You see **Application ID** listed as a GUID. This ID is the application ID for the application.
-
-    ![Client ID listed as Application ID within app registration](media/register-app/powerbi-embedded-app-registration-client-id.png)
-=======
 When you register an application, you receive an [Application ID](embed-sample-for-customers.md#application-id).  The **Application ID** requests permissions to the users by the application to identify themselves.
 
 ## How to get the service principal object ID
 
 When using the [Power BI APIs](https://docs.microsoft.com/rest/api/power-bi/), make sure to define operations using the [service principal object ID](embed-service-principal.md#how-to-get-the-service-principal-object-id) to reference the service principal - for example, applying a service principal as an admin to a workspace.
->>>>>>> 22ba8daa
 
 ## Apply permissions to your application within Azure AD
 

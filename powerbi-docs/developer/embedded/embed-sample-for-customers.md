---
title: Embed content in your Power BI embedded analytics application for your customers
description: Learn how to embed, a report, dashboard, or tile into a Power BI embedded analytics embed for your organization sample.
author: KesemSharabi
ms.author: kesharab
ms.reviewer: ""
ms.topic: tutorial
ms.service: powerbi
ms.subservice: powerbi-developer
ms.custom: seodec18
ms.date: 12/22/2020

---

# Tutorial: Embed Power BI content using a sample *embed for your customers* application

[!INCLUDE[embedded analytics overview](../../includes/embed-tutorial-overview.md)]

>[!div class="checklist"]
>* Set up your embedded environment.
>* Configure an *embed for your customers* (also known as *app owns data*) sample application.

To use your application, your users will not need to sign in to Power BI or have a Power BI license.

We recommend using the *embed for your customers* method to embed your Power BI content, if you're an independent software vendor (ISV) or a developer, who wants to create applications for third parties.

[!INCLUDE[embedded analytics specifications](../../includes/embed-tutorial-specs.md)]

* .NET Framework
* .NET Core
* Java
* Node JS
* Python

The code samples support the following browsers:

* Google Chrome
* Microsoft Edge
* Mozilla Firefox

## Prerequisites

Before you start this tutorial, verify that you have both the Power BI and code dependencies listed below:

* **Power BI dependencies**

    * Your own [Azure Active Directory tenant](create-an-azure-active-directory-tenant.md).

    * To authenticate your app against Power BI, you'll need one of the following:

        * [Service principal](embed-service-principal.md) - An Azure Active Directory (Azure AD) [service principal object](/azure/active-directory/develop/app-objects-and-service-principals#service-principal-object) that allows Azure AD to authenticate your app.

        * [Power BI Pro](../../admin/service-admin-purchasing-power-bi-pro.md) license - This will be your **master user** and your app will use it to authenticate to Power BI.

        * A Power BI [Premium Per User (PPU)](../../admin/service-premium-per-user-faq.md) license - This will be your **master user** and your app will use it to authenticate to Power BI.

    >[!NOTE]
    >To [move to production](move-to-production.md) you'll need a [capacity](embedded-capacity.md).

* **Code dependencies**

    # [.NET Core](#tab/net-core)
    
    * [.NET Core 3.1 SDK](https://dotnet.microsoft.com/download/dotnet-core) (or higher)
    
    * An integrated development environment (IDE). We recommend using one of the following:
    
        * [Visual Studio](https://visualstudio.microsoft.com/)
    
        * [Visual Studio Code](https://code.visualstudio.com/)

    # [.NET Framework](#tab/net-framework)
    
    * [.NET Framework 4.8](https://dotnet.microsoft.com/download/dotnet-framework/)
    
    * [Visual Studio](https://visualstudio.microsoft.com/)

    # [Java](#tab/java)
    
    * [JDK (or JRE)](https://www.oracle.com/java/technologies/)
    
    * [Eclipse IDE](https://www.eclipse.org/downloads/packages/) - Verify that you have the *Eclipse for Java EE Developers* (enterprise edition)
    
    * [Apache Tomcat Binary Distributions](https://tomcat.apache.org/)
    
    # [Node JS](#tab/node-js)
    
    * [.NET Framework 4.8](https://dotnet.microsoft.com/download/dotnet-framework/)
    
    * An integrated development environment (IDE). We recommend using one of the following:
    
        * [Visual Studio](https://visualstudio.microsoft.com/)
    
        * [Visual Studio Code](https://code.visualstudio.com/)
    
    # [Python](#tab/python)
    
    * [Python 3](https://www.python.org/downloads/) (or higher)
    
        >[!NOTE]
        >* If you're installing *Python* for the first time, select the **Add Python to PATH** option, to add the installation to the `PATH` variable.
        >* If you already have *Python* installed, verify that the `PATH` variable includes its installation path. For more information, see the [Excursus: Setting environment variables](https://docs.python.org/3/using/windows.html#excursus-setting-environment-variables) Python documentation (this link refers to Python 3).
    
    * An integrated development environment (IDE). We recommend using one of the following:
    
        * [Visual Studio](https://visualstudio.microsoft.com/)
    
        * [Visual Studio Code](https://code.visualstudio.com/)
    
    ---

## Method

To create an *embed for your customers* sample app, follow these steps:

1. [Select your authentication method](#step-1---select-your-authentication-method).

2. [Register an Azure AD application](#step-2---register-an-azure-ad-application).

3. [Create a Power BI workspace](#step-3---create-a-power-bi-workspace).

4. [Create and publish a Power BI report](#step-4---create-and-publish-a-power-bi-report).

5. [Get the embedding parameter values](#step-5---get-the-embedding-parameter-values).

6. [Service principal API access](#step-6---service-principal-api-access)
 
7. [Enable workspace access](#step-7---enable-workspace-access).

8. [Embed your content](#step-8---embed-your-content).

## Step 1 - Select your authentication method

Your embedded solution will vary depending on the authentication method you select. Therefore, it's important to understand the differences between the authentication methods, and decide which one best suits your solution.

The table below describes a few key differences between the [service principal](embed-service-principal.md) and **master user** authentication methods.

|Consideration  |Service principal  |Master user  |
|---------|---------|---------|
|Mechanism     |Your Azure AD app's [service principal object](/azure/active-directory/develop/app-objects-and-service-principals.md#service-principal-object) allows Azure AD to authenticate your embedded solution app against Power BI.        |Your Azure AD app uses the credentials (username and password) of a Power BI user, to authenticate against Power BI.         |
|Security     |*Service principal* is the Azure AD recommended authorization method. If you're using a service principal,* you can authenticate using either an *application secret* or a *certificate*.</br></br>This tutorial only describes using *service principal* with an *application secret*. To embed using a *service principal* and a *certificate*, refer to the [service principal with a certificate](embed-service-principal-certificate.md) article.         |This authentication method is not considered as secure as using a *service principal*. This is because you have to be vigilant with the *master user* credentials (username and password). For example, you must not expose them in your embedding application, and you should change the password frequently.         |
|Azure AD delegated permissions |Not required. |Your *master user* or an administrator has to grant consent for your app to access Power BI REST API [permissions](/azure/active-directory/develop/v2-permissions-and-consent) (also known as scopes). For example, *Report.ReadWrite.All*. |
|Power BI service access |You can't access Power BI service with a *service principal*.|You can access Power BI service with your *master user* credentials.|
|License     |Doesn't require a Pro license. You can use content from any workspace that you're a member or an admin of.         |Requires a [Power BI Pro](../../admin/service-admin-purchasing-power-bi-pro.md) license.         |

## Step 2 - Register an Azure AD application

Registering your application with Azure AD allows you to:
> [!div class="checklist"]
>* Establish an identity for your app
>* Let your app access the [Power BI REST APIs](/rest/api/power-bi/)
>* If you're using a *master user* - Specify your app's [Power BI REST permissions](/azure/active-directory/develop/v2-permissions-and-consent)

[!INCLUDE[Register Azure AD app](../../includes/embed-tutorial-register-app.md)]

>[!NOTE]
>Before registering your application, you'll need to decide which authentication method to use, *service principal* or *master user*.

## Step 3 - Create a Power BI workspace

[!INCLUDE[Create a Power BI workspace](../../includes/embed-tutorial-create-workspace.md)]

## Step 4 - Create and publish a Power BI report

<<<<<<< HEAD
[!INCLUDE[Create a Power BI report](../../includes/embed-tutorial-create-report.md)]
=======
Your next step is to create a report and upload it to your workspace. You can [create your own report](/powerbi-docs/fundamentals/desktop-getting-started#build-reports) using Power BI Desktop, and then [publish](/powerbi-docs/fundamentals/desktop-getting-started#share-your-work) it to your workspace. Or, you can upload a sample report to your workspace.

>[!Tip]
>If you already have a workspace with a report, you can skip this step.

To download a sample report and publish it to your workspace, follow these steps:

1. Open the GitHub [Power BI Desktop samples](https://github.com/Microsoft/PowerBI-Desktop-Samples) folder.

2. Select **Code** and then select **Download zip**.

    :::image type="content" source="media/embed-sample-for-customers/download-sample-report.png" alt-text="A screenshot showing the ZIP download option in the Power B I desktop samples GitHub":::

3. Extract the downloaded ZIP and navigate to the **Samples Reports** folder.

4. Select a report to embed, and [publish](/powerbi-docs/fundamentals/desktop-getting-started#share-your-work) it to your workspace.
>>>>>>> 5d3a0bbd

## Step 5 - Get the embedding parameter values

To embed your content, you'll need to obtain certain parameter values. The table below shows the required values, and indicates if they're applicable to the *service principal* authentication method, the *master user* authentication method, or both.

Before you embed your content, make sure you have all the values listed below. Some of the values will differ, depending on the authentication method you're using.

|Parameter   |Service principal   |Master user  |
|-------------------|---|---|
|[Client ID](#client-id) |![Applies to.](../../media/yes.png) |![Applies to.](../../media/yes.png) |
|[Workspace ID](#workspace-id)     |![Applies to.](../../media/yes.png) |![Applies to.](../../media/yes.png) |
|[Report ID](#report-id)           |![Applies to.](../../media/yes.png) |![Applies to.](../../media/yes.png) |
|[Client secret](#client-secret) |![Applies to.](../../media/yes.png) |![Does not apply to.](../../media/no.png) |
|[Tenant ID](#tenant-id)                 |![Applies to.](../../media/yes.png) |![Does not apply to.](../../media/no.png) |
|[Power BI username](#power-bi-username-and-password)   |![Does not apply to.](../../media/no.png) |![Applies to.](../../media/yes.png) |
|[Power BI password](#power-bi-username-and-password)   |![Does not apply to.](../../media/no.png) |![Applies to.](../../media/yes.png) |

### Client ID

>[!TIP]
>**Applies to:** ![Applies to.](../../media/yes.png)Service principal ![Applies to.](../../media/yes.png)Master user

[!INCLUDE[Get the client ID](../../includes/embed-tutorial-client-id.md)]

### Workspace ID

>[!TIP]
>**Applies to:** ![Applies to.](../../media/yes.png)Service principal ![Applies to.](../../media/yes.png)Master user

[!INCLUDE[Get the workspace ID](../../includes/embed-tutorial-workspace-id.md)]

### Report ID

>[!TIP]
>**Applies to:** ![Applies to.](../../media/yes.png)Service principal ![Applies to.](../../media/yes.png)Master user

To get the report ID GUID, follow these steps:

[!INCLUDE[Get the report ID](../../includes/embed-tutorial-report-id.md)]

### Client secret

>[!TIP]
>**Applies to:** ![Applies to.](../../media/yes.png)Service principal ![Does not apply to.](../../media/no.png)Master user

[!INCLUDE[Get the client secret](../../includes/embed-tutorial-client-secret.md)]

### Tenant ID

>[!TIP]
>**Applies to:** ![Applies to.](../../media/yes.png)Service principal ![Does not apply to.](../../media/no.png)Master user

To get the tenant ID GUID, follow these steps:

1. Log into [Microsoft Azure](https://ms.portal.azure.com/#allservices).

2. Search for **App registrations** and select the **App registrations** link.

3. Select the Azure AD app your using for embedding your Power BI content.

4. From the **Overview** section, copy the **Directory (tenant) ID** GUID.

### Power BI username and password

>[!TIP]
>**Applies to:** ![Does not apply to.](../../media/no.png)Service principal ![Applies to.](../../media/yes.png)Master user

Obtain the *username* and *password* of the Power BI user you're using as your **master user**. This is the same user you used to create a workspace and upload a report to, in Power BI service.

## Step 6 - Service principal API access

>[!TIP]
>**Applies to:** ![Applies to.](../../media/yes.png)Service principal ![Does not apply to.](../../media/no.png)Master user
>
>This step is only relevant if you're using the *service principal* authentication method. If you're using a *master user*, skip this step and continue with [Step 7 - Enable workspace access](#step-7---enable-workspace-access).

For an Azure AD app to be able to access the Power BI content and APIs, a Power BI admin needs to enable service principal access in the Power BI admin portal. If you're not the admin of your tenant, get the tenant's admin to enable the *Tenant settings* for you.
        
1. In *Power BI service*, select **Settings** > **Settings** > **Admin portal**.
        
    :::image type="content" source="media/embed-sample-for-customers/admin-settings.png" alt-text="A screenshot showing the admin settings menu option in the Power B I service settings menu":::
        
2. Select **Tenant settings** and then scroll down to the **Developer settings** section.
        
3. Expand **Allow service principals to use Power BI APIs**, and enable this option.
        
    :::image type="content" source="media/embed-sample-for-customers/developer-settings.png" alt-text="A screenshot showing how to enable the developer settings option, in the tenant settings menu option, in Power B I service":::
        
>[!NOTE]
>When using a *service principal*, it's recommended to limit its access to the tenant settings using a *security group*. To learn more about this feature, see these sections in the [service principal](embed-service-principal.md) article:
> * [Create an Azure AD security group](embed-service-principal.md#step-2---create-an-azure-ad-security-group)
>* [Enable the Power BI service admin settings](embed-service-principal.md#step-3---enable-the-power-bi-service-admin-settings)

## Step 7 - Enable workspace access

To enable your Azure AD app access artifacts such as reports, dashboards and datasets in the Power BI service, add the *service principal* or *master user*, as a *member* or *admin* to your workspace.

1. Sign in to Power BI service.

2. Scroll to the workspace you want to enable access for, and from the **More** menu, select **Workspace access**.

    :::image type="content" source="media/embed-service-principal/workspace-access.png" alt-text="Screenshot showing the workspace access button in the more menu of a Power BI workspace.":::

3. In the **Access** pane, depending on which authentication method you're using, copy the *service principal* or *master user* to the **Enter email address** text box.

    >[!NOTE]
    >If you're using a *service principal*, its name is the name you gave your Azure AD app.

4. Select **Add**.

## Step 8 - Embed your content

The Power BI embedded sample application allows you to create an *embed for your customers* Power BI app.

Follow these steps to modify the *embed for your customers* sample application, to embed your Power BI report.  

[!INCLUDE[Embedding steps](../../includes/embed-tutorial-embedding-steps.md)]

4. Depending on the language you want your application to use, open one of these folders:

    * .NET Core
    * .NET Framework
    * Java
    * Node JS
    * Python

    >[!NOTE]
    >The *embed for your customers* sample applications only support the languages listed above. The *React* sample application only supports the *[embed for your organization](embed-sample-for-your-organization.md)* solution.

5. Open the **Embed for your customers** folder.

# [.NET Core](#tab/net-core)

6. Open the *embed for your customers sample app* using one of these methods:

    * If you're using [Visual Studio](https://visualstudio.microsoft.com/), open the **AppOwnsData.sln** file.

    * If you're using [Visual Studio Code](https://code.visualstudio.com/), open the **AppOwnsData** folder.

7. Open **appsettings.json**.

8. Depending on your authentication method, fill in the following parameter values:

    |Parameter            |Service principal  |Master user  |
    |---------------------|---------|---------|
    |`AuthenticationMode` |ServicePrincipal         |MasterUser         |
    |`ClientId`           |Your Azure AD app [client ID](#client-id)         |Your Azure AD app [client ID](#client-id)         |
    |`TenantId`           |Your Azure AD [tenant ID](#tenant-id)         |N/A         |
    |`PbiUsername`        |N/A         |Your *master user* username, see [Power BI username and password](#power-bi-username-and-password)         |
    |`PbiPassword`        |N/A         |Your *master user* password, see [Power BI username and password](#power-bi-username-and-password)         |
    |`ClientSecret`       |Your Azure AD [client secret](#client-secret)         |N/A         |
    |`WorkspaceId`        |The ID of the workspace with your embedded report, see [Workspace ID](#workspace-id)          |The ID of the workspace with your embedded report, see [Workspace ID](#workspace-id)         |
    |`ReportId`           |The ID of the report you're embedding, see [Report ID](#report-id)            |The ID of the report you're embedding, see [Report ID](#report-id)         |

9. Run the project by selecting the appropriate option:

    * If you're using **Visual Studio**, select **IIS Express** (play).

    * If you're using **Visual Studio Code**, select **Run > Start Debugging**.

# [.NET Framework](#tab/net-framework)

6. Using [Visual Studio](https://visualstudio.microsoft.com/), open the **AppOwnsData.sln** file.

7. Open **Web.config**.

8. Depending on your authentication method, fill in the following parameter values:

    |Parameter            |Service principal  |Master user  |
    |---------------------|---------|---------|
    |`authenticationType` |ServicePrincipal         |MasterUser         |
    |`applicationId`           |Your Azure AD app [client ID](#client-id)         |Your Azure AD app [client ID](#client-id)         |
    |`workspaceId`        |The ID of the workspace with your embedded report, see [Workspace ID](#workspace-id)          |The ID of the workspace with your embedded report, see [Workspace ID](#workspace-id)         |
    |`reportId`           |The ID of the report you're embedding, see [Report ID](#report-id)            |The ID of the report you're embedding, see [Report ID](#report-id)         |
    |`pbiUsername`        |N/A         |Your *master user* username, see [Power BI username and password](#power-bi-username-and-password)         |
    |`pbiPassword`        |N/A         |Your *master user* password, see [Power BI username and password](#power-bi-username-and-password)         |
    |`applicationSecret`       |Your Azure AD [client secret](#client-secret)         |N/A         |
    |`tenant`           |Your Azure AD [tenant ID](#tenant-id)         |N/A         |

9. Run the project by selecting **IIS Express** (play).

>[!NOTE]
>If you're not seeing the embedded report when running the sample app, refresh the Power BI packages by following these steps:
>1.	Right-click on the project name (AppOwnesData), and select **Manage NuGet packages**.
>2. Search for **Power BI JavaScript** and then reinstall the package.
>
>For more information, see [How to reinstall and update packages](/nuget/consume-packages/reinstalling-and-updating-packages).

# [Java](#tab/java)

6. Open **Eclipse** and follow the instructions described below.

    >[!NOTE]
    >The instructions for the Java *embed for your customers sample app*, refer to [Eclipse IDE for Java EE Developers](https://www.eclipse.org/downloads/packages/) (enterprise edition). If you're using a different application, you'll have to set it up yourself.

7. Add the Tomcat server to Eclipse:

    a. Select **Window** > **Show View** > **Servers**.

    b. In the servers tab, select **No servers are available. Click this link to create new server**.

    c. In the **Define a New Server** window, expand **Apache** and select the Tomcat server you're running on your machine. For example, *Tomcat v9.0 Server*.

    d. Select **Next**.

    e. In the **Tomcat Server** window, select **Browse** and navigate to the folder that contains the Tomcat server.

    f. In the **Tomcat Server** window, select **Installed JREs**.

    g. In the **Installed JREs** window, select the available *jre*, and select **Apply and Close**.

    h. In the **Tomcat Server** window, select **Finish**. You'll be able to see the Tomcat server in the *Servers* tab.

8. Open the project in Eclipse:

    >[!IMPORTANT]
    >Eclipse may run into trouble if your path name is too long. To avoid this issue, verify that your sample app's folder is not nested too deeply in your machine's folder structure.

    a. Select **File** and then select **Open Projects from File System**.

    b. In the **Import Projects form File System or Archive** window, select **Directory** and open the **AppOwnsData** folder.

    c. Select **Finish**.

9. Add the Tomcat server to the project:

    a. In the **Package Explorer** pane, right-click **AppOwnsData**, and select **Properties**.

    b. In the **Properties for AppOwnesData** window, select **Targeted Runtimes** and then select **Apache Tomcat**. This selection will include the version of *Apache Tomcat* you're using, for example *Apache Tomact v9.0*.

    c. Select  **Apply and Close**.

10. Fill in the required parameters

    a. In the **Package explorer**, expand the **AppOwnsData** project.

    b. Expand **Java Resources**.

    c. Expand **src**.

    d. Expand **com.embedsample.appoensdata.config**.

    e. Open **Config.java**.

    f. Depending on your authentication method, fill in the following parameter values:

    |Parameter            |Service principal  |Master user  |
    |---------------------|---------|---------|
    |`authenticationType` |ServicePrincipal         |MasterUser         |
    |`workspaceId`        |The ID of the workspace with your embedded report, see [Workspace ID](#workspace-id)          |The ID of the workspace with your embedded report, see [Workspace ID](#workspace-id)         |
    |`reportId`           |The ID of the report you're embedding, see [Report ID](#report-id)            |The ID of the report you're embedding, see [Report ID](#report-id)         | 
    |`clientId`           |Your Azure AD app [client ID](#client-id)         |Your Azure AD app [client ID](#client-id)         |
    |`pbiUsername`        |N/A         |Your *master user* username, see [Power BI username and password](#power-bi-username-and-password)         |
    |`pbiPassword`        |N/A         |Your *master user* password, see [Power BI username and password](#power-bi-username-and-password)         |
    |`tenantId`           |Your Azure AD [tenant ID](#tenant-id)         |N/A         |
    |`appSecret`       |Your Azure AD [client secret](#client-secret)         |N/A         |

11. Run the project

    a. In the **Package Explorer**, right-click **AppOwnesData**.

    b. Select **Run As**  > **Run on Server**.

    c. In the **Run on Server** window, select **Choose an existing server** and select the *Tomcat* server.

    d. Select **Finish**.

# [Node JS](#tab/node-js)

6. Open the **App Owns Data** folder using your preferred IDE. We recommend using one of the following:

    * [Visual Studio](https://visualstudio.microsoft.com/)

    * [Visual Studio Code](https://code.visualstudio.com/)

7. Open a terminal and install the required dependencies by executing: `npm install`.

8. Expand the **Config** folder and open **config.json**.

9. Depending on your authentication method, fill in the following parameter values:

    |Parameter            |Service principal  |Master user  |
    |---------------------|---------|---------|
    |`authenticationMode` |ServicePrincipal         |MasterUser         |
    |`clientId`           |Your Azure AD app [client ID](#client-id)         |Your Azure AD app [client ID](#client-id)         |
    |`workspaceId`        |The ID of the workspace with your embedded report, see [Workspace ID](#workspace-id)          |The ID of the workspace with your embedded report, see [Workspace ID](#workspace-id)         |
    |`reportId`           |The ID of the report you're embedding, see [Report ID](#report-id)            |The ID of the report you're embedding, see [Report ID](#report-id)         |
    |`pbiUsername`        |N/A         |Your *master user* username, see [Power BI username and password](#power-bi-username-and-password)         |
    |`pbiPassword`        |N/A         |Your *master user* password, see [Power BI username and password](#power-bi-username-and-password)         |
    |`clientSecret`       |Your Azure AD [client secret](#client-secret)         |N/A         |
    |`tenantId`           |Your Azure AD [tenant ID](#tenant-id)         |N/A         |

10. Run the project by doing the following:

    a. In the IDE terminal, execute `npm start`.

    b. Open a new tab in your browser and navigate to [http://localhost:5300](http://localhost:5300).

# [Python](#tab/python)

6. Open **PowerShell** or **Command Prompt**.

7. Verify that you're in the **Python** > **Embed for your customers** folder, and that the file **requirements.txt** is in the folder, and run `pip3 install -r requirements.txt`.

8. Open the **App Owns Data** folder using your preferred IDE. We recommend using one of the following:

    * [Visual Studio](https://visualstudio.microsoft.com/)

    * [Visual Studio Code](https://code.visualstudio.com/)

9. Open **config.py**.

10. Depending on your authentication method, fill in the following parameter values:

    |Parameter            |Service principal  |Master user  |
    |---------------------|---------|---------|
    |`AUTHENTICATION_MODE` |ServicePrincipal         |MasterUser         |
    |`WORKSPACE_ID`        |The ID of the workspace with your embedded report, see [Workspace ID](#workspace-id)          |The ID of the workspace with your embedded report, see [Workspace ID](#workspace-id)         |
    |`REPORT_ID`           |The ID of the report you're embedding, see [Report ID](#report-id)            |The ID of the report you're embedding, see [Report ID](#report-id)         |
    |`TENANT_ID`           |Your Azure AD [tenant ID](#tenant-id)         |N/A         |
    |`CLIENT_ID`           |Your Azure AD app [client ID](#client-id)         |Your Azure AD app [client ID](#client-id)         |
    |`CLIENT_SECRET`       |Your Azure AD [client secret](#client-secret)         |N/A         |
    |`POWER_BI_USER`        |N/A         |Your *master user* username, see [Power BI username and password](#power-bi-username-and-password)         |
    |`POWER_BI_PASS`        |N/A         |Your *master user* password, see [Power BI username and password](#power-bi-username-and-password)         |

11. Save the file.

12. Run the project by doing the following:

    a. In **PowerShell** or **Command Prompt**, navigate to the **Python** > **Embed for your customers** > **AppOwnesData** folder, and execute `flask run`.

    b. Open a new tab in your browser and navigate to [http://localhost:5300](http://localhost:5300).

---

## Developing your application

After configuring and running the *embed for your customers* sample application, you can start developing your own application.

[!INCLUDE[Move to production](../../includes/embed-tutorial-production.md)]

## Next steps

> [!div class="nextstepaction"]
>[Move to production](move-to-production.md)

>[!div class="nextstepaction"]
>[Embed for your organization](embed-sample-for-your-organization.md)

> [!div class="nextstepaction"]
>[Embed paginated reports for your customers](embed-paginated-reports-customers.md)

> [!div class="nextstepaction"]
>[Embed paginated reports for your organization](embed-paginated-reports-organization.md)

>[!div class="nextstepaction"]
>[Ask the Power BI Community](https://community.powerbi.com/)<|MERGE_RESOLUTION|>--- conflicted
+++ resolved
@@ -162,26 +162,7 @@
 
 ## Step 4 - Create and publish a Power BI report
 
-<<<<<<< HEAD
 [!INCLUDE[Create a Power BI report](../../includes/embed-tutorial-create-report.md)]
-=======
-Your next step is to create a report and upload it to your workspace. You can [create your own report](/powerbi-docs/fundamentals/desktop-getting-started#build-reports) using Power BI Desktop, and then [publish](/powerbi-docs/fundamentals/desktop-getting-started#share-your-work) it to your workspace. Or, you can upload a sample report to your workspace.
-
->[!Tip]
->If you already have a workspace with a report, you can skip this step.
-
-To download a sample report and publish it to your workspace, follow these steps:
-
-1. Open the GitHub [Power BI Desktop samples](https://github.com/Microsoft/PowerBI-Desktop-Samples) folder.
-
-2. Select **Code** and then select **Download zip**.
-
-    :::image type="content" source="media/embed-sample-for-customers/download-sample-report.png" alt-text="A screenshot showing the ZIP download option in the Power B I desktop samples GitHub":::
-
-3. Extract the downloaded ZIP and navigate to the **Samples Reports** folder.
-
-4. Select a report to embed, and [publish](/powerbi-docs/fundamentals/desktop-getting-started#share-your-work) it to your workspace.
->>>>>>> 5d3a0bbd
 
 ## Step 5 - Get the embedding parameter values
 

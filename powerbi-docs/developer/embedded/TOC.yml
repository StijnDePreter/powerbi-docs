--- conflicted
+++ resolved
@@ -28,13 +28,9 @@
       href: embedded-capacity.md
     - name: "Capacity planning"
       href: embedded-capacity-planning.md
-<<<<<<< HEAD
     - name: "Embedded analytics application tokens"
       href: embed-tokens.md      
-    - name: "Consideration for generating an embed token"
-=======
     - name: "Considerations for generating an embed token"
->>>>>>> d9e183b9
       href: generate-embed-token.md
     - name: "Performance best practices"
       href: embedded-performance-best-practices.md

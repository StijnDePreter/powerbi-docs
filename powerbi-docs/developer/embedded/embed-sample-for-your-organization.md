--- conflicted
+++ resolved
@@ -51,13 +51,7 @@
 
     * Your own [Azure Active Directory tenant](create-an-azure-active-directory-tenant.md).
 
-<<<<<<< HEAD
     * One of the following licenses:
-=======
->[!NOTE]
->In your own application you'll need to navigate to *Authentication* and in the *Redirect URIs* field, insert the redirect address.
-To learn more about redirecting, see [Redirect URI (reply URL) restrictions and limitations](/azure/active-directory/develop/reply-url).
->>>>>>> a54c1450
 
         * [Power BI Pro](../../admin/service-admin-purchasing-power-bi-pro.md)
 
@@ -212,11 +206,11 @@
 
 ### Run the sample app
 
-Run the project by selecting the appropriate option:
-
-* If you're using **Visual Studio**, select **IIS Express** (play).
-
-* If you're using **Visual Studio Code**, select **Run > Start Debugging**.
+1. Run the project by selecting the appropriate option:
+
+    * If you're using **Visual Studio**, select **IIS Express** (play).
+
+    * If you're using **Visual Studio Code**, select **Run > Start Debugging**.
 
 [!INCLUDE[The embedded application sample app interface](../../includes/embed-tutorial-org-sample-app.md)]
 
@@ -331,11 +325,7 @@
 >[Embed for your customers](embed-sample-for-customers.md)
 
 > [!div class="nextstepaction"]
-<<<<<<< HEAD
 >[Embed paginated reports for your customers](embed-paginated-reports-customers.md)
-=======
-> [Embed from apps](./index.yml)
->>>>>>> a54c1450
 
 > [!div class="nextstepaction"]
 >[Embed paginated reports for your organization](embed-paginated-reports-organization.md)

---
title: Browser support for Power BI Report Server
description: Learn about what browser versions are supported for managing and viewing Power BI Report Server and the Report Viewer Controls.
author: maggiesMSFT
ms.author: maggies
ms.reviewer: ''
ms.service: powerbi
ms.subservice: powerbi-report-server
ms.topic: conceptual
ms.date: 01/21/2021
---
# Browser support for Power BI Report Server
Learn about what browser versions are supported for managing and viewing Power BI Report Server and the Report Viewer Controls.

> [!NOTE]
<<<<<<< HEAD
> Power BI Report Server does not support the Microsoft Edge Legacy browser or Microsoft Internet Explorer 11.
=======
> Support for the Microsoft Edge Legacy browser stopped beginning March 9, 2021, and Microsoft Internet Explorer 11 support for Microsoft Internet Explorer 11 will stop beginning August 17, 2021.
>>>>>>> 0c1b4495

## Browser requirements for the web portal
The following is the current list of browsers supported for the web portal.

**Microsoft Windows**  
*Windows 7, 8.1, 10; Windows Server 2008 R2, 2012, 2012 R2*

* Microsoft Edge (+)
* Microsoft Internet Explorer 11
* Google Chrome (+)
* Mozilla Firefox (+)

**Apple OS X**  
*OS X 10.9-10.11*

* Apple Safari (+)
* Google Chrome (+)
* Mozilla Firefox (+)

**Apple iOS**  
*iPhone and iPad with iOS 10*

* Apple Safari (+)

**Google Android**  
*Phones and tablets with Android 4.4 (KitKat) or later*

* Google Chrome (+)
  
  **(+)** Latest publicly released version

## Browser requirements for the Report Viewer web control (2015)
The following is the current list of browsers supported with the Report Viewer web control. The report viewer supports viewing reports from the web portal.

**Microsoft Windows**  
*Windows 7, 8.1, 10; Windows Server 2008 R2, 2012, 2012 R2*

* Microsoft Edge (+)
* Microsoft Internet Explorer 11
* Google Chrome (+)
* Mozilla Firefox (+)

**Apple OS X**  
*OS X 10.9-10.11*

* Apple Safari (+)
  
  **(+)** Latest publicly released version

### Authentication requirements
Browsers support specific authentication schemes that must be handled by the report server in order for the client request to succeed. The following table identifies the default authentication types supported by each browser running on a Windows operating system.

| **Browser type** | **Supports** | **Browser default** | **Server default** |
| --- | --- | --- | --- |
| **Microsoft Edge** (+) |Negotiate, Kerberos, NTLM, Basic |Negotiate |Yes. The default authentication settings work with Edge. |
| **Microsoft Internet Explorer** |Negotiate, Kerberos, NTLM, Basic |Negotiate |Yes. The default authentication settings work with Internet Explorer. |
| **Google Chrome**(+) |Negotiate, NTLM, Basic |Negotiate |Yes. The default authentication settings work with Chrome. |
| **Mozilla Firefox**(+) |NTLM, Basic |NTLM |Yes. The default authentication settings work with Firefox. |
| **Apple Safari**(+) |NTLM, Basic |Basic |Yes. The default authentication settings work with Safari. |

 **(+)** Latest publicly released version

### Script requirements for viewing reports
To use the report viewer, configure your browser to run scripts.

If scripting is not enabled, you will see an error message similar to the following when you open a report:

```
Your browser does not support scripts or has been configured to not allow scripts to run. Click here to view this report without scripts
```

 If you choose to view the report without script support, the report is rendered in HTML without report viewer capabilities such as the report toolbar and the document map.

> [!NOTE]
> The report toolbar is part of the HTML Viewer component. By default the toolbar appears at the top of every report that is rendered in a browser window. The report viewer provides features include the ability to search the report for information, scroll to a specific page, and adjust the page size for viewing purposes. For more information about the report toolbar or HTML Viewer, see [HTML Viewer and the Report Toolbar](/sql/reporting-services/html-viewer-and-the-report-toolbar).
> 
> 

## Browser support for Report Viewer web server controls in Visual Studio
The Report Viewer Web server control is used to embed report functionality in an ASP.NET web application. For more information on how to get the Report Viewer Control, see [Integrating Reporting Services Using Report Viewer Controls - Get Started](/sql/reporting-services/application-integration/integrating-reporting-services-using-reportviewer-controls-get-started).

Use a browser that has script support enabled. If the browser cannot run scripts, you cannot view the report.

**Microsoft Windows**  
*Windows 7, 8.1, 10; Windows Server 2008 R2, 2012, 2012 R2*

* Microsoft Edge (+)
* Microsoft Internet Explorer 11
* Google Chrome (+)
* Mozilla Firefox (+)
  
  **(+)** Latest publicly released version

## Next steps
[Administrator overview](admin-handbook-overview.md)  
[Install Power BI Report Server](install-report-server.md)  
[Download Report Builder](https://www.microsoft.com/download/details.aspx?id=53613)  
[Download SQL Server Data Tools (SSDT)](/sql/ssdt/download-sql-server-data-tools-ssdt)

More questions? [Try asking the Power BI Community](https://community.powerbi.com/)<|MERGE_RESOLUTION|>--- conflicted
+++ resolved
@@ -13,11 +13,7 @@
 Learn about what browser versions are supported for managing and viewing Power BI Report Server and the Report Viewer Controls.
 
 > [!NOTE]
-<<<<<<< HEAD
-> Power BI Report Server does not support the Microsoft Edge Legacy browser or Microsoft Internet Explorer 11.
-=======
 > Support for the Microsoft Edge Legacy browser stopped beginning March 9, 2021, and Microsoft Internet Explorer 11 support for Microsoft Internet Explorer 11 will stop beginning August 17, 2021.
->>>>>>> 0c1b4495
 
 ## Browser requirements for the web portal
 The following is the current list of browsers supported for the web portal.

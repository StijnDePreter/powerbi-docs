---
title: 'Create a Power BI report for Power BI Report Server'
description: Learn how to create a Power BI report for Power BI Report Server in a few simple steps.
author: maggiesMSFT
manager: kfile
ms.reviewer: ''

ms.service: powerbi
ms.component: powerbi-report-server
ms.topic: conceptual
ms.date: 3/22/2018
ms.author: maggies

---
# Create a Power BI report for Power BI Report Server
You can store and manage Power BI reports on premises in the Power BI Report Server web portal, just as you can store Power BI reports in the cloud in the Power BI service (https://powerbi.com). You create and edit reports in Power BI Desktop, and publish them to the web portal. Then report readers in your organization can view them in a browser or in a Power BI mobile app on a mobile device.

![Power BI report in the web portal](media/quickstart-create-powerbi-report/report-server-powerbi-report.png)

Here are four quick steps to get you started.

## Step 1: Install Power BI Desktop optimized for Power BI Report Server

If you've already created Power BI reports in Power BI Desktop, then you're almost ready to create Power BI reports for Power BI Report Server. We recommend installing the version of Power BI Desktop optimized for Power BI Report Server so you know the server and the app are always in sync. You can have both versions of Power BI Desktop on the same computer.

1. In the report server web portal, select the **Download** arrow > **Power BI Desktop**.

    ![Download Power BI Desktop from the web portal](media/quickstart-create-powerbi-report/report-server-download-web-portal.png)

    Or go directly to [Microsoft Power BI Desktop](https://www.microsoft.com/download/details.aspx?id=56723) (Optimized for Power BI Report Server - March 2018) in the Microsoft Download Center.

2. In the Download Center page, select **Download**.

3. Depending on your computer, select:

    - **PBIDesktopRS.msi** (the 32-bit version) or

    - **PBIDesktopRS_x64.msi** (the 64-bit version).

4. After you download the installer, run the Power BI Desktop (March 2018) Setup Wizard.

2. At the end of the installation, check **Start Power BI Desktop now**.
   
    It starts automatically and you're ready to go. You can tell you have the right version because "Power BI Desktop (March 2018)" is in the title bar.

    ![Power BI Desktop March 2018 version](media/quickstart-create-powerbi-report/report-server-desktop-march-2018.png)

3. If you're not familiar with Power BI Desktop, consider watching the videos on the welcome screen.
   
    ![Power BI Desktop start screen](media/quickstart-create-powerbi-report/report-server-powerbi-desktop-start.png)

## Step 2: Select a data source
You can connect to a variety of data sources. Read more about [connecting to data sources](connect-data-sources.md).

1. From the welcome screen, select **Get Data**.
   
    Or on the **Home** tab, select **Get Data**.
2. Select your data source -- in this example, **Analysis Services**.
   
    ![Select data source](media/quickstart-create-powerbi-report/report-server-get-data-ssas.png)
3. Fill in **Server**, and optionally, **Database**. Make sure **Connect live** is selected > **OK**.
   
    ![Server name](media/quickstart-create-powerbi-report/report-server-ssas-server-name.png)
4. Choose the report server where you'll save your reports.
   
    ![Report server selection](media/quickstart-create-powerbi-report/report-server-select-server.png)

## Step 3: Design your report
Here's the fun part: You get to create visuals that illustrate your data.

For example, you could create a funnel chart of customers and group values by yearly income.

![Design a report](media/quickstart-create-powerbi-report/report-server-create-funnel.png)

1. In **Visualizations**, select **Funnel chart**.
2. Drag the field to be counted to the **Values** well. If it's not a numeric field, Power BI Desktop automatically makes it a *Count of* the value.
3. Drag the field to group on to the **Group** well.

Read much more about [designing a Power BI report](../desktop-report-view.md).

## Step 4: Save your report to the report server
When your report is ready, you save it to the Power BI Report Server you chose in Step 2.

1. On the **File** menu, select **Save as** > **Power BI Report Server**.
   
    ![Save to the report server](media/quickstart-create-powerbi-report/report-server-save-as-powerbi-report-server.png)
2. Now you can view it in the web portal.
   
    ![View the report in the web portal](media/quickstart-create-powerbi-report/report-server-powerbi-report.png)

## Considerations and limitations
Reports in Power BI Report Server and in the Power BI service (http://powerbi.com) act almost exactly the same, but a few features are different.

### In a browser
Power BI Report Server reports support all visualizations, including:

* Custom visuals

Power BI Report Server reports don’t support:

* R visuals
* ArcGIS maps
* Breadcrumbs
* Power BI Desktop preview features

### In the Power BI mobile apps
Power BI Report Server reports support all the basic functionality in the [Power BI mobile apps](../mobile-apps-for-mobile-devices.md), including:

* [Phone report layout](../desktop-create-phone-report.md): You can optimize a report for the Power BI mobile apps. On your mobile phone, optimized reports have a special icon, ![Phone report layout icon](media/quickstart-create-powerbi-report/power-bi-rs-mobile-optimized-icon.png), and layout.
  
    ![Report optimized for phones](media/quickstart-create-powerbi-report/power-bi-rs-mobile-optimized-report.png)

Power BI Report Server reports don’t support these features in the Power BI mobile apps:

* R visuals
* ArcGIS maps
* Custom visuals
* Breadcrumbs
* Geofiltering or bar codes

## Next steps
### Power BI Desktop
There are so many great resources for creating reports in Power BI Desktop. This link is a good starting point.

* [Get started with Power BI Desktop](../desktop-getting-started.md)
<<<<<<< HEAD
* Guided learning: [Getting started with Power BI Desktop](../guided-learning/gettingdata.yml?tutorial-step=2)

=======
>>>>>>> a6931761

### Power BI Report Server
* [Install Power BI Desktop optimized for Power BI Report Server](install-powerbi-desktop.md)  
* [Power BI Report Server user handbook](user-handbook-overview.md)  

More questions? [Try asking the Power BI Community](https://community.powerbi.com/)<|MERGE_RESOLUTION|>--- conflicted
+++ resolved
@@ -123,11 +123,7 @@
 There are so many great resources for creating reports in Power BI Desktop. This link is a good starting point.
 
 * [Get started with Power BI Desktop](../desktop-getting-started.md)
-<<<<<<< HEAD
 * Guided learning: [Getting started with Power BI Desktop](../guided-learning/gettingdata.yml?tutorial-step=2)
-
-=======
->>>>>>> a6931761
 
 ### Power BI Report Server
 * [Install Power BI Desktop optimized for Power BI Report Server](install-powerbi-desktop.md)  

--- conflicted
+++ resolved
@@ -1,14 +1,7 @@
 ---
-<<<<<<< HEAD
 title: Configure mobile app access to a report server remotely
 description: Learn how to configure the mobile apps remotely for your report server.
 author: paulinbar
-manager: rkarlin
-=======
-title: Configure iOS mobile app access to a report server remotely
-description: Learn how to configure the iOS mobile apps remotely for your report server.
-author: maggiesMSFT
->>>>>>> 179b85d0
 ms.reviewer: ''
 
 ms.service: powerbi

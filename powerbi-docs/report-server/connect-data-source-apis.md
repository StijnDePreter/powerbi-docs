--- conflicted
+++ resolved
@@ -11,22 +11,14 @@
 ---
 # Change data source connection strings in Power BI reports with PowerShell - Power BI Report Server
 
-<<<<<<< HEAD
-We enabled the ability to update connections for Power BI reports for DirectQuery and refresh.
-=======
 We enable the ability to update connections for Power BI reports for DirectQuery and refresh.
->>>>>>> 0c1b4495
 
 > [!IMPORTANT]
 > This is also a breaking change on how you could set this up in previous releases. If you're using a pre-October 2020 version of Power BI Report Server, see [Change data source connection strings in Power BI reports with PowerShell - Power BI Report Server pre-October 2020](connect-data-source-apis-pre-oct-2020.md)
 
 ## Prerequisites
 
-<<<<<<< HEAD
-- Download the October 2020 or later release of [Power BI Report Server and Power BI Desktop for Power BI Report Server](https://powerbi.microsoft.com/report-server/).
-=======
 - Download the latest release of [Power BI Report Server and Power BI Desktop for Power BI Report Server](https://powerbi.microsoft.com/report-server/).
->>>>>>> 0c1b4495
 - A report saved with the October 2020 or later release of Power BI Desktop optimized for Report Server, with **Enhanced DataSet Metadata** enabled.
 - A report that uses parameterized connections. Only reports with parameterized connections and databases can be updated after publishing.
 - This example uses the Reporting Services PowerShell tools. You can achieve the same  by using the new REST APIs.

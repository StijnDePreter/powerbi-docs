--- conflicted
+++ resolved
@@ -7,12 +7,8 @@
 ms.service: powerbi
 ms.subservice: powerbi-report-server
 ms.topic: how-to
-<<<<<<< HEAD
-ms.date: 10/16/2020
+ms.date: 09/09/2021
 ms.custom: intro-installation
-=======
-ms.date: 09/09/2021
->>>>>>> 67b25f9e
 ---
 
 # Install Power BI Desktop for Power BI Report Server

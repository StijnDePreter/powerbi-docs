--- conflicted
+++ resolved
@@ -100,10 +100,7 @@
 
 [Create a Power BI report for Power BI Report Server](quickstart-create-powerbi-report.md)  
 [Get started with Power BI Desktop](../desktop-getting-started.md)  
-<<<<<<< HEAD
-Guided learning: [Getting started with Power BI Desktop](../guided-learning/gettingdata.yml?tutorial-step=2)  
-=======
->>>>>>> a6931761
+Guided learning: [Getting started with Power BI Desktop](../guided-learning/gettingdata.yml?tutorial-step=2)
 [User handbook overview, Power BI Report Server](user-handbook-overview.md)
 
 More questions? [Try asking the Power BI Community](https://community.powerbi.com/)

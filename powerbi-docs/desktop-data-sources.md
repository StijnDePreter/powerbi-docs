---
title: Data sources in Power BI Desktop
description: Data sources in Power BI Desktop
services: powerbi
documentationcenter: ''
author: davidiseminger
manager: kfile
backup: ''
editor: ''
tags: ''
qualityfocus: complete
qualitydate: 04/29/2016

ms.service: powerbi
ms.devlang: NA
ms.topic: article
ms.tgt_pltfrm: NA
ms.workload: powerbi
ms.date: 03/06/2018
ms.author: davidi

LocalizationGroup: Connect to data
---
# Data sources in Power BI Desktop
With Power BI Desktop, you can connect to data from many different sources. A full list of available data sources is at the bottom of this page.

To connect to data, select **Get Data** from the **Home** ribbon. Selecting the down arrow, or the **Get Data** text on the button, shows the **Most Common** data types menu shown in the following image.

![](media/desktop-data-sources/data-sources_1.png)

Selecting **More…** from the **Most Common** menu displays the **Get Data** window. You can also bring up the **Get Data** window (and bypass the **Most Common** menu) by selecting the **Get Data** **icon button** directly.

![](media/desktop-data-sources/data-sources_2.png)

> [!NOTE]
> The Power BI team is continually expanding the data sources available to **Power BI Desktop** and the **Power BI service**. As such, you'll often see early versions of work-in-progress data sources marked as *Beta* or *Preview*. Any data source marked as *Beta* or *Preview* has limited support and functionality, and should not be used in production environments.
> 
> 

## Data Sources
Data types are organized in the following categories:

* All
* File
* Database
* Azure
* Online Services
* Other

The **All** category includes all data connection types from all categories.

The **File** category provides the following data connections:

* Excel
* Text/CSV
* XML
* JSON
* Folder
* SharePoint folder

The following image shows the **Get Data** window for **File**.

![](media/desktop-data-sources/data-sources_3.png)

> [!NOTE]
> In previous versions of Power BI Desktop, **CSV** and **Text** were separate data connection types. Those data connectors have been combined into **CSV/Text**.
> 
> 

The **Database** category provides the following data connections:

* SQL Server database
* Access database
* SQL Server Analysis Services database
* Oracle database
* IBM DB2 database
* IBM Informix database (Beta)
<<<<<<< HEAD
* IBM Netezza (Beta)
* MySQL database
* PostgreSQL database
* Sybase database
* Teradata database
* SAP HANA database
=======
* IBM Netezza
* MySQL Database
* PostgreSQL Database
* Sybase Database
* Teradata Database
* SAP HANA Database
>>>>>>> f3958b4a
* SAP Business Warehouse Application Server
* SAP Business Warehouse Message Server (Beta)
* Amazon Redshift
* Impala
* Google BigQuery (Beta)
* Snowflake

> [!NOTE]
> Some database connectors require that you enable them by selecting **File > Options and settings > Options** then selecting **Preview Features** and enabling the connector. If you don't see some of the connectors mentioned above and want to use them, check your **Preview Features** settings. Also note that any data source marked as *Beta* or *Preview* has limited support and functionality, and should not be used in production environments.
> 
> 

The following image shows the **Get Data** window for **Database**.

![](media/desktop-data-sources/data-sources_4.png)

The **Azure** category provides the following data connections:

* Azure SQL database
* Azure SQL Data Warehouse
* Azure Analysis Services database
* Azure Blob Storage
* Azure Table Storage
* Azure Cosmos DB (Beta)
* Azure Data Lake Store
* Azure HDInsight (HDFS)
* Azure HDInsight Spark (Beta)
* HDInsight Interactive Query (Beta)
<<<<<<< HEAD
=======

>>>>>>> f3958b4a

The following image shows the **Get Data** window for **Azure**.

![](media/desktop-data-sources/data-sources_5.png)

The **Online Services** category provides the following data connections:

* Power BI service
* SharePoint Online List
* Microsoft Exchange Online
* Dynamics 365 (online)
* Dynamics NAV (Beta)
* Dynamics 365 for Financials (Beta)
* Common Data Service (Beta)
* Microsoft Azure Consumption Insights (Beta)
* Visual Studio Team Services (Beta)
* Salesforce Objects
* Salesforce Reports
* Google Analytics
* Adobe Analytics
* appFigures (Beta)
* comScore Digital Analytix (Beta)
* Dynamics 365 for Customer Insights (Beta)
* Data.World - Get Dataset (Beta)
* Facebook
* GitHub (Beta)
* MailChimp (Beta)
* Marketo (Beta)
* Mixpanel (Beta)
* Planview Enterprise One - PRM (Beta)
* Planview Projectplace (Beta)
* QuickBooks Online (Beta)
* Smartsheet
* SparkPost (Beta)
* Stripe (Beta)
* SweetIQ (Beta)
* Planview Enterprise One - CMT (Beta)
* Twilio (Beta)
* tyGraph (Beta)
* Webtrends (Beta)
* Zendesk (Beta)

The following image shows the **Get Data** window for **Online Services**.

![](media/desktop-data-sources/data-sources_6b.png)

The **Other** category provides the following data connections:

* Vertica (Beta)
* Kusto (Beta)
* Web
* SharePoint List
* OData Feed
* Active Directory
* Microsoft Exchange
* Hadoop File (HDFS)
* Spark (Beta)
* R script
* ODBC
* OLE DB
* Blank Query

The following image shows the **Get Data** window for **Other**.

![](media/desktop-data-sources/data-sources_7a.png)

> [!NOTE]
> At this time, it's not possible to connect to custom data sources secured using Azure Active Directory.
> 
> 

## Connecting to a Data Source
To connect to a data source, select the data source from the **Get Data** window and select **Connect**. In the following image, **Web** is selected from the **Other** data connection category.

![](media/desktop-data-sources/data-sources_7b.png)

A connection window is displayed, specific to the type of data connection. If credentials are required, you’ll be prompted to provide them. The following image shows a URL being entered to connect to a Web data source.

![](media/desktop-data-sources/datasources_fromwebbox.png)

When the URL or resource connection information is entered, select **OK**. Power BI Desktop makes the connection to the data source, and presents the available data sources in the **Navigator**.

![](media/desktop-data-sources/datasources_fromnavigatordialog.png)

You can either load the data by selecting the **Load** button at the bottom of the **Navigator** pane, or edit the query before loading data by selecting the **Edit** button.

That’s all there is to connecting to data sources in Power BI Desktop! Try connecting to data from our growing list of data sources, and check back often - we continue to add to this list all the time.

## Next steps
There are all sorts of things you can do with Power BI Desktop. For more information on its capabilities, check out the following resources:

* [Getting started with Power BI Desktop](desktop-getting-started.md)
* [Query overview with Power BI Desktop](desktop-query-overview.md)
* [Data types in Power BI Desktop](desktop-data-types.md)
* [Shape and combine data with Power BI Desktop](desktop-shape-and-combine-data.md)
* [Common query tasks in Power BI Desktop](desktop-common-query-tasks.md)    <|MERGE_RESOLUTION|>--- conflicted
+++ resolved
@@ -75,21 +75,12 @@
 * Oracle database
 * IBM DB2 database
 * IBM Informix database (Beta)
-<<<<<<< HEAD
-* IBM Netezza (Beta)
+* IBM Netezza
 * MySQL database
 * PostgreSQL database
 * Sybase database
 * Teradata database
 * SAP HANA database
-=======
-* IBM Netezza
-* MySQL Database
-* PostgreSQL Database
-* Sybase Database
-* Teradata Database
-* SAP HANA Database
->>>>>>> f3958b4a
 * SAP Business Warehouse Application Server
 * SAP Business Warehouse Message Server (Beta)
 * Amazon Redshift
@@ -118,10 +109,6 @@
 * Azure HDInsight (HDFS)
 * Azure HDInsight Spark (Beta)
 * HDInsight Interactive Query (Beta)
-<<<<<<< HEAD
-=======
-
->>>>>>> f3958b4a
 
 The following image shows the **Get Data** window for **Azure**.
 

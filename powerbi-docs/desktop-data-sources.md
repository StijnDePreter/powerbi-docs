--- conflicted
+++ resolved
@@ -7,11 +7,7 @@
 ms.service: powerbi
 ms.subservice: powerbi-desktop
 ms.topic: conceptual
-<<<<<<< HEAD
-ms.date: 12/30/2019
-=======
-ms.date: 01/08/2020
->>>>>>> 91136868
+ms.date: 01/09/2020
 ms.author: davidi
 
 LocalizationGroup: Connect to data

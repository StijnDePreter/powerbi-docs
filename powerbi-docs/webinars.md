---
title: Power BI webinars
description: Power BI webinars
author: maikelson
manager: kfile
ms.reviewer: ''

ms.service: powerbi
<<<<<<< HEAD
ms.devlang: NA
ms.topic: get-started-article
ms.tgt_pltfrm: NA
ms.workload: powerbi
ms.date: 06/13/2018
=======
ms.component: powerbi-service
ms.topic: conceptual
ms.date: 05/09/2018
>>>>>>> 5e707994
ms.author: maikelson
---
# Power BI webinars

Register for our upcoming live webinars or watch our recorded sessions on-demand.

## Upcoming webinars

No webinars scheduled yet. Check back soon for more upcoming events.

>[Attend upcoming webinars from the Power BI community](https://powerbi.microsoft.com/en-us/blog/tag/community-webinars/?Is=Website)

## Featured webinars

Get started with these popular on-demand webinars

**Getting Started with Power BI**
<br>by Miguel Martinez
<br>[Register and watch now](https://info.microsoft.com/getting-started-with-power-bi-ondemand.html?Is=Website)

**Power BI Tricks, Tips and Tools from the owners of PowerBI.Tips**
<br>by Mike Carlo and Seth Bauer
<br>[Watch now](https://www.youtube.com/watch?v=fnj1_e3HXow)

**Learn to Navigate Your Way Through a Power BI Dashboard in 20 Minutes**
<br>by Miguel Martinez
<br>[Register and watch now](https://info.microsoft.com/powerbi-dashboard-in-20-min.html?Is=Website)

**Simply Compelling — Tips for Better Visualization Design**
<br>by Miranda Li
<br>[Register and watch now](https://info.microsoft.com/ww-landing-powerbi-tips-for-better-visualization-design.html?Is=Website)

**Better Together: 5 Benefits Excel Users Will Get From Using Power BI**
<br>by Carlos Otero and Miguel Martinez
<br>[Register and watch now](https://info.microsoft.com/excel-powerbi-better-together.html?Is=Website)

>[Browse the library of Power BI on-demand webinars from our community experts](https://community.powerbi.com/t5/Webinars-and-Video-Gallery/bd-p/VideoTipsTricks?filter=webinars&featured=yes&Is=Website)

## On-Demand webinars

Watch recorded sessions at any time

### Getting Started

**How to Design Visually Stunning Power BI Reports**
<br>by Charles Sterling
<br>[Watch now](https://community.powerbi.com/t5/Webinars-and-Video-Gallery/5-3-17-Webinar-How-to-Design-Visually-Stunning-Power-BI-Reports/m-p/168204?Is=Website)

**Learn about Power BI Embedded in 20 minutes**
<br>by Megan Asarrane and Colin Murphy
<br>[Register and watch now](https://info.microsoft.com/ww-landing-power-bi-embedded-in-20-min.html?Is=Website)

**Beyond the Spreadsheet**
<br>by Gohul Shanmugalingam
<br>[Register and watch now](https://info.microsoft.com/CA-PowerBI-WBNR-FY18-05May-09-DataBeyondtheSpreadsheet-MCW0006385_01Registration-ForminBody.html?Is=Website)

**Draw the right insights with Power BI and Visio**
<br>by Shakun Grover
<br>[Register and watch now](https://info.microsoft.com/ww-landing-powerbi-and-visio.html?Is=Website)

**Transforming A Report From Good to GREAT!**
<br>by Reid Havens
<br>[Watch now](https://community.powerbi.com/t5/Webinars-and-Video-Gallery/Power-BI-Transforming-A-Report-From-Good-to-GREAT/m-p/315119?Is=Website)

### Partners ###

**Boost Your BI with Location Intelligence**
<br>by Scott Ball from Esri and Enrique Plaza from Microsoft
<br>[Register and watch now](https://info.microsoft.com/ww-ondeamnd-boost-powerbi-with-arcgis.html?Is=Website)

**Improving Profitability in Healthcare**
<br>by Stephen Cracknell and Stuart Macanliss from US Medical IT
<br>[Register and watch now](https://info.microsoft.com/improving-profitability-in-healthcare.html?Is=Website)

**Applied Intelligence for Sales & Services**
<br>by Ed Bobrin from Avanade
<br>[Register and watch now](https://info.microsoft.com/applied-intelligence-for-sales-service.html?Is=Website)

**Manufacturers: Your industry is going through a digital transformation - Maintain leadership by leveraging analytics to maximize profitability**
<br>by Jon Thompson from Blue Margin and Jim Pastor from Elgin Fastener Group
<br>[Register and watch now](https://info.microsoft.com/digital-transformation-in-manufacturing.html?Is=Website)

**Visualize public or private datasets with the new Power BI and data.world connector**
<br>by Patrick McGarry and Miguel Martinez
<br>[Register and watch now](https://info.microsoft.com/data-world-connector-powerbi.html?Is=Website)

### Community ###

**Storytelling with your data and Power BI**
<br>by Tristan Malherbe
<br>[Watch now](https://www.youtube.com/watch?v=egk0suekwHo)

**Practical DAX for Power BI**
<br>by Phil Seamark
<br>[Watch now](https://www.youtube.com/watch?v=1fGfqzS37qs)

**Developing with Power BI Embedding – The April 2018 Update**
<br>by Ted Pattison
<br>[Watch now](https://www.youtube.com/watch?v=swnGlrRy588)

**Power BI security deep dive**
<br>by Kasper de Jonge
<br>[Watch now](https://community.powerbi.com/t5/Webinars-and-Video-Gallery/5-23-2017-Power-BI-security-deep-dive-by-Kasper-de-Jonge/m-p/161476?Is=Website)

**Ask a Partner: Developing Custom Visuals for Power BI**
<br>by Ted Pattison
<br>[Watch now](https://community.powerbi.com/t5/Webinars-and-Video-Gallery/Ask-a-Partner-Developing-Custom-Visuals-for-Power-BI/m-p/150368?Is=Website)

### Advanced Topics ###

**Advanced Analytics with Excel and Power BI**
<br>by Nagasaikiran Kambhampati and Miguel Martinez
<br>[Register to watch](https://info.microsoft.com/ww-landing-advanced-analytics-excel-powerbi.html?Is=Website)
<br>[Download the Advanced Analytics Starter Kit to follow along](https://aka.ms/pbiaawebinar)

**[Power BI adoption framework webinar series](https://info.microsoft.com/ww-landing-powerbi-adoption-framework-series.html?Is=Website)**
<br>by Manu Kanwarpal and Paul Henwood
<br>[Register and watch now - Part 1 - Adoption: Adopt a data-driven culture](https://info.microsoft.com/ww-landing-powerbi-adoption-ondemand.html?Is=Website)
<br>[Register and watch now - Part 2 - Governance: Govern your Power BI usage](https://info.microsoft.com/ww-ondemand-powerbi-governance.html?Is=Website)
<br>[Register and watch now - Part 3 - Service Management: Power BI Service Management Insights](https://info.microsoft.com/ww-landing-pbi-adoption-framework-part3.html?Is=Website)
<br>[Register and watch now - Part 4 - Security: Keeping your data secure with Power BI](https://info.microsoft.com/ww-landing-pbi-adoption-framework-part4.html?Is=Website)
<br>[Register and watch now - Part 5 - Rollout: Successfully rolling out Power BI](https://info.microsoft.com/ww-landing-powerbi-adoption-part5-rollout.html?Is=Website)

**Office 365 Finance Pros Webinar Series**
<br>by Mark Traverso, Carlos Otero, Johnnie Thomas, Amanda Cofsky and Miguel Martinez
<br>Learn tips, tricks & best practices to achieve more in your day-to-day work using Office 365.
<br>[Register and watch now](https://aka.ms/Office365FinanceProsPBI)

**Be a Full Stack Power BI Jedi – A walkthrough of Power BI most advanced features through Star Wars data**
<br>by Gil Raviv
<br>[Watch now](https://www.youtube.com/watch?v=r0Qk5V8dvgg)

**How to Implement a Successful Data Governance Strategy That Makes Your Organization More Secure**
<br>by Ajay Anandan
<br>[Register and watch now](https://info.microsoft.com/powerbi-data-governance-strategy-ondemand.html?Is=Website)

**Accelerating modern BI adoption with Power BI Premium**
<br>by Sirui Sun and Miguel Martinez
<br>[Register and watch now](https://info.microsoft.com/powerbi-premium-webinar-ondemand.html?Is=Website)

**What's new and exciting in Power BI Report Server**
<br>by Riccardo Muti, Chris Finlan and Chinmay Joshi
<br>[Register and watch now](https://info.microsoft.com/whats-new-powerbi-report-server.html?Is=Website)

**How Microsoft does Power BI**
<br>by Kirkland Barrett
<br>[Register and watch now](https://info.microsoft.com/US-PowerBI-WBNR-FY17-11Nov-29-BIATMIcrosoft274828_01Registration-ForminBody.html?Is=Website)

## See also

- [Power BI whitepapers](whitepapers.md)

- [Microsoft Data Insights Summit 2017 on-demand sessions](https://community.powerbi.com/t5/Data-Insights-Summit-2017-On/bd-p/DataInsightsSummit2017OnDemand?Is=Website)

- [Get started with Power BI](service-get-started.md)

- Follow [@MSPowerBI on Twitter](https://twitter.com/mspowerbi)

- Subscribe to our [YouTube channel](https://www.youtube.com/mspowerbi)

More questions? [Try asking the Power BI Community](https://community.powerbi.com/)<|MERGE_RESOLUTION|>--- conflicted
+++ resolved
@@ -6,17 +6,9 @@
 ms.reviewer: ''
 
 ms.service: powerbi
-<<<<<<< HEAD
-ms.devlang: NA
-ms.topic: get-started-article
-ms.tgt_pltfrm: NA
-ms.workload: powerbi
-ms.date: 06/13/2018
-=======
 ms.component: powerbi-service
 ms.topic: conceptual
-ms.date: 05/09/2018
->>>>>>> 5e707994
+ms.date: 06/13/2018
 ms.author: maikelson
 ---
 # Power BI webinars

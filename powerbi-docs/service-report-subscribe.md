---
title: Subscribe yourself and others to reports and dashboards
description: Learn how to subscribe yourself and others to a snapshot of a Power BI report page, dashboard, or paginated report.
author: maggiesMSFT
ms.reviewer: ''
featuredvideoid: 

ms.service: powerbi
ms.subservice: powerbi-service
ms.topic: conceptual
ms.date: 03/19/2020
ms.author: maggies

LocalizationGroup: Common tasks
---
# Subscribe yourself and others to reports and dashboards in the Power BI service

You can subscribe yourself and your colleagues to the report pages, dashboards, and paginated reports that matter most to you. Power BI e-mail subscriptions allow you to:

- Decide how often you want to receive the emails: daily, weekly, hourly, monthly, or once a day after the initial data refresh.
- Choose the time you want to receive the email, if you choose daily, weekly, hourly, or monthly.
- Set up 24 different subscriptions per Power BI report or dashboard.  There is no limit to the number of subscriptions you can set up for paginated reports.
- Have a mail sent with an image of the report and link to the report in the service.  On mobile devices with Power BI apps installed, selecting this link launches the Power BI app, instead of opening the report or dashboard in the Power BI web site.
- Include an attachment of the full report, if you're subscribing to a paginated report.
- Send email to users outside your tenant, if your Power BI content is hosted in a Premium capacity.  Administrators can control access to who can send email subscriptions to external users by leveraging the existing external sharing control settings in the Power BI admin center.

![email snapshot of dashboard](media/service-report-subscribe/power-bi-dashboard-email-new.jpg) 

## Requirements

**Creating** a subscription can be done by:

- Users with a Power BI Pro license 
- Users viewing content in a Premium workspace or app may also subscribe to content located there, even without a Power BI Pro license. 

You don't need edit permissions to the content (dashboard or report) to create a subscription for yourself, but you must have edit permissions to create one for someone else.

## Subscribe to a dashboard, report page, or paginated report

Whether you're subscribing to a dashboard, report, or paginated report, the process is similar. The same button allows you to subscribe to Power BI service dashboards and reports.

Subscribing to paginated reports is a little different. See [Subscribe yourself and others to a paginated report in the Power BI service](consumer/paginated-reports-subscriptions.md) for details.
 
![select the Subscribe icon](media/service-report-subscribe/power-bi-subscribe-orientation.png).

1. Open the dashboard or report.
2. From the top menu bar, select **Subscribe** or select the envelope icon ![Subscribe icon](media/service-report-subscribe/power-bi-icon-envelope.png).
   
    ![Subscribe icon](media/service-report-subscribe/power-bi-subscribe-icon.png)

1. Use the yellow slider to turn the subscription on and off. Setting the slider to  **Off**  doesn't delete the subscription. To delete the subscription, select the trashcan icon.

2. Your email is already in the  **Subscribe**  box. You can add other email addresses in the same domain to the subscription as well. If the report or dashboard is hosted in a [Premium capacity](/service-premium-what-is), you can subscribe other individual email addresses and group aliases, whether they're in your domain or not. If the report or dashboard isn't hosted in a Premium capacity, you can subscribe other individuals, but they too must have Power BI Pro licenses. See [Considerations and troubleshooting](#considerations-and-troubleshooting) below for details.

3. Fill in the email  **Subject**  and  **Message**  details.

4. Select a  **Frequency**  for your subscription:  **Daily**,  **Hourly**,  **Weekly**,  **Monthly**, or **After Data Refresh (Daily)**. To receive the subscription email only on certain days, select  **Hourly**  or  **Weekly**  and select the days you'd like to receive it. For example, if you'd like to receive the subscription email only on weekdays, select  **Weekly**  and clear the boxes for  **Sat**  and  **Sun**. If you select  **Monthly**, enter the day(s) of the month you wish to receive the subscription mail.

5. If you choose  **Daily**,  **Hourly**,  **Monthly**, or  **Weekly**, you can also choose a  **Scheduled Time**  for the subscription. You have it run on the hour, or at 15, 30, or 45 minutes past. Select morning (AM) or afternoon/evening (PM). You can also specify the time zone. If you choose  **Hourly**, select the  **Scheduled Time**  you want the subscription to start, and it will run every hour after that.

6. By default, the start date for your subscription is the date you create it. You have the option to select an end date. If you don't set an end date, the end date is automatically one year after the start date. You can change it to any date in the future (up to the year 9999) at any time before the subscription ends. When a subscription reaches an end date, it stops until you re-enable it. You'll receive notification(s) before the scheduled end date to ask if you'd like to extend it.

    In the screenshot below, notice that when you subscribe to a report, you're actually subscribing to a report _page_. To subscribe to more than one page in a report, select  **Add another subscription**  and select a different page.
     
    ![Subscribe pane](media/service-report-subscribe/power-bi-subscribe-pane.png)  

1. (Optional) Select whether to include a link back to the content in Power BI and whether to give users access to the content you're subscribing them to.  If you choose to include a link, for the best experience, ensure that all users have access to the report.
2. Select  **Save and close**. Those subscribed receive an email and snapshot of the dashboard or report page for the frequency and time you selected. In all, you may create up to 24 subscriptions per report or dashboard, and can provide unique recipients, times, and frequencies for each subscription. All subscriptions set to  **After Data Refresh**  for your dashboard or report will still only send an email after the first scheduled refresh.

    > [!TIP]
    > Want to send the email from a subscription right away or on-demand at any time? Select  **Run Now**  for the subscriptions for the dashboard or report you want to send. You'll see a notification that an e-mail is on its way to everyone for that particular subscription. Taking this action doesn't count against your limit of 24 scheduled subscription runs per day per report or dashboard. It does NOT trigger a data refresh of the underlying dataset.
    >

## Manage your subscriptions

Only the person who created the subscription can manage it. There are two paths to the screen for managing your subscriptions. The first is to select  **Manage all subscriptions**  from the  **Subscribe to emails**  dialog (see step 4 above). The second is to select the Power BI cog icon ![gear icon](media/service-report-subscribe/power-bi-settings-icon.png) from the top menu bar and choose **Settings**.

![select Settings](media/service-report-subscribe/power-bi-subscribe-settings.png)

The subscriptions displayed depend on which workspace is currently active. To see all of your subscriptions at once for all workspaces, be sure that  **My Workspace**  is active. For help understanding workspaces, see  [Workspaces in Power BI](service-create-workspaces.md).

![see all subscriptions in My Workspace](media/service-report-subscribe/power-bi-subscriptions.png)

A subscription ends in any of these cases:

- The Pro license expires.
- The owner deletes the dashboard or report.
- The user account used to create the subscription is deleted.

Power BI administrators can use the Power BI audit logs to view details around subscriptions. These details include:

- Created By
- Creation Date
- Content Subscribed to
- Recipients
- Frequency
- Modified By/
- Modified Date

## Considerations and troubleshooting

<<<<<<< HEAD
### General

- On rare occasions, e-mail subscriptions may take longer than fifteen minutes to be delivered to their recipients. If this happens, we recommend running your data refresh and e-mail subscription at different times to ensure timely delivery. If the issue persists, contact Power BI support.
- To avoid subscription emails going to your spam folder, add the Power BI email alias [no-reply-powerbi@microsoft.com](mailto:no-reply-powerbi@microsoft.com)) to your contacts. If you're using Microsoft Outlook, right-click the alias and select **Add to Outlook contacts**.
- Currently, email subscriptions for reports and dashboards using live connection datasets aren't supported when subscribing users other than yourself, except for paginated reports. You can subscribe others to a paginated report, using your security context. Read more about [subscribing to paginated reports].
- Power BI automatically pauses refresh on datasets associated with dashboards and reports that haven't been visited in more than two months. However, if you add a subscription to a dashboard or report, it doesn't pause even if it goes unvisited.
- If you aren't receiving the subscription emails, ensure that your User Principal Name (UPN) can receive emails.
- If your dashboard or report is in Premium capacity, you can use group email aliases for subscriptions, instead of subscribing colleagues one email address at a time. The aliases are based on the current active directory.

### Dashboards

- Dashboards with over 25 pinned tiles, or 4 pinned live report pages, may not render fully in subscription e-mails sent to users. Subscriptions to dashboards over these numbers of tiles aren't blocked. However, they're considered unsupported if you encounter issues. Consider modifying them accordingly to fall within a supported range.
- On rare occasions, e-mail subscriptions may take longer than fifteen minutes to be delivered to their recipients. If this happens, we recommend running your data refresh and e-mail subscription at different times to ensure timely delivery. If the issue persists, contact Power BI support.
- For dashboard email subscriptions, if any tiles have row-level security (RLS) applied, those tiles don't display.
- For dashboard subscriptions, certain types of tiles aren't yet supported. These include: streaming tiles, video tiles, custom web content tiles.
- If you share a dashboard with a colleague outside of your tenant, you can't also create a subscription for that colleague. So if you are aaron@xyz.com, you can share with anyone@ABC.com, but you can't yet subscribe anyone@ABC.com and they can't subscribe to shared content.

### Reports

- For report email subscriptions, if the dataset uses RLS, you can create a subscription for yourself. You can't subscribe others to a report with row-level security (RLS) applied, except for paginated reports. You can subscribe others to a paginated report, using your security context. Read more about [subscribing to paginated reports].
- Report page subscriptions are tied to the name of the report page. If you subscribe to a report page and then rename it, you have to re-create your subscription.
- Your organization may configure certain settings in Azure Active Directory that limit the ability to use email subscriptions in Power BI. These limitations include, but aren't limited to, having multi-factor authentication or IP range restrictions when accessing resources.
- Email subscriptions don't support most [custom visuals](developer/power-bi-custom-visuals.md). The one exception is those custom visuals that have been [certified](developer/power-bi-custom-visuals-certified.md).
- Email subscriptions don't support R-powered custom visuals at this time.
- Email subscriptions are sent with the report's default filter and slicer states. Any changes to the defaults that you make after subscribing don't show up in the email. Paginated Reports do support this capability and allow you to set the specific parameter values per subscription.
=======
* Dashboards with over 25 pinned tiles, or 4 pinned live report pages, may not render fully in subscription e-mails sent to users.  Subscriptions to dashboards over these numbers of tiles aren't blocked. However, they're considered unsupported if you encounter issues. Consider modifying them accordingly to fall within a supported range.
* On rare occasions, e-mail subscriptions may take longer than fifteen minutes to be delivered to their recipients. If this happens, we recommend running your data refresh and e-mail subscription at different times to ensure timely delivery. If the issue persists, contact Power BI support.
* For dashboard email subscriptions, if any tiles have row-level security (RLS) applied, those tiles don't display.  
* For report email subscriptions, if the dataset uses RLS, you can create a subscription for yourself. You can't subscribe others to a report with row-level security (RLS) applied unless you are using a paginated report, which will allow you to send the subscription to others using your security context. 
* Report page subscriptions are tied to the name of the report page. If you subscribe to a report page and then rename it, you have to re-create your subscription.
* Your organization may configure certain settings in Azure Active Directory that limit the ability to use email subscriptions in Power BI.  These limitations include, but aren't limited to, having multi-factor authentication or IP range restrictions when accessing resources.
* Currently, email subscriptions for reports/dashboards using live connection datasets aren't supported when subscribing users other than yourself unless you are using a paginated report, which will allow you to send the subscription to others using your security context.
* Only default and [certified Power BI visuals](developer/visuals/power-bi-custom-visuals.md) are supported for email subscriptions.  
* Email subscriptions don't support R-powered Power BI visuals at this time.  
* Email subscriptions are sent with the report's default filter and slicer states. Any changes to the defaults that you make after subscribing don't show up in the email.  Paginated Reports do support this capability and allow you to set the specific parameter values per subscription.
* For dashboards subscriptions specifically, certain types of tiles aren't yet supported.  These include: streaming tiles, video tiles, custom web content tiles.     
* If you share a dashboard with a colleague outside of your tenant, you can't also create a subscription for that colleague. So if you are aaron@xyz.com, you can share with anyone@ABC.com, but you can't yet subscribe anyone@ABC.com and they can't subscribe to shared content.      
* Power BI automatically pauses refresh on datasets associated with dashboards and reports that haven't been visited in more than two months.  However, if you add a subscription to a dashboard or report, it doesn't pause even if it goes unvisited.    
* If you aren't receiving the subscription emails, ensure that your User Principal Name (UPN) can receive emails. 
* If your dashboard or report is in Premium capacity, you can use group email aliases for subscriptions, instead of subscribing colleagues one email address at a time. The aliases are based on the current active directory. 
>>>>>>> 536f5364

## Next steps

- [Subscribe yourself and others to a paginated report in the Power BI service](consumer/paginated-reports-subscriptions.md)
- More questions? [Try asking the Power BI Community](https://community.powerbi.com/)    
- [Read the blog post](https://powerbi.microsoft.com/blog/introducing-dashboard-email-subscriptions-a-360-degree-view-of-your-business-in-your-inbox-every-day/)<|MERGE_RESOLUTION|>--- conflicted
+++ resolved
@@ -8,7 +8,7 @@
 ms.service: powerbi
 ms.subservice: powerbi-service
 ms.topic: conceptual
-ms.date: 03/19/2020
+ms.date: 04/10/2020
 ms.author: maggies
 
 LocalizationGroup: Common tasks
@@ -99,12 +99,11 @@
 
 ## Considerations and troubleshooting
 
-<<<<<<< HEAD
 ### General
 
 - On rare occasions, e-mail subscriptions may take longer than fifteen minutes to be delivered to their recipients. If this happens, we recommend running your data refresh and e-mail subscription at different times to ensure timely delivery. If the issue persists, contact Power BI support.
 - To avoid subscription emails going to your spam folder, add the Power BI email alias [no-reply-powerbi@microsoft.com](mailto:no-reply-powerbi@microsoft.com)) to your contacts. If you're using Microsoft Outlook, right-click the alias and select **Add to Outlook contacts**.
-- Currently, email subscriptions for reports and dashboards using live connection datasets aren't supported when subscribing users other than yourself, except for paginated reports. You can subscribe others to a paginated report, using your security context. Read more about [subscribing to paginated reports].
+- Currently, email subscriptions for reports and dashboards using live connection datasets aren't supported when subscribing users other than yourself, except for paginated reports. You can subscribe others to a paginated report, using your security context. Read more about [subscribing to paginated reports](consumer/paginated-reports-subscriptions.md).
 - Power BI automatically pauses refresh on datasets associated with dashboards and reports that haven't been visited in more than two months. However, if you add a subscription to a dashboard or report, it doesn't pause even if it goes unvisited.
 - If you aren't receiving the subscription emails, ensure that your User Principal Name (UPN) can receive emails.
 - If your dashboard or report is in Premium capacity, you can use group email aliases for subscriptions, instead of subscribing colleagues one email address at a time. The aliases are based on the current active directory.
@@ -114,34 +113,17 @@
 - Dashboards with over 25 pinned tiles, or 4 pinned live report pages, may not render fully in subscription e-mails sent to users. Subscriptions to dashboards over these numbers of tiles aren't blocked. However, they're considered unsupported if you encounter issues. Consider modifying them accordingly to fall within a supported range.
 - On rare occasions, e-mail subscriptions may take longer than fifteen minutes to be delivered to their recipients. If this happens, we recommend running your data refresh and e-mail subscription at different times to ensure timely delivery. If the issue persists, contact Power BI support.
 - For dashboard email subscriptions, if any tiles have row-level security (RLS) applied, those tiles don't display.
-- For dashboard subscriptions, certain types of tiles aren't yet supported. These include: streaming tiles, video tiles, custom web content tiles.
+- For dashboard subscriptions, certain types of tiles aren't yet supported. These include: streaming tiles, video tiles, and custom web content tiles.
 - If you share a dashboard with a colleague outside of your tenant, you can't also create a subscription for that colleague. So if you are aaron@xyz.com, you can share with anyone@ABC.com, but you can't yet subscribe anyone@ABC.com and they can't subscribe to shared content.
 
 ### Reports
 
-- For report email subscriptions, if the dataset uses RLS, you can create a subscription for yourself. You can't subscribe others to a report with row-level security (RLS) applied, except for paginated reports. You can subscribe others to a paginated report, using your security context. Read more about [subscribing to paginated reports].
+- For report email subscriptions, if the dataset uses RLS, you can create a subscription for yourself. You can't subscribe others to a report with row-level security (RLS) applied, except for paginated reports. You can subscribe others to a paginated report, using your security context. Read more about [subscribing to paginated reports](consumer/paginated-reports-subscriptions.md).
 - Report page subscriptions are tied to the name of the report page. If you subscribe to a report page and then rename it, you have to re-create your subscription.
 - Your organization may configure certain settings in Azure Active Directory that limit the ability to use email subscriptions in Power BI. These limitations include, but aren't limited to, having multi-factor authentication or IP range restrictions when accessing resources.
 - Email subscriptions don't support most [custom visuals](developer/power-bi-custom-visuals.md). The one exception is those custom visuals that have been [certified](developer/power-bi-custom-visuals-certified.md).
 - Email subscriptions don't support R-powered custom visuals at this time.
-- Email subscriptions are sent with the report's default filter and slicer states. Any changes to the defaults that you make after subscribing don't show up in the email. Paginated Reports do support this capability and allow you to set the specific parameter values per subscription.
-=======
-* Dashboards with over 25 pinned tiles, or 4 pinned live report pages, may not render fully in subscription e-mails sent to users.  Subscriptions to dashboards over these numbers of tiles aren't blocked. However, they're considered unsupported if you encounter issues. Consider modifying them accordingly to fall within a supported range.
-* On rare occasions, e-mail subscriptions may take longer than fifteen minutes to be delivered to their recipients. If this happens, we recommend running your data refresh and e-mail subscription at different times to ensure timely delivery. If the issue persists, contact Power BI support.
-* For dashboard email subscriptions, if any tiles have row-level security (RLS) applied, those tiles don't display.  
-* For report email subscriptions, if the dataset uses RLS, you can create a subscription for yourself. You can't subscribe others to a report with row-level security (RLS) applied unless you are using a paginated report, which will allow you to send the subscription to others using your security context. 
-* Report page subscriptions are tied to the name of the report page. If you subscribe to a report page and then rename it, you have to re-create your subscription.
-* Your organization may configure certain settings in Azure Active Directory that limit the ability to use email subscriptions in Power BI.  These limitations include, but aren't limited to, having multi-factor authentication or IP range restrictions when accessing resources.
-* Currently, email subscriptions for reports/dashboards using live connection datasets aren't supported when subscribing users other than yourself unless you are using a paginated report, which will allow you to send the subscription to others using your security context.
-* Only default and [certified Power BI visuals](developer/visuals/power-bi-custom-visuals.md) are supported for email subscriptions.  
-* Email subscriptions don't support R-powered Power BI visuals at this time.  
-* Email subscriptions are sent with the report's default filter and slicer states. Any changes to the defaults that you make after subscribing don't show up in the email.  Paginated Reports do support this capability and allow you to set the specific parameter values per subscription.
-* For dashboards subscriptions specifically, certain types of tiles aren't yet supported.  These include: streaming tiles, video tiles, custom web content tiles.     
-* If you share a dashboard with a colleague outside of your tenant, you can't also create a subscription for that colleague. So if you are aaron@xyz.com, you can share with anyone@ABC.com, but you can't yet subscribe anyone@ABC.com and they can't subscribe to shared content.      
-* Power BI automatically pauses refresh on datasets associated with dashboards and reports that haven't been visited in more than two months.  However, if you add a subscription to a dashboard or report, it doesn't pause even if it goes unvisited.    
-* If you aren't receiving the subscription emails, ensure that your User Principal Name (UPN) can receive emails. 
-* If your dashboard or report is in Premium capacity, you can use group email aliases for subscriptions, instead of subscribing colleagues one email address at a time. The aliases are based on the current active directory. 
->>>>>>> 536f5364
+- Email subscriptions are sent with the report's default filter and slicer states. Any changes to the defaults that you make after subscribing don't show up in the email. Paginated reports do support this capability and allow you to set the specific parameter values per subscription.
 
 ## Next steps
 

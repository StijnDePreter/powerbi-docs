--- conflicted
+++ resolved
@@ -15,12 +15,7 @@
 ---
 # Organizational content packs: Copy, refresh, and get access
 > [!NOTE]
-<<<<<<< HEAD
-> Content packs aren't available in the new workspace experiences preview. When the new workspace experiences is generally available, you won't be able to use content packs in newly created workspaces. If you haven't already, start migrating your content packs into apps. Learn [more about the new workspace experience](service-create-workspaces.md).
-=======
-> Have you heard about the new *apps* yet? Apps are the new way to distribute content to large audiences in Power BI. We plan to deprecate organizational content packs soon, so we recommend using apps instead. Learn [more about apps](service-install-use-apps.md).
-> 
->>>>>>> 415da729
+> You can't create organizational content packs or use them as a data source in the new workspace experiences preview. Now is a good time to upgrade your content packs into apps, if you haven't started yet. Learn [more about the new workspace experience](service-create-workspaces.md).
 > 
 
 When an organizational content pack is published, all recipients see the same dashboard, reports, Excel workbooks, datasets, and data (unless it's a SQL Server Analysis Services (SSAS) data source).  [Only the content pack creator can edit and republish](service-organizational-content-pack-manage-update-delete.md) the content pack.  However, all recipients can save a copy of the content pack that can live alongside the original.

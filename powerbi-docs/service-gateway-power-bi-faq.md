--- conflicted
+++ resolved
@@ -40,12 +40,7 @@
 
 **Answer:** You might need to install the Oracle client and configure the tnsnames.ora file with the proper server information in order to connect to your Oracle server. This is a separate installation outside of the gateway. For more information, see [Installing the Oracle client](service-gateway-onprem-manage-oracle.md#installing-the-oracle-client).
 
-<<<<<<< HEAD
-**Question:** Why can't I connect to my Oracle server?  
-**Answer:** You may need to install the Oracle client and configure the tnsnames.ora file with the proper server information in order to connect to your Oracle server. This is a separate install outside of the gateway. For more information, see [Install the Oracle client](service-gateway-onprem-manage-oracle.md#install-the-oracle-client).
-=======
 **Question:** Will the gateway work with Azure ExpressRoute? 
->>>>>>> 7a9829a5
 
 **Answer:** Yes. For more information about ExpressRoute and Power BI, see [Power BI and ExpressRoute](service-admin-power-bi-expressroute.md).
 

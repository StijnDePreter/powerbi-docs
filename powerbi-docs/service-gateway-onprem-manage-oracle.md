--- conflicted
+++ resolved
@@ -70,11 +70,7 @@
 Under **Authentication Method**, you can choose either **Windows** or **Basic**. Choose **Basic** if you plan to use an account that's created within Oracle instead of Windows authentication. Then enter the credentials to be used for this data source.
 
 > [!NOTE]
-<<<<<<< HEAD
-> All queries to the data source will run by using these credentials. To learn more about how credentials are stored, see [Store encrypted credentials in the cloud](service-gateway-data-sources.md#store-encrypted-credentials-in-the-cloud). 
-=======
 > All queries to the data source will run using these credentials. To learn more about how credentials are stored, see [Store encrypted credentials in the cloud](service-gateway-data-sources.md#store-encrypted-credentials-in-the-cloud).
->>>>>>> 7a9829a5
 
 ![Filling in the data source settings](media/service-gateway-onprem-manage-oracle/data-source-oracle2.png)
 

--- conflicted
+++ resolved
@@ -45,11 +45,7 @@
 - **Licensing enforcement**: Publishing reports to a new workspace experience enforces existing licensing rules. Users collaborating in workspaces or sharing content to others in the Power BI service need a Power BI Pro license. Users without a Pro license see the error "Only users with Power BI Pro licenses can publish to this workspace."
 - **Members can or can't reshare setting**: The Contributor role replaces this setting.
 - **Read-only workspaces**: Instead of granting users read-only access to a workspace, assign them to the Viewer role. It allows similar read-only access to the content in a workspace.
-<<<<<<< HEAD
-- **Users without a Pro license** can access the workspace if the workspace is in a Power BI Premium capacity, even if they have only the Viewer role.
-=======
 - **Users without a Pro license** can access the workspace if the workspace is in a Power BI Premium capacity, but only if they have the Viewer role.
->>>>>>> 5775f031
 - **Allow users to export data**: Users with the Viewer role can export data if they have Build permission on the datasets in the workspace. Read more about [Build permission for datasets](../connect-data/service-datasets-build-permissions.md).
 - No **Leave workspace** button.
 

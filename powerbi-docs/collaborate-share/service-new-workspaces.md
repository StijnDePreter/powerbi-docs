---
title: Organize work in the new workspaces in Power BI
description: Learn about the new workspaces, which are collections of dashboards and reports built to deliver key metrics for your organization.
author: maggiesMSFT
ms.reviewer: lukaszp
ms.service: powerbi
ms.subservice: powerbi-service
ms.topic: conceptual
ms.date: 05/15/2020
ms.author: maggies
ms.custom: contperfq4

LocalizationGroup: Share your work
---

# Organize work in the new workspaces in Power BI

*Workspaces* are places to collaborate with colleagues to create collections of dashboards, reports, datasets, and paginated reports. The new workspace experience helps you better manage access to content. This article describes the new workspaces, and how they differ from the classic workspaces.  As with classic workspaces, you still use them to create and distribute apps. Ready to create a new workspace? Read [Create a new workspace experience](service-create-the-new-workspaces.md).

<<<<<<< HEAD
:::image type="content" source="media/service-new-workspaces/power-bi-workspace-opportunity.png" alt-text="Power BI new workspace experience":::

=======
>>>>>>> 7fc5bf27
New, upgraded workspaces can coexist side by side with existing classic workspaces. The new workspace experience is the default workspace type. You can still create and use [classic workspaces](service-create-workspaces.md) based on Microsoft 365 Groups, if you need to. Ready to migrate your classic workspace? See [Upgrade classic workspaces to the new workspaces in Power BI](service-upgrade-workspaces.md) for details.

With the new workspaces, you can:

<<<<<<< HEAD
- Assign workspace roles to user groups: security groups, distribution lists, Microsoft 365 Groups, and individuals.
- Create a workspace in Power BI without creating an underlying, associated Microsoft 365 Group. All the workspace administration is in Power BI, not in Office 365.
- Continue managing user access to content through Microsoft 365 Groups, if you want. You just add an Microsoft 365 Group in the workspace access list.
=======
- Assign workspace roles to user groups: security groups, distribution lists, Microsoft 365 groups, and individuals.
- Create a workspace in Power BI without creating an underlying, associated Microsoft 365 group. All the workspace administration is in Power BI, not in Microsoft 365.
- Continue managing user access to content through Microsoft 365 groups, if you want. You just add a Microsoft 365 group in the workspace access list.
>>>>>>> 7fc5bf27
- Use more granular workspace roles for more flexible permissions management in a workspace.

Power BI continues to list all Microsoft 365 Groups that you're a member of. This avoids changing existing workflows.

## New and classic workspace differences

With the new workspaces, we've redesigned some features. Here are the main differences.

<<<<<<< HEAD
* Creating these workspaces doesn't create Microsoft 365 Groups like classic workspaces do. However, you can now use an Microsoft 365 Group to give users access to your workspace by assigning it a role. 
* In classic workspaces, you can add only individuals to the members and admin lists. In the new workspaces, you can add multiple Active Directory security groups, distribution lists, or Microsoft 365 Groups to these lists, for easier user management. 
=======
- Creating these workspaces doesn't create Microsoft 365 groups like classic workspaces do. However, you can now use a Microsoft 365 group to give users access to your workspace by assigning it a role.
- In classic workspaces, you can add only individuals to the members and admin lists. In the new workspaces, you can add multiple Active Directory security groups, distribution lists, or Microsoft 365 groups to these lists, for easier user management.
>>>>>>> 7fc5bf27
- You can create an organizational content pack from a classic workspace. You can't create one from the new workspaces.
- You can consume an organizational content pack from a classic workspace. You can't consume one from the new workspaces.

### Features that work differently

In the new workspaces, some features work differently. These differences are intentional, based on feedback we've received from customers. They enable a more flexible approach to collaboration in workspaces.

- **Licensing enforcement**: Publishing reports to a new workspace experience enforces existing licensing rules. Users collaborating in workspaces or sharing content to others in the Power BI service need a Power BI Pro license. Users without a Pro license see the error "Only users with Power BI Pro licenses can publish to this workspace."
- **Members can or can't reshare setting**: The Contributor role replaces this setting.
- **Read-only workspaces**: Instead of granting users read-only access to a workspace, assign them to the Viewer role. It allows similar read-only access to the content in a workspace.
- **Users without a Pro license** can access the workspace if the workspace is in a Power BI Premium capacity, but only if they have the Viewer role.
- **Allow users to export data**: Users with the Viewer role can export data if they have Build permission on the datasets in the workspace. Read more about [Build permission for datasets](../connect-data/service-datasets-build-permissions.md).
- No **Leave workspace** button.

### Workspace contact list

The new **Contact list** feature allows you to specify which users receive notification about issues occurring in the workspace. By default, any user or group specified as a workspace admin is notified, but you can customize the list. Users or groups in the contact list are listed in the user interface (UI) to help workspace end-users get help related to the workspace. 

Read about [how to create the workspace contact list](service-create-the-new-workspaces.md#create-a-contact-list).

### Workspace OneDrive

The Workspace OneDrive feature allows you to configure a Microsoft 365 Group whose SharePoint Document Library file storage is available to workspace users. You create the group outside of Power BI.

<<<<<<< HEAD
Power BI doesn't synchronize permissions of users or groups who are configured to have workspace access with the Microsoft 365 Group membership. The best practice is to manage workspace access through the same Microsoft 365 Group whose file storage you configure in this setting. 
=======
Power BI doesn't synchronize permissions of users or groups who are configured to have workspace access with the Microsoft 365 Group membership. The best practice is to manage workspace access through the same Microsoft 365 Group whose file storage you configure in this setting.
>>>>>>> 7fc5bf27

Read about [how to set the workspace OneDrive](service-create-the-new-workspaces.md#set-a-workspace-onedrive).  

## Roles in the new workspaces

Roles let you manage who can do what in a workspace, so teams can collaborate. New workspaces allow you to assign roles to individuals, and to user groups: security groups, Microsoft 365 Groups, and distribution lists. 

<<<<<<< HEAD
To grant access to a new workspace, add those user groups or individuals to one of the workspace roles: admins, members, contributors, or viewers. Everyone in a user group gets the role you've defined. If someone is in several user groups, they get the highest level of permission provided by the roles they're assigned.
=======
Roles let you manage who can do what in a workspace, so teams can collaborate. New workspaces allow you to assign roles to individuals, and to user groups: security groups, Microsoft 365 groups, and distribution lists.
>>>>>>> 7fc5bf27

When you assign roles to a user group, the individuals in the group have access to content. If you nest user groups, all the contained users have permission.

[!INCLUDE [power-bi-workspace-roles-table](../includes/power-bi-workspace-roles-table.md)]

> [!NOTE]
> To enforce [row-level security (RLS)](../admin/service-admin-rls.md) for users browsing content in a workspace, use the Viewer role. To enforce RLS without giving access to the workspace, publish a Power BI app to those users, or use sharing to distribute content.

## Licensing
Everyone you add to a workspace in the shared capacity needs a Power BI Pro license. In the workspace, these users can all collaborate on dashboards and reports that you plan to publish to a wider audience, or even to your entire organization. 

If you want to distribute content to others inside your organization, you can assign Power BI Pro licenses to those users or place the workspace in a Power BI Premium capacity.

When the workspace is in a Power BI Premium capacity, users with the Viewer role can access the workspace even if they don't have a Power BI Pro license. However, if you assign these users a higher role like Admin, Member, or Contributor, they're prompted to start a Pro Trial when they try to access the workspace. To make use of the Viewer role for users without Pro licenses, make sure they don't also have other workspace roles, either as individuals or through a user group.

> [!NOTE]
> Publishing reports to the new workspace experience has stricter enforcement of existing licensing rules. If you try to publish from Power BI Desktop or other client tools without a Pro license, you see the error, "Only users with Power BI Pro licenses can publish to this workspace."

## Administering new workspace experience workspaces

Administration for new workspace experience workspaces is in the Power BI admin portal. Power BI admins decide who in an organization can create workspaces and distribute apps. Admins can see the state of all the workspaces in their organization. They can also manage and recover workspaces. Read more about [the new workspaces](../admin/service-admin-portal.md#create-the-new-workspaces) in the Admin portal article.

## Guest users

By default, [Azure AD B2B Guest users](../admin/service-admin-azure-ad-b2b.md) can't access workspaces. Power BI admins can [allow external guest users to edit and manage content in the organization](../admin/service-admin-azure-ad-b2b.md#guest-users-who-can-edit-and-manage-content). Enabled Guest users can access workspaces to which they have permission.

## Auditing

Power BI audits the following activities for new workspace experience workspaces.

| Friendly name | Operation name |
|---|---|
| Created Power BI folder | CreateFolder |
| Deleted Power BI folder | DeleteFolder |
| Updated Power BI folder | UpdateFolder |
| Updated Power BI folder access| UpdateFolderAccess |

Read more about [Power BI auditing](../admin/service-admin-auditing.md).

## Limitations and considerations

Limitations to be aware of:

- Workspaces can contain a maximum of 1,000 datasets, or 1,000 reports per dataset. 
- A person with a Power BI Pro license can be a member of a maximum 1,000 workspaces.
- Power BI publisher for Excel isn't supported.

## Frequently asked questions

**Are links to existing content affected by the new workspace experience**

No. Links to existing items in classic workspaces aren't affected by the new workspace experience. The general availability (GA) of the new workspace experience changes the default workspace you create, but doesn't change existing workspaces. 

**Are existing workspaces upgraded to the new workspace experience with GA**

No. The new workspace experience GA only changes the default workspace type to the new workspace experience. Existing classic workspaces that are based on Microsoft 365 Groups remain unchanged.

**Are workspaces still automatically created for Microsoft 365 Groups**

Yes. Since we support both types of workspaces side by side, we continue to list all Microsoft 365 Groups you have access to in the workspaces list.

## Next steps

* [Create the new workspaces in Power BI](service-create-the-new-workspaces.md)
* [Create the classic workspaces](service-create-workspaces.md)
* [Install and use apps in Power BI](service-create-distribute-apps.md)
* Questions? [Try asking the Power BI Community](https://community.powerbi.com/)
<|MERGE_RESOLUTION|>--- conflicted
+++ resolved
@@ -17,24 +17,15 @@
 
 *Workspaces* are places to collaborate with colleagues to create collections of dashboards, reports, datasets, and paginated reports. The new workspace experience helps you better manage access to content. This article describes the new workspaces, and how they differ from the classic workspaces.  As with classic workspaces, you still use them to create and distribute apps. Ready to create a new workspace? Read [Create a new workspace experience](service-create-the-new-workspaces.md).
 
-<<<<<<< HEAD
 :::image type="content" source="media/service-new-workspaces/power-bi-workspace-opportunity.png" alt-text="Power BI new workspace experience":::
 
-=======
->>>>>>> 7fc5bf27
 New, upgraded workspaces can coexist side by side with existing classic workspaces. The new workspace experience is the default workspace type. You can still create and use [classic workspaces](service-create-workspaces.md) based on Microsoft 365 Groups, if you need to. Ready to migrate your classic workspace? See [Upgrade classic workspaces to the new workspaces in Power BI](service-upgrade-workspaces.md) for details.
 
 With the new workspaces, you can:
 
-<<<<<<< HEAD
 - Assign workspace roles to user groups: security groups, distribution lists, Microsoft 365 Groups, and individuals.
 - Create a workspace in Power BI without creating an underlying, associated Microsoft 365 Group. All the workspace administration is in Power BI, not in Office 365.
-- Continue managing user access to content through Microsoft 365 Groups, if you want. You just add an Microsoft 365 Group in the workspace access list.
-=======
-- Assign workspace roles to user groups: security groups, distribution lists, Microsoft 365 groups, and individuals.
-- Create a workspace in Power BI without creating an underlying, associated Microsoft 365 group. All the workspace administration is in Power BI, not in Microsoft 365.
-- Continue managing user access to content through Microsoft 365 groups, if you want. You just add a Microsoft 365 group in the workspace access list.
->>>>>>> 7fc5bf27
+- Continue managing user access to content through Microsoft 365 groups, if you want. You just add an Microsoft 365 group in the workspace access list.
 - Use more granular workspace roles for more flexible permissions management in a workspace.
 
 Power BI continues to list all Microsoft 365 Groups that you're a member of. This avoids changing existing workflows.
@@ -43,13 +34,8 @@
 
 With the new workspaces, we've redesigned some features. Here are the main differences.
 
-<<<<<<< HEAD
-* Creating these workspaces doesn't create Microsoft 365 Groups like classic workspaces do. However, you can now use an Microsoft 365 Group to give users access to your workspace by assigning it a role. 
-* In classic workspaces, you can add only individuals to the members and admin lists. In the new workspaces, you can add multiple Active Directory security groups, distribution lists, or Microsoft 365 Groups to these lists, for easier user management. 
-=======
 - Creating these workspaces doesn't create Microsoft 365 groups like classic workspaces do. However, you can now use a Microsoft 365 group to give users access to your workspace by assigning it a role.
 - In classic workspaces, you can add only individuals to the members and admin lists. In the new workspaces, you can add multiple Active Directory security groups, distribution lists, or Microsoft 365 groups to these lists, for easier user management.
->>>>>>> 7fc5bf27
 - You can create an organizational content pack from a classic workspace. You can't create one from the new workspaces.
 - You can consume an organizational content pack from a classic workspace. You can't consume one from the new workspaces.
 
@@ -74,11 +60,7 @@
 
 The Workspace OneDrive feature allows you to configure a Microsoft 365 Group whose SharePoint Document Library file storage is available to workspace users. You create the group outside of Power BI.
 
-<<<<<<< HEAD
 Power BI doesn't synchronize permissions of users or groups who are configured to have workspace access with the Microsoft 365 Group membership. The best practice is to manage workspace access through the same Microsoft 365 Group whose file storage you configure in this setting. 
-=======
-Power BI doesn't synchronize permissions of users or groups who are configured to have workspace access with the Microsoft 365 Group membership. The best practice is to manage workspace access through the same Microsoft 365 Group whose file storage you configure in this setting.
->>>>>>> 7fc5bf27
 
 Read about [how to set the workspace OneDrive](service-create-the-new-workspaces.md#set-a-workspace-onedrive).  
 
@@ -86,11 +68,7 @@
 
 Roles let you manage who can do what in a workspace, so teams can collaborate. New workspaces allow you to assign roles to individuals, and to user groups: security groups, Microsoft 365 Groups, and distribution lists. 
 
-<<<<<<< HEAD
 To grant access to a new workspace, add those user groups or individuals to one of the workspace roles: admins, members, contributors, or viewers. Everyone in a user group gets the role you've defined. If someone is in several user groups, they get the highest level of permission provided by the roles they're assigned.
-=======
-Roles let you manage who can do what in a workspace, so teams can collaborate. New workspaces allow you to assign roles to individuals, and to user groups: security groups, Microsoft 365 groups, and distribution lists.
->>>>>>> 7fc5bf27
 
 When you assign roles to a user group, the individuals in the group have access to content. If you nest user groups, all the contained users have permission.
 

--- conflicted
+++ resolved
@@ -6,11 +6,7 @@
 ms.service: powerbi
 ms.subservice: pbi-collaborate-share
 ms.topic: how-to
-<<<<<<< HEAD
 ms.date: 04/02/2020
-=======
-ms.date: 04/01/2021
->>>>>>> 5c7e93e4
 LocalizationGroup: Share your work
 ---
 # Publish an app in Power BI

--- conflicted
+++ resolved
@@ -8,11 +8,8 @@
 ms.service: powerbi
 ms.subservice: pbi-collaborate-share
 ms.topic: how-to
-<<<<<<< HEAD
-ms.date: 02/24/2021
-=======
 ms.date: 03/02/2021
->>>>>>> 5caa3014
+
 
 LocalizationGroup: Common tasks
 ---
@@ -20,17 +17,7 @@
 
 The basic process for subscribing your colleagues and others to report pages, dashboards, and paginated reports is the same as subscribing yourself. The article [Subscribe to a report or dashboard in the Power BI service](../consumer/end-user-subscribe.md) lays out how to do it. *This* article spells out what you need to know when you subscribe others.
 
-<<<<<<< HEAD
 ![Screenshot of email snapshot of dashboard.](media/service-report-subscribe/power-bi-subscriptions-email.png)
-=======
-- Decide how often you want to receive the emails: daily, weekly, hourly, monthly, or once a day after the initial data refresh.
-- Choose the time you want to receive the email, if you choose daily, weekly, hourly, or monthly.
-- Set up to 24 different subscriptions per Power BI report or dashboard.  
-- Set up an unlimited number of subscriptions per paginated report.
-- Have a mail sent with an image of the report and link to the report in the service.  On mobile devices with Power BI apps installed, selecting this link launches the Power BI app, instead of opening the report or dashboard in the Power BI web site.
-- Include an attachment of the full report.
-- Send email to users outside your tenant, if your Power BI content is hosted in a Premium capacity.  Administrators can control access to who can send email subscriptions to external users by leveraging the existing external sharing control settings in the Power BI admin center.
->>>>>>> 5caa3014
 
 Power BI e-mail subscriptions allow you to:
 

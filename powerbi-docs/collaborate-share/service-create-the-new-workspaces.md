---
title: Create the new workspaces - Power BI
description: Learn how to create the new workspaces, collections of dashboards, reports, and paginated reports built to deliver key metrics for your organization.
author: maggiesMSFT
ms.reviewer: lukaszp
ms.service: powerbi
ms.subservice: powerbi-service
ms.topic: conceptual
ms.date: 05/15/2020
ms.author: maggies
ms.custom: contperfq4

LocalizationGroup: Share your work
---
# Create the new workspaces in Power BI

This article explains how to create one of the *new workspaces* instead of a *classic* workspace. Both kinds of workspaces are places to collaborate with colleagues. In them, you create collections of dashboards, reports, and paginated reports. If you want, you can also bundle that collection into an *app* and distribute it to a broader audience.

Here's how the new workspaces differ from the old. In the new workspaces, you can:

<<<<<<< HEAD
- Assign workspace roles to user groups and individuals.
- Create a workspace in Power BI without creating a Microsoft 365 Group.
- Use more granular workspace roles for more flexible permissions management.

:::image type="content" source="media/service-create-the-new-workspaces/power-bi-workspace-sales-marketing.png" alt-text="Sales & Marketing sample workspace":::

For more background, see the [new workspaces](service-new-workspaces.md) article.
=======
- Assign workspace roles to user groups: security groups, distribution lists, Microsoft 365 groups, and individuals.
- Create a workspace in Power BI without creating a Microsoft 365 group.
- Use more granular workspaces roles for more flexible permissions management in a workspace.
>>>>>>> 7fc5bf27

Ready to migrate your classic workspace? See [Upgrade classic workspaces to the new workspaces in Power BI](service-upgrade-workspaces.md) for details.

> [!NOTE]
> To enforce row-level security (RLS) for Power BI Pro users browsing content in a workspace, assign the users the Viewer Role.

## Create one of the new workspaces

1. Start by creating the workspace. Select **Workspaces** > **Create workspace**.
   
     ![Create workspace](media/service-create-the-new-workspaces/power-bi-workspace-create.png)

2. You're automatically creating an upgraded workspace, unless you opt to **Revert to classic**.
   
     ![New workspace experience](media/service-create-the-new-workspaces/power-bi-new-workspace.png)
     
<<<<<<< HEAD
     If you select **Revert to classic**, you [create a classic workspace](service-create-workspaces.md) based on a Microsoft 365 Group.
=======
     If you select **Revert to classic**, you create a [workspace based on a Microsoft 365 Group](service-create-workspaces.md). 
>>>>>>> 7fc5bf27

2. Give the workspace a unique name. If the name isn't available, edit it to come up with a unique name.
   
     The app you create from the workspace will have the same name and icon as the workspace.
   
1. Here are some optional items you can set for your workspace:

    Upload a **Workspace image**. Files can be .png or .jpg format. File size has to be less than 45 KB.
    
    [Add a **Contact list**](#create-a-contact-list). By default, the workspace admins are the contacts. 
    
<<<<<<< HEAD
    [Specify a **Workspace OneDrive**](#set-a-workspace-onedrive) to use a Microsoft 365 Group's file storage location. 
=======
    [Specify a **Workspace OneDrive**](#workspace-onedrive) by typing just the name of an existing Microsoft 365 Group, not the URL. Now this workspace can use that Microsoft 365 group's file storage location.

    ![Specify a OneDrive location](media/service-create-the-new-workspaces/power-bi-new-workspace-onedrive.png)
>>>>>>> 7fc5bf27

    To assign the workspace to a **Dedicated capacity**, on the **Premium** tab select **Dedicated capacity**.
     
    ![Dedicated capacity](media/service-create-the-new-workspaces/power-bi-workspace-premium.png)

1. Select **Save**.

    Power BI creates the workspace and opens it. You see it in the list of workspaces you’re a member of. 

## Create a contact list

You can specify which users receive notification about issues occurring in the workspace. By default, any user or group specified as a workspace admin is notified, but you can add others to the *contact list*. Users or groups in the contact list are listed in the user interface (UI) to help users get help related to the workspace.

1. Access the new **Contact list** setting in one of two ways:

    In the **Create a workspace** pane when you first create it.

    In the nav pane, select the arrow next to **Workspaces**, select **More options** (...) next to the workspace name > **Workspace settings**. The **Settings** pane opens.

    ![Workspace settings](media/service-create-the-new-workspaces/power-bi-workspace-new-settings.png)

2. Under **Advanced** > **Contact list**, accept the default, **Workspace admins**, or add your own list of **Specific users or groups**. 

    ![Workspace contacts](media/service-create-the-new-workspaces/power-bi-workspace-contacts.png)

3. Select **Save**.

## Set a workspace OneDrive

<<<<<<< HEAD
The Workspace OneDrive feature allows you to configure a Microsoft 365 Group whose SharePoint Document Library file storage is available to workspace users. You create the group outside of Power BI first. 

Power BI doesn't synchronize permissions of users or groups who are configured to have workspace access with the Microsoft 365 Group membership. The best practice is to give the same Microsoft 365 Group, whose file storage you configure in this setting Microsoft 365 Group, [access to the workspace](#give-access-to-your-workspace). Then manage workspace access by managing membership of the Microsoft 365 Group. 
=======
The Workspace OneDrive feature allows you to configure a Microsoft 365 Group whose SharePoint Document Library file storage is available to workspace users. You create the group outside of Power BI first.

Power BI doesn't synchronize permissions of users or groups who are configured to have workspace access with the Microsoft 365 Group membership. The best practice is to give the same Microsoft 365 group, whose file storage you configure in this setting Microsoft 365 group, [access to the workspace](#give-access-to-your-workspace). Then manage workspace access by managing membership of the Microsoft 365 group.
>>>>>>> 7fc5bf27

1. Access the new **Workspace OneDrive** setting in one of two ways:

    In the **Create a workspace** pane when you first create it.

    In the nav pane, select the arrow next to **Workspaces**, select **More options** (...) next to the workspace name > **Workspace settings**. The **Settings** pane opens.

    ![Workspace settings](media/service-create-the-new-workspaces/power-bi-workspace-new-settings.png)

<<<<<<< HEAD
2. Under **Advanced** > **Workspace OneDrive**, type the name of the Microsoft 365 Group that you created earlier. Type just the name, not the URL. Now this workspace can use that Power BI automatically picks up the OneDrive for the group.
=======
2. Under **Advanced** > **Workspace OneDrive**, type the name of the Microsoft 365 group that you created earlier. Power BI automatically picks up the OneDrive for the group.
>>>>>>> 7fc5bf27

    ![Specify a OneDrive location](media/service-create-the-new-workspaces/power-bi-new-workspace-onedrive.png)

3. Select **Save**.

### Access the workspace OneDrive location

After you've configured the OneDrive location, you get to it in the same way you get to other data sources in the Power BI service.

1. In the nav pane, select **Get Data**, then in the **Files** box select **Get**.

    ![Get data, get files](media/service-create-the-new-workspaces/power-bi-get-data-files.png)

1.  The **OneDrive – Business** entry is your own OneDrive for Business. The second OneDrive is the one you added.

    ![Workspace files location - get data](media/service-create-the-new-workspaces/power-bi-new-workspace-get-data-onedrive.png)

### Connect to apps in new workspaces

The new workspace experiences create and consume *apps* instead of content packs. Apps are collections of dashboards, reports, and datasets that connect to third-party services and organizational data. Apps make it easy to get data from the services such as Microsoft Dynamics CRM, Salesforce, and Google Analytics.

In the new workspace experience, you can't create or consume organizational content packs. Ask your internal teams to provide apps for any content packs you’re currently using. 

## Give access to your workspace

Anyone who has an admin role in a workspace can give others access to the workspace.

1. Because you're an admin, on the workspace content list page, you see **Access**.

    ![Workspaces content list](media/service-create-the-new-workspaces/power-bi-workspace-access-icon.png)

<<<<<<< HEAD
1. Add security groups, distribution lists, Microsoft 365 Groups, or individuals to these workspaces as admins, members, contributors, or viewers. See [Roles in the new workspaces](service-new-workspaces.md#roles-in-the-new-workspaces) for an explanation of the different roles.
=======
1. Add security groups, distribution lists, Microsoft 365 groups, or individuals to these workspaces as viewers, members, contributors, or admins. See [Roles in the new workspaces](service-new-workspaces.md#roles-in-the-new-workspaces) for an explanation of the different roles.
>>>>>>> 7fc5bf27

    ![Workspaces add members, admins, contributors](media/service-create-the-new-workspaces/power-bi-workspace-add-members.png)

9. Select **Add** > **Close**.


## Distribute an app

If you want to distribute official content to a large audience in your organization, you can publish an *app* from your workspace.  When the content is ready, you choose which dashboards and reports you want to publish, and publish it as an app. You can create one app from each workspace.

Read about how to [publish an app from the new workspaces](service-create-distribute-apps.md).

## Next steps
* Read about [organizing work in the new workspaces experience in Power BI](service-new-workspaces.md)
* [Create classic workspaces](service-create-workspaces.md)
* [Publish an app from the new workspaces in Power BI](service-create-distribute-apps.md)
* Questions? [Try asking the Power BI Community](https://community.powerbi.com/)<|MERGE_RESOLUTION|>--- conflicted
+++ resolved
@@ -18,7 +18,6 @@
 
 Here's how the new workspaces differ from the old. In the new workspaces, you can:
 
-<<<<<<< HEAD
 - Assign workspace roles to user groups and individuals.
 - Create a workspace in Power BI without creating a Microsoft 365 Group.
 - Use more granular workspace roles for more flexible permissions management.
@@ -26,11 +25,6 @@
 :::image type="content" source="media/service-create-the-new-workspaces/power-bi-workspace-sales-marketing.png" alt-text="Sales & Marketing sample workspace":::
 
 For more background, see the [new workspaces](service-new-workspaces.md) article.
-=======
-- Assign workspace roles to user groups: security groups, distribution lists, Microsoft 365 groups, and individuals.
-- Create a workspace in Power BI without creating a Microsoft 365 group.
-- Use more granular workspaces roles for more flexible permissions management in a workspace.
->>>>>>> 7fc5bf27
 
 Ready to migrate your classic workspace? See [Upgrade classic workspaces to the new workspaces in Power BI](service-upgrade-workspaces.md) for details.
 
@@ -47,11 +41,7 @@
    
      ![New workspace experience](media/service-create-the-new-workspaces/power-bi-new-workspace.png)
      
-<<<<<<< HEAD
      If you select **Revert to classic**, you [create a classic workspace](service-create-workspaces.md) based on a Microsoft 365 Group.
-=======
-     If you select **Revert to classic**, you create a [workspace based on a Microsoft 365 Group](service-create-workspaces.md). 
->>>>>>> 7fc5bf27
 
 2. Give the workspace a unique name. If the name isn't available, edit it to come up with a unique name.
    
@@ -63,13 +53,7 @@
     
     [Add a **Contact list**](#create-a-contact-list). By default, the workspace admins are the contacts. 
     
-<<<<<<< HEAD
-    [Specify a **Workspace OneDrive**](#set-a-workspace-onedrive) to use a Microsoft 365 Group's file storage location. 
-=======
-    [Specify a **Workspace OneDrive**](#workspace-onedrive) by typing just the name of an existing Microsoft 365 Group, not the URL. Now this workspace can use that Microsoft 365 group's file storage location.
-
-    ![Specify a OneDrive location](media/service-create-the-new-workspaces/power-bi-new-workspace-onedrive.png)
->>>>>>> 7fc5bf27
+    [Specify a **Workspace OneDrive**](#set-a-workspace-onedrive) to use a Microsoft 365 Group file storage location. 
 
     To assign the workspace to a **Dedicated capacity**, on the **Premium** tab select **Dedicated capacity**.
      
@@ -99,15 +83,9 @@
 
 ## Set a workspace OneDrive
 
-<<<<<<< HEAD
 The Workspace OneDrive feature allows you to configure a Microsoft 365 Group whose SharePoint Document Library file storage is available to workspace users. You create the group outside of Power BI first. 
 
-Power BI doesn't synchronize permissions of users or groups who are configured to have workspace access with the Microsoft 365 Group membership. The best practice is to give the same Microsoft 365 Group, whose file storage you configure in this setting Microsoft 365 Group, [access to the workspace](#give-access-to-your-workspace). Then manage workspace access by managing membership of the Microsoft 365 Group. 
-=======
-The Workspace OneDrive feature allows you to configure a Microsoft 365 Group whose SharePoint Document Library file storage is available to workspace users. You create the group outside of Power BI first.
-
-Power BI doesn't synchronize permissions of users or groups who are configured to have workspace access with the Microsoft 365 Group membership. The best practice is to give the same Microsoft 365 group, whose file storage you configure in this setting Microsoft 365 group, [access to the workspace](#give-access-to-your-workspace). Then manage workspace access by managing membership of the Microsoft 365 group.
->>>>>>> 7fc5bf27
+Power BI doesn't synchronize permissions of users or groups who are configured to have workspace access with the Microsoft 365 Group membership. The best practice is to give [access to the workspace](#give-access-to-your-workspace) to the same Microsoft 365 Group whose file storage you configure in this setting Microsoft 365 Group. Then manage workspace access by managing membership of the Microsoft 365 Group. 
 
 1. Access the new **Workspace OneDrive** setting in one of two ways:
 
@@ -117,11 +95,7 @@
 
     ![Workspace settings](media/service-create-the-new-workspaces/power-bi-workspace-new-settings.png)
 
-<<<<<<< HEAD
-2. Under **Advanced** > **Workspace OneDrive**, type the name of the Microsoft 365 Group that you created earlier. Type just the name, not the URL. Now this workspace can use that Power BI automatically picks up the OneDrive for the group.
-=======
-2. Under **Advanced** > **Workspace OneDrive**, type the name of the Microsoft 365 group that you created earlier. Power BI automatically picks up the OneDrive for the group.
->>>>>>> 7fc5bf27
+2. Under **Advanced** > **Workspace OneDrive**, type the name of the Microsoft 365 Group that you created earlier. Type just the name, not the URL. Power BI automatically picks up the OneDrive for the group.
 
     ![Specify a OneDrive location](media/service-create-the-new-workspaces/power-bi-new-workspace-onedrive.png)
 
@@ -153,11 +127,7 @@
 
     ![Workspaces content list](media/service-create-the-new-workspaces/power-bi-workspace-access-icon.png)
 
-<<<<<<< HEAD
 1. Add security groups, distribution lists, Microsoft 365 Groups, or individuals to these workspaces as admins, members, contributors, or viewers. See [Roles in the new workspaces](service-new-workspaces.md#roles-in-the-new-workspaces) for an explanation of the different roles.
-=======
-1. Add security groups, distribution lists, Microsoft 365 groups, or individuals to these workspaces as viewers, members, contributors, or admins. See [Roles in the new workspaces](service-new-workspaces.md#roles-in-the-new-workspaces) for an explanation of the different roles.
->>>>>>> 7fc5bf27
 
     ![Workspaces add members, admins, contributors](media/service-create-the-new-workspaces/power-bi-workspace-add-members.png)
 

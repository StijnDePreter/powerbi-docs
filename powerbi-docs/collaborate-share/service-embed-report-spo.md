--- conflicted
+++ resolved
@@ -50,11 +50,7 @@
 
     ![SP edits page](media/service-embed-report-spo/powerbi-sharepoint-edit-page.png)
 
-<<<<<<< HEAD
-    Or, in Sharepoint Online, select **+ New**  to create a modern site page.
-=======
     Or, in Sharepoint Online, select **Pages** > **+ New** > **Site Page** to create a new modern site page.
->>>>>>> 0c1b4495
 
     ![SP new page](media/service-embed-report-spo/powerbi-sharepoint-new-page.png)
 

---
title: Create reports optimized for the Power BI phone apps
description: Learn how to optimize report pages in Power BI Desktop for the Power BI phone apps.
author: maggiesMSFT
manager: kfile
ms.reviewer: ''

ms.service: powerbi
ms.component: powerbi-desktop
ms.topic: conceptual
ms.date: 05/17/2018
ms.author: maggies

LocalizationGroup: Create reports
---
# Create reports optimized for the Power BI phone apps
When you [create a report in Power BI Desktop](desktop-report-view.md), you can improve the experience of using it in the mobile apps on phones by creating a version of the report specifically for the phone. You adapt your report for the phone by rearranging and resizing visuals, maybe not including all of them, for an optimal experience. Plus you can create [*responsive* visuals](#optimize-a-visual-for-any-size) and [responsive slicers](#enhance-slicers-to-to-work-well-in-phone-reports) that resize well for viewing on a phone. Also, if you add filters to your report, those filters show up automatically in the phone report. Your report readers can see them and filter the report with them.

![Optimized report on a phone](media/desktop-create-phone-report/desktop-create-phone-report-1.png)

## Lay out a report page for the phone in Power BI Desktop
After you [create a report in Power BI Desktop](desktop-report-view.md), you can optimize it for phones.

1. In Power BI Desktop, select **Report View** in the left navigation bar.
   
    ![Report View icon](media/desktop-create-phone-report/desktop-create-phone-report-2.png)
2. On the **View** tab, select **Phone Layout**.  
   
    ![Phone Layout icon](media/desktop-create-phone-report/desktop-create-phone-report-3.png)
   
    You see a blank phone canvas. All of the visuals on the original report page are listed in the Visualizations pane on the right.
3. To add a visual to the phone layout, drag it from the Visualizations pane to the phone canvas.
   
    Phone reports use a grid layout. As you drag visuals to the mobile canvas, they snap to that grid.
   
    ![Drag and drop a visual](media/desktop-create-phone-report/desktop-create-phone-report-4.gif)
   
    You can add some or all the master report page visuals to the phone report page. You can add each visual only once.
4. You can resize your visuals on the grid, as you would for tiles on dashboards and mobile dashboards.
   
   > [!NOTE]
   > The phone report grid scales across phones of different sizes, so your report will look as good on small- and on large-screen phones.
   > 
   > 
   
   ![Resize a visual](media/desktop-create-phone-report/desktop-create-phone-report-5.gif)

## Optimize a visual for any size
You can set the visuals in your dashboard or report to be *responsive*, to change dynamically to display the maximum amount of data and insight, no matter the screen size. 

As a visual changes size, Power BI prioritizes the data view, for example removing padding and moving the legend to the top of the visual automatically, so the visual remains informative even as it gets smaller.

![Responsive visual resizing](media/desktop-create-phone-report/desktop-create-phone-report-6.gif)

You choose whether to turn on responsiveness for each visual. Read more about [optimizing visuals](visuals/desktop-create-responsive-visuals.md).

## Considerations when creating phone report layouts
* For reports with multiple pages, you can optimize all the pages or only a few. 
* If you've defined a background color for a report page, the phone report will have the same background color.
* You can’t modify formatting settings for just the phone. Formatting is consistent between master and mobile layouts. For example, font sizes will be the same.
* To change a visual, such as changing its formatting, dataset, filters, or any other attribute, return to the regular report authoring mode.
* Power BI provides default titles and page names for phone reports in the mobile app. If you’ve created text visuals for titles and page names in your report, consider not adding them to your phone reports.     

## Remove a visual from the phone layout
* To remove a visual, click the X in the top-right  of the visual on the phone canvas, or select it and press **Delete**.
  
   Removing the visual here only removes it from the phone layout canvas. The visual and the original report aren't affected.
  
   ![Removing a visual](media/desktop-create-phone-report/desktop-create-phone-report-7.gif)

## Enhance slicers to work well in phone reports
Slicers offer on-canvas filtering of report data. When designing slicers in the regular report authoring mode, you can modify some slicer settings to make them more usable in phone reports:

* Decide if report readers can select only one or more than one item.
* Put a box around the slicer to make the report easier to scan.
* Make the slicer vertical, horizontal, or *responsive*. 

If you make the slicer responsive, as you change its size and shape it shows more or fewer options. It can be tall, short, wide, or narrow. If you make it small enough, it becomes just a filter icon on the report page. 

![Power BI responsive slicer](media/desktop-create-phone-report/desktop-create-phone-report-8.png)

Read more about [creating responsive slicers](power-bi-slicer-filter-responsive.md).

## Publish a phone report
* To publish the phone version of a report, you [publish the main report from Power BI Desktop to the Power BI service](desktop-upload-desktop-files.md), and the phone version publishes at the same time.
  
    Read more about [sharing and permissions in Power BI](service-how-to-collaborate-distribute-dashboards-reports.md).

## View optimized and unoptimized reports on a phone
In the mobile apps on phones, Power BI automatically detects optimized and unoptimized phone reports. If a phone-optimized report exists, the Power BI phone app automatically opens the report in phone report mode.

If a phone-optimized report doesn’t exist, the report opens in the unoptimized, landscape view.  

When in a phone report, changing the phone’s orientation to landscape will open the report in the unoptimized view with the original report layout, whether the report is optimized or not.

If you only optimize some pages, readers will see a message in portrait view, indicating the report is available in landscape.

![Phone page not optimized](media/desktop-create-phone-report/desktop-create-phone-report-9.png)

Report readers can turn their phones sideways to see the page in landscape mode. Read more about [interacting with Power BI reports optimized for your phone](consumer/mobile/mobile-apps-view-phone-report.md).

## Next steps
* [Create a phone view of a dashboard in Power BI](service-create-dashboard-mobile-phone-view.md)
<<<<<<< HEAD
* [View Power BI reports optimized for your phone](consumer/mobile/mobile-apps-view-phone-report.md)
* [Create responsive visuals optimized for any size](desktop-create-responsive-visuals.md)
=======
* [View Power BI reports optimized for your phone](mobile-apps-view-phone-report.md)
* [Create responsive visuals optimized for any size](visuals/desktop-create-responsive-visuals.md)
>>>>>>> 2be4d922
* More questions? [Try asking the Power BI Community](http://community.powerbi.com/)
<|MERGE_RESOLUTION|>--- conflicted
+++ resolved
@@ -101,11 +101,6 @@
 
 ## Next steps
 * [Create a phone view of a dashboard in Power BI](service-create-dashboard-mobile-phone-view.md)
-<<<<<<< HEAD
 * [View Power BI reports optimized for your phone](consumer/mobile/mobile-apps-view-phone-report.md)
-* [Create responsive visuals optimized for any size](desktop-create-responsive-visuals.md)
-=======
-* [View Power BI reports optimized for your phone](mobile-apps-view-phone-report.md)
 * [Create responsive visuals optimized for any size](visuals/desktop-create-responsive-visuals.md)
->>>>>>> 2be4d922
 * More questions? [Try asking the Power BI Community](http://community.powerbi.com/)

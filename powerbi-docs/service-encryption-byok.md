---
title: Bring your own encryption keys for Power BI (preview)
description: Learn how to use your own encryption keys in Power BI Premium.
author: mgblythe
ms.author: mblythe
manager: kfile
ms.reviewer: ''
ms.service: powerbi
ms.subservice: powerbi-admin
ms.topic: conceptual
ms.date: 06/18/2019

LocalizationGroup: Premium
---

# Bring your own encryption keys for Power BI (preview)

Power BI encrypts data _at-rest_ and _in process_. By default, Power BI uses Microsoft-managed keys to encrypt your data. In Power BI Premium you can also use your own keys for data at-rest that is imported into a dataset (see [Data source and storage considerations](#data-source-and-storage-considerations) for more information). This approach is often described as _bring your own key_ (BYOK).

## Why use BYOK?

BYOK makes it easier to meet compliance requirements that specify key arrangements with the cloud service provider (in this case Microsoft). With BYOK, you provide and control the encryption keys for your Power BI data at-rest at the application level. As a result, you can exercise control and revoke your organization's keys, should you decide to exit the service. By revoking the keys, the data is unreadable to the service.

## Data source and storage considerations

To use BYOK, you must upload data to the Power BI service from a Power BI Desktop (PBIX) file. You cannot use BYOK in the following scenarios:

- Analysis Services Live Connection
- Excel workbooks (unless data is first imported into Power BI Desktop)
- Push datasets

BYOK applies only to the dataset associated with the PBIX file, not the query result caches for tiles and visuals.

## Configure Azure Key Vault

In this section you learn how to configure Azure Key Vault, a tool for securely storing and accessing secrets, like encryption keys. You can use an existing key vault to store encryption keys, or you can create a new one specifically for use with Power BI.

The instructions in this section assume basic knowledge of Azure Key Vault. For more information, see [What is Azure Key Vault?](/azure/key-vault/key-vault-whatis). Configure your key vault in the following way:

1. Add the Power BI service as a service principal for the key vault, with wrap and unwrap permissions.

1. Create an RSA key with a 4096-bit length (or use an existing key of this type), with wrap and unwrap permissions.

    > [!IMPORTANT]
    > Power BI BYOK supports only RSA keys with a 4096-bit length.

1. Recommended: Check that the key vault has the _soft delete_ option enabled.

### Add the service principal

1. In the Azure portal, in your key vault, under **Access policies** , select **Add New**.

1. Under **Select principal** , search for and select Microsoft.Azure.AnalysisServices.

    > [!NOTE]
    > If you can't find "Microsoft.Azure.AnalysisServices", it's likely that the Azure subscription associated with your Azure Key Vault never had a Power BI resource associated with it. Try searching for the following string instead: 00000009-0000-0000-c000-000000000000.

1. Under **Key permissions** , select **Unwrap Key** and **Wrap Key**.

    ![PBIX file components](media/service-encryption-byok/service-principal.png)

1. Select **OK** , then **Save**.

<<<<<<< HEAD
Note: The service prinicpal name might be discoverable by searchins as described above. If you can't find "Microsoft.Azure.AnalysisServices" it is likely due to the fact the Azure subscription associated with your Azure Key Vault never had a Power BI resource associated with it. The correct service princiapl will be returned by submitting the fullowing string in the search box: **00000009-0000-0000-c000-000000000000** 

Note: To revoke access of Power BI to your data in the futurem remove access rights to this service principal from your Azure Key Vault.

=======
>>>>>>> 8d95a737
### Create an RSA key

1. In your key vault, under **Keys** , select **Generate/Import**.

1. Select a **Key Type** of RSA and an **RSA Key Size** of 4096.

    ![PBIX file components](media/service-encryption-byok/create-rsa-key.png)

1. Select **Create**.

1. Under **Keys** , select the key you created.

1. Select the GUID for the **Current Version** of the key.

1. Check that **Wrap Key** and **Unwrap Key** are both selected. Copy the **Key Identifier** to use when you enable BYOK in Power BI.

    ![PBIX file components](media/service-encryption-byok/key-properties.png)

### Soft delete option

We recommend that you enable [soft-delete](/azure/key-vault/key-vault-ovw-soft-delete) on your key vault, to protect from data loss in case of accidental key – or key vault – deletion. You must use [PowerShell to enable the "soft-delete" property](/azure/key-vault/key-vault-soft-delete-powershell) on the key vault, because this option is not available from the Azure portal yet.

With Azure Key Vault properly configured, you're ready to enable BYOK on your tenant.

## Enable BYOK on your tenant

You enable BYOK at the tenant level with [PowerShell](https://www.powershellgallery.com/packages/MicrosoftPowerBIMgmt.Admin), by first introducing to your Power BI tenant the encryption keys you created and stored in Azure Key Vault. You then assign these encryption keys per Premium capacity for encrypting content in the capacity.

### Important considerations

Before you enable BYOK, keep the following considerations in mind:

- At this time, you cannot disable BYOK after you enable it. Depending on how you specify parameters for `Add-PowerBIEncryptionKey`, you can control how you use BYOK for one or more of your capacities. However, you can't undo the introduction of keys to your tenant. For more information, see [Enable BYOK](#enable-byok).

- You cannot _directly_ move a workspace that uses BYOK from a dedicated capacity in Power BI Premium to shared capacity. You must first move the workspace to a dedicated capacity that doesn't have BYOK enabled.

### Enable BYOK

To enable BYOK, you must be a tenant administrator of the Power BI service, signed in using the `Connect-PowerBIServiceAccount` cmdlet. Then use [`Add-PowerBIEncryptionKey`](/powershell/module/microsoftpowerbimgmt.admin/Add-PowerBIEncryptionKey) to enable BYOK, as shown in the following example:

```powershell
Add-PowerBIEncryptionKey -Name'Contoso Sales' -KeyVaultKeyUri'https://contoso-vault2.vault.azure.net/keys/ContosoKeyVault/b2ab4ba1c7b341eea5ecaaa2wb54c4d2'
```

To add multiple keys, run `Add-PowerBIEncryptionKey` with different values for -`-Name` and `-KeyVaultKeyUri`. 

The cmdlet accepts two switch parameters that affect encryption for current and future capacities. By default, neither of the switches are set:

- `-Activate`: Indicates that this key will be used for all existing capacities in the tenant that aren't already encrypted.

- `-Default`: Indicates that this key is now the default for the entire tenant. When you create a new capacity, the capacity inherits this key.

> [!IMPORTANT]
> If you specify `-Default`, all of the capacities created on your tenant from this point will be encrypted using the key you specify (or an updated default key). You cannot undo the default operation, so you lose the ability to create a premium capacity in your tenant that doesn't use BYOK.

After you enable BYOK on your tenant, use [`Set-PowerBICapacityEncryptionKey`](/powershell/module/microsoftpowerbimgmt.admin/set-powerbicapacityencryptionkey) to set the encryption key for one or more Power BI capacities:

```powershell
Set-PowerBICapacityEncryptionKey-CapacityId 08d57fce-9e79-49ac-afac-d61765f97f6f -KeyName 'Contoso Sales'
```

You have control over how you use BYOK across your tenant. For example, to encrypt a single capacity, call `Add-PowerBIEncryptionKey` without `-Activate` or `-Default`. Then call `Set-PowerBICapacityEncryptionKey` for the capacity where you want to enable BYOK.

## Manage BYOK

Power BI provides additional cmdlets to help manage BYOK in your tenant:

- Use [`Get-PowerBICapacity`](/powershell/module/microsoftpowerbimgmt.capacities/get-powerbicapacity) to get the key that a capacity is currently using:

    ```powershell
    Get-PowerBICapacity -Scope Organization -ShowEncryptionKey
    ```

- Use [`Get-PowerBIEncryptionKey`](/powershell/module/microsoftpowerbimgmt.admin/get-powerbiencryptionkey) to get the key that your tenant is currently using:

    ```powershell
    Get-PowerBIEncryptionKey
    ```

- Use [`Get-PowerBIWorkspaceEncryptionStatus`](/powershell/module/microsoftpowerbimgmt.admin/get-powerbiworkspaceencryptionstatus) to see whether the datasets in a workspace are encrypted and whether their encryption status is in sync with the workspace:

    ```powershell
    Get-PowerBIWorkspaceEncryptionStatus -Name'Contoso Sales'
    ```

    Note that encryption is enabled at the capacity level, but you get encryption status at the dataset level for the specified workspace.

- Use [`Switch-PowerBIEncryptionKey`](/powershell/module/microsoftpowerbimgmt.admin/switch-powerbiencryptionkey) to switch (or _rotate_) the version of the key being used for encryption. The cmdlet simply updates the `-KeyVaultKeyUri` for a key `-Name`:

    ```powershell
    Switch-PowerBIEncryptionKey -Name'Contoso Sales' -KeyVaultKeyUri'https://contoso-vault2.vault.azure.net/keys/ContosoKeyVault/b2ab4ba1c7b341eea5ecaaa2wb54c4d2'
    ```<|MERGE_RESOLUTION|>--- conflicted
+++ resolved
@@ -61,13 +61,9 @@
 
 1. Select **OK** , then **Save**.
 
-<<<<<<< HEAD
-Note: The service prinicpal name might be discoverable by searchins as described above. If you can't find "Microsoft.Azure.AnalysisServices" it is likely due to the fact the Azure subscription associated with your Azure Key Vault never had a Power BI resource associated with it. The correct service princiapl will be returned by submitting the fullowing string in the search box: **00000009-0000-0000-c000-000000000000** 
+> [!NOTE]
+> To revoke access of Power BI to your data in the futurem remove access rights to this service principal from your Azure Key Vault.
 
-Note: To revoke access of Power BI to your data in the futurem remove access rights to this service principal from your Azure Key Vault.
-
-=======
->>>>>>> 8d95a737
 ### Create an RSA key
 
 1. In your key vault, under **Keys** , select **Generate/Import**.

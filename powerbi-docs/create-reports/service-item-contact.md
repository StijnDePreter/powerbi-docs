--- conflicted
+++ resolved
@@ -24,11 +24,7 @@
 * An email enabled security group
 * A distribution list
 
-<<<<<<< HEAD
-By default the person who creates a new report or dashboard is the contact for it. If you set a value, it overrides the default. You can of course remove all the people or groups from the contact list. When you do this, for classic workspaces, the Office 365 Group for the workspace will be shown. For new workspace experience workspaces, the [workspace contact list](../collaborate-share/service-create-the-new-workspaces.md#create-a-contact-list) will be used. If the workspace contact list is not set, then workspace admins are shown.
-=======
 By default the person who creates a new report or dashboard is the contact for it. If you set a value, it overrides the default. You can of course remove all the people or groups from the contact list. When you do this, for classic workspaces, the Microsoft 365 Group for the workspace will be shown. For new workspace experience workspaces, the [workspace contact list](../collaborate-share/service-create-the-new-workspaces.md#workspace-contact-list) will be used. If the workspace contact list is not set, then workspace admins are shown.
->>>>>>> f5efa3d1
 
 The contact information is shown to people viewing the item. 
 

### YamlMime:FAQ
metadata:
  title: Troubleshoot deployment pipelines, the Power BI Application lifecycle management (ALM) tool
  description: Find answers to your deployment pipelines, the Power BI Application lifecycle management (ALM) tool, troubleshooting questions
  author: KesemSharabi
  ms.author: kesharab
  ms.topic: troubleshooting
  ms.service: powerbi
  ms.subservice: pbi-deployment-pipeline
<<<<<<< HEAD
  ms.date: 11/07/2021
=======
  ms.date: 11/09/2021
>>>>>>> 27ebbd61
    
title: Deployment pipelines troubleshooting
summary: Use this article to troubleshoot issues in deployment pipelines.


sections:
  - name: General
    questions:
      - question: |
          What's deployment pipelines in Power BI?
        answer: |
          To understand what's deployment pipelines in Power BI, refer to the [deployment pipelines overview](deployment-pipelines-overview.md).
          
      - question: |
          How do I get started with deployment pipelines?
        answer: |
          Get started with deployment pipelines using the [get started instructions](deployment-pipelines-get-started.md).
          
      - question: |
          Why can't I see the deployment pipelines button?
        answer: |
          If the following conditions are not met, you'll not be able to see the deployment pipelines button.
          
          * You have one of the following Premium licenses:
          
              * You're a Power BI [Pro user](../admin/service-admin-purchasing-power-bi-pro.md), and you belong to an organization that has Premium capacity.
          
              * [Premium Per User (PPU)](../admin/service-premium-per-user-faq.yml).
          
          * You're an admin of a [new workspace experience](../collaborate-share/service-create-the-new-workspaces.md).
          
      - question: |
          Why can't I see the pipeline stage tag in my workspace?
        answer: |
          Deployment pipelines displays a pipeline stage tag in workspaces that are assigned to a pipeline. Tags for the *Development* and *Test* stages are always visible. However, you'll only see the *Production* tag if you have [access to the pipeline](deployment-pipelines-process.md#user-with-pipeline-access) or if you're a [workspace admin](deployment-pipelines-process.md#workspace-admin).
          
          > [!div class="mx-imgBorder"]
          > ![A screenshot of the production tag in a production pipeline workspace.](media/deployment-pipelines-troubleshooting/production-tag.png)
          
  - name: Licensing
    questions:
      - question: |
          What licenses are needed to work with deployment pipelines?
        answer: |
          To use deployment pipelines, you need to have one of the following licenses:
          
          * A [Pro user](../admin/service-admin-purchasing-power-bi-pro.md) license, with a workspace that resides on a [Premium capacity](../admin/service-premium-what-is.md).
          
          * [Premium Per User (PPU)](../admin/service-premium-per-user-faq.yml).
          
          For more information, see [accessing deployment pipelines](deployment-pipelines-get-started.md#accessing-deployment-pipelines).
          
      - question: |
          What type of capacity can I assign to a workspace in a pipeline?
        answer: |
          All workspaces in a deployment pipeline must reside within a capacity for the pipeline to be functional. However, you can use different capacities for different workspaces in a pipeline. You can also use different capacity types for different workspaces in the same pipeline.
          
          For development and testing, you can use A or EM capacity alongside a Pro Power BI account for each user. You can also use a PPU for each user in the development and test stages.
          
          For production workspaces, you need a P capacity. If you're an ISV distributing content through embedded applications, you can also use A or EM capacities for production. PPUs can also be used for production workspaces.
          
          >[!NOTE]
          >When you create a workspace with a PPU, only other PPU users will be able to access the workspace and consume its content.
          
  - name: Technical  
    questions:
      - question: |
          How do I reestablish connections after deployment?
        answer: |
          In a full pipeline, after you unassign a workspace from a stage and then deploy to it, deployment pipelines reestablishes the connections between Power BI items in the source stage you deployed from and the target stage. However, sometimes deployment pipelines cannot reestablish the Power BI connections between items in the source and target stages. This can happen for example, when you accidentally delete an item. To reestablish these connections, unassign and reassign the same workspace in the target stage.

      - question: |
          Why am I getting the 'can't assign the workspace' error message when I assign a workspace?
        answer: |
          When you assign a workspace to a deployment pipelines stage, deployment pipelines checks the Power BI items (such as reports and dashboards) in the workspace. If there are two Power BI items from the same type with the same name in an adjacent stage, deployment pipelines cannot determine which one of them should match the one in the assigned workspace. For example, if you're trying to assign a workspace to the *test stage*, and one of your reports is called 'regional sales', if you have more than one report with the same name in either the *development* or *production* stages, the assignment will fail. Assigning your workspace will also fail if the workspace you're assigning has two datasets titles 'regional sales dataset', and there's a dataset with the same name in either the *development* or *production* stages. To resolve this error, change the name of the item that doesn't match the item in the stage you're trying to assign. You can select the links in the error message to open the items in the Power BI service. 
          
          :::image type="content" source="media/deployment-pipelines-troubleshooting/cannot-assign-error.png" alt-text="A screenshot of the can't assign the workspace error message in deployment pipelines":::

      - question: |
          Why am I seeing the 'different' symbol after I assigned a workspace with datasets that are similar to those in adjacent stages?
        answer: |
          Most datasets use the [enhanced dataset metadata](./../connect-data/desktop-enhanced-dataset-metadata.md) feature, also known as *model v3*. However, older reports might be using the old type of dataset metadata, sometimes referred to as *model v1*. If you're assigning a workspace that uses the old dataset metadata model (v1), deployment pipelines can't evaluate whether the dataset is similar in adjacent stages. In such cases, the *different* UI symbol is displayed, even when the datasets are identical. To resolve this issue, deploy the datasets that are showing the *different* symbol.   

      - question: |
          Why can't I see all my workspaces when I try to assign a workspace to a pipeline?
        answer: |
          To assign a workspace to a pipeline, the following conditions must be met:
          
          * The workspace is a [new workspace experience](../collaborate-share/service-create-the-new-workspaces.md)
          
          * You're an admin of the workspace
          
          * The workspace is not assigned to any other pipeline
          
          * The workspace resides on a [premium capacity](../admin/service-premium-what-is.md)
          
          Workspaces that don't meet these conditions, are not displayed in the list of workspaces you can select from.
          
      - question: |
          How can I assign workspaces to all the stages in a pipeline?
        answer: |
          You can either assign one workspace to your pipeline and then deploy it across the pipeline, or assign a different workspace to each pipeline stage. For more information see [assign a workspace to a deployment pipeline](deployment-pipelines-assign.md.
          
      - question: |
          Why did my first deployment fail?
        answer: |
          Your first deployment may have failed due to a number of reasons. Some of these reasons are listed in the table below.
          
          |Error  |Action  |
          |---------|---------|
          |You don't have [premium capacity permissions](deployment-pipelines-process.md#creating-a-premium-workspace).     |If you work in an organization that has a Premium capacity, ask a capacity admin to add your workspace to a capacity, or ask for assignment permissions for the capacity. After the workspace is in a capacity, redeploy.</br></br>If you don't work in an organization with Premium capacity, consider purchasing [Premium Per User (PPU)](../admin/service-premium-per-user-faq.yml).        |
          |You don't have workspace permissions.     |To deploy, you need to be a workspace member. Ask your workspace admin to grant you the appropriate permissions.         |
          |Your Power BI admin disabled the creation of workspaces.     |Contact your Power BI admin for support.         |
          |Your workspace isn't a [new workspace experience](../collaborate-share/service-create-the-new-workspaces.md).     |Create your content in the new workspace experience. If you have content in a classic workspace, you can [upgrade](../collaborate-share/service-upgrade-workspaces.md) it to a new workspace experience.         |
          |You're using [selective deployment](deployment-pipelines-get-started.md#selective-deployment) and are not selecting all the linked items.     |Do one of the following: </br></br>Unselect the content that is linked to your dataset or dataflow. Your unselected content (such as datasets, reports or dashboards) will not be copied to the next stage. </br></br>Select the dataset or the dataflow that's linked to the selected items. Your selected items will be copied to the next stage.         |
          
      - question: |
          I'm getting a warning that I have 'unsupported artifacts' in my workspace when I'm trying to deploy. How can I know which artifacts are not supported?
        answer: |
          For a comprehensive list of items and artifacts that are not supported in deployment pipelines, see the following sections:
          
          * [Unsupported items](deployment-pipelines-process.md#unsupported-items)
          
          * [Item properties that are not copied](deployment-pipelines-process.md#item-properties-that-are-not-copied)
          
      - question: |
          Why did my deployment fail due to broken rules?
        answer: |
          If you have problems configuring deployment rules, visit [deployment rules](deployment-pipelines-get-started.md#step-4---create-deployment-rules), and make sure you follow the [deployment rules limitations](deployment-pipelines-get-started.md#deployment-rule-limitations).
          
          If your deployment was previously successful, and is suddenly failing with broken rules, it may be due to a dataset being republished. The following changes to the source dataset, result in a failed deployment:
          
          **Parameter rules**
          
          * A removed parameter
          
          * A changed parameter name
          
          **Data source rules**
          
          Your deployment rules are missing values. This may have happened if your dataset changed.
          
          ![A screenshot of the invalid rules error displayed when a deployment fails due to broken links.](media/deployment-pipelines-troubleshooting/broken-rule.png)
          
          When a previously successful deployment fails due to broken links, a warning is displayed. You can select **Configure rules** to navigate to the deployment settings pane, where the failed dataset is marked. When you select the dataset, the broken rules are marked.
          
          To deploy successfully, fix or remove the broken rules, and redeploy.
          
      - question: |
          How can I change the data source in the pipeline stages?
        answer: |
          You can’t change the data source connection in Power BI service.
          
          If you want to change the data source in the test or production stages, you can use [deployment rules](deployment-pipelines-get-started.md#step-4---create-deployment-rules) or [APIs](/rest/api/power-bi/datasets/updateparametersingroup). Deployment rules will only come into effect after the next deployment.
          
      - question: |
          I fixed a bug in production, but now I can't select the 'deploy to previous stage' button. Why is it greyed out?
        answer: |
          You can only deploy backwards to an empty stage. If you have content in the test stage, you will not be able to deploy backwards from production.
          
          After creating the pipeline, use the development stage to develop your content, and the test stages to review and test it. You can fix bugs in these stages, and then deploy the fixed environment to the production stage.
          
          >[!NOTE]
          >Backwards deployment only supports [full deployment](deployment-pipelines-get-started.md#deploying-all-content). It doesn't support [selective deployment](deployment-pipelines-get-started.md#selective-deployment)
          
      - question: |
          Why do I need to deploy after configuring deployment rules?
        answer: |
          Deployment rules are not applied immediately after they're configured. To apply deployment rules, you have to deploy the datasets from the source stage to the target stage which includes the created deployment rules. After configuring deployment rules, and before you deploy, the *different* indicator is shown next to the dataset with the configured rules. This indicates that you need to deploy that dataset from the source stage to the target stage. Once you deploy, if no other changes were made, the *different* indicator will disappear signifying that the rules were applied successfully.

      - question: |
          Why are the deployment rules greyed out?
        answer: |
          To create a [deployment rule](deployment-pipelines-get-started.md#step-4---create-deployment-rules), you must be the owner of the Power BI item you're creating a deployment rule for. If you're not the owner of the Power BI item, deployment rules will be greyed out.
          
          >[!div class="mx-imgBorder"]
          >![A screenshot showing deployment pipelines deployment rules greyed out.](media/deployment-pipelines-troubleshooting/rules-greyed-out.png)
          
          If one of the rule options is greyed out, it could be because of the reasons listed below:
          
          * **Data source rules** - There are no data sources that a rule can be configured on.
          
          * **Parameters rules** - There are no parameters a rule can be configured for.
          
      - question: |
          Why am I getting the message 'continue the deployment'?
        answer: |
          Source stage schema breaking changes, such as replacing a column type from an integer to a string, cause data loss in the target dataset after deployment.
          
          During deployment, the metadata in the source dataset is checked against the target metadata. Schema breaking changes will cause the deployment to stop. When this happens, you'll receive the *continue the deployment* message.
          
          :::image type="content" source="media/deployment-pipelines-troubleshooting/deployment-was-stopped-error.png" alt-text="A screenshot of the continue the deployment message in deployment pipelines":::
          
          If you continue with the deployment, you'll loose the data in the target stage. You can use this option if the changes you made to the dataset were intentional. After the deployment completes, you'll need to refresh the target dataset.
          
          If the changes were not intentional, close the message window, upload a fixed PBIX file to the source workspace and redeploy.
          
          After a deployment fails due to schema changes, the target stage displays the *Deployment failed* message, followed by the *Show details* link. The link opens the same *continue the deployment* message that was displayed during the failed deployment.

      - question: |
          Why is my visual broken after deploying a dataset or a dataflow?
        answer: |
          Datasets and dataflows are Power BI items that store data and contain both data and metadata. During deployment, only the metadata is copied while the data isn't. As a result, after deployment the dataset or dataflow might not have any data and a report visual that's relying on this data, will appear broken. To solve this problem, refresh the dataflow and then refresh the dataset in the target stage.

      - question: |
          Does deployment pipelines support multi-geo?
        answer: |
          Multi-geo is supported. It may take longer to deploy content between stages in different geos.

      - question: |
          How can I delete a pipeline that doesn't have an owner (an orphaned pipeline)?
        answer: |
          When working with deployment pipelines, you might end up with a pipeline that doesn't have an owner. For example, a pipeline can be left without an owner when a user that owned it leaves the company without transferring ownership. When a pipeline doesn't have an owner, other users will not be able to access it. As a workspace can only be assigned to one pipeline, if it's assigned to a pipeline without an owner, nobody will be able to unassign it, and you'll not be able to use the workspace in another pipeline.
          
          When a pipeline is left without an owner, a Power BI administrator can use the [admin Power BI REST APIs](/rest/api/power-bi/admin) to add an owner to the pipeline, or delete it. To add an owner to the pipeline, use the [Admin - Pipelines UpdateUserAsAdmin](/rest/api/power-bi/admin/pipelines-update-user-as-admin) API.
          
          You can also review our PowerShell script, [AddUserToWorkspacePipeline](https://github.com/microsoft/PowerBI-Developer-Samples/blob/master/PowerShell%20Scripts/Admin-DeploymentPipelines-AddUserToWorkspacePipeline) (available form the [PowerBI-Developer-Samples](https://github.com/microsoft/PowerBI-Developer-Samples) GitHub repository), which lets you do the following:
          
          * *Manage pipeline access* - Add any user to a workspace in a pipeline.
          
          * *Reclaim workspace ownership* - Add any user to a workspace in a pipeline that doesn't have an owner, allowing you to unblock it.
          
          To use this script, you'll need to provide a *workspace name* and and a *user principal name (UPN)*. The script will find the pipeline that the workspace is assigned to, and add admin permissions to the user you specified.
          
      - question: |
          How do I resolve a source and target dataset format version mismatch error?
        answer: |
          The *Can’t start deployment* error that states that *the source and target datasets have different data modeling formats*, occurs when the dataset in the target stage has a higher model version than the dataset in the source stage. In such cases, deployment pipelines isn’t able to deploy from the source stage to the target stage. To avoid this error, use a dataset that has the same (or higher) model version in the source stage. You can upgrade the dataset model in the source stage using an [XMLA read-write endpoint](./../admin/service-premium-connect-tools.md#enable-xmla-read-write) or Power BI Desktop. After upgrading the dataset, republish it to the source stage.

      - question: |
          How do I resolve a data source connectivity mode mismatch error?
        answer: |
          During deployment, if deployment pipelines discovers that the connectivity mode of a data source in the target stage isn't the same as the data source in the source stage, it attempts to convert the connectivity mode of the data source in the target stage. If you're using a data source with the [live connection](./../connect-data/desktop-report-lifecycle-datasets.md) or [real time](./../connect-data/service-real-time-streaming.md) connectivity modes , deployment pipelines cannot convert the target's data source connectivity mode. In such cases, you can either use an [XMLA read-write endpoint](./../admin/service-premium-connect-tools.md#enable-xmla-read-write) or Power BI Desktop to change the connection mode of the data source in the source stage, or delete the data source in the target stage so that the deployment overrides it.

  - name: Paginated reports
    questions:
      - question: |
          Why can't I see a paginated report?
        answer: |
          To view a paginated report in the pipeline, you need to have a [paginated reports workload](./../developer/embedded/embed-paginated-reports.md#step-4---enable-paginated-reports-workload) enabled on your capacity.
          
      - question: |
          Why can't I deploy a paginated report?
        answer: |
          To deploy a paginated report, both of these conditions must be met:
          
          * You need to be a workspace member in the workspace you're deploying from (the source stage workspace). If you're not a workspace member in the source stage, you'll not be able to deploy the paginated report.
          
          * In your target stage capacity, you need to [enable paginated reports workload](./../developer/embedded/embed-paginated-reports.md#step-4---enable-paginated-reports-workload).
          
      - question: |
          Who's the owner of a deployed paginated report?
        answer: |
          When you're deploying a paginated report for the first time, you become the owner of the report.
          
          If you're deploying a paginated report to a stage that already contains a copy of that paginated report, you'll override the previous report and become its owner, instead of the previous owner. In such cases, you'll need to have credentials to the underlying data source, so that the data can be used in the paginated report.
          
      - question: |
          Why does my target stage paginated report display data from a Power BI dataset in the source stage?
        answer: |
          At present, datasets are treated as an external Analysis Services data source, and connections to datasets aren't switched automatically after deployment.
          
          When you deploy a paginated report that's connected to a Power BI dataset, it continues to point to the dataset it was originally connected to. Use [deployment rules](deployment-pipelines-get-started.md#step-4---create-deployment-rules) to point your paginated report to any dataset you want, including for example the target stage dataset.
          
          If you're using a paginated report with a Power BI dataset, see [How do I create a deployment rule for a paginated report with a Power BI dataset?](#how-do-i-create-a-deployment-rule-for-a-paginated-report-with-a-power-bi-dataset-)
          
      - question: |
          Where are my paginated report subreports?
        answer: |
          Paginated report subreports are kept in the same folder that holds your paginated report. To avoid rendering problems, when using [selective copy](deployment-pipelines-get-started.md#selective-deployment) to copy a paginated report with subreports, select both the parent report and the subreports.
          
      - question: |
          How do I create a deployment rule for a paginated report with a Power BI dataset?
        answer: |
          Paginated report rules can be created if you want to [point the paginated report to the dataset in the same stage](#why-does-my-target-stage-paginated-report-display-data-from-a-power-bi-dataset-in-the-source-stage-). When creating a deployment rule for a paginated report, you need to select a database and a server.
          
          If you're setting a deployment rule for a paginated report that doesn't have a Power BI dataset, because the target data source is external, you need to specify both the server and the database.
          
          However, paginated reports that use a Power BI dataset use an internal dataset. In such cases, you cannot rely on the data source name to identify the Power BI dataset you're connecting to. The data source name doesn't change when you update it in the target stage, by creating a data source rule or by calling the [update datasource](/rest/api/power-bi/datasets/updatedatasourcesingroup) API. When you set a deployment rule, you need to keep the database format and replace the dataset object ID in the database field. As the dataset is internal, the server stays the same.
          
          * **Database** - The database format for a paginated report with a Power BI dataset, is `sobe_wowvirtualserver-<dataset ID>`. For example, `sobe_wowvirtualserver-d51fd26e-9124-467f-919c-0c48a99a1d63`. Replace the `<dataset ID>` with your dataset's ID. You can get the dataset ID from the URL, by selecting the GUID that comes after `datasets/` and before the next forward slash.
          
              :::image type="content" source="media/deployment-pipelines-troubleshooting/datasets-id.png" alt-text="A screenshot of the dataset I D as it appears in a Power B I U R L.":::
          
          * **Server** - The server that hosts your database. Keep the existing server as is.

  - name: Dataflows
    questions:
      - question: |
          What happens to the incremental refresh configuration after deploying dataflows?
        answer: |
          When you have a dataflow that contains datasets that are configured with [incremental refresh](../connect-data/incremental-refresh-overview.md), the refresh policy is not copied or overwritten during deployment. After deploying a dataflow that includes a dataset with incremental refresh to a stage that doesn't include this dataflow, if you have a refresh policy you'll need to reconfigure it in the target stage. If you're deploying a dataflow with incremental refresh to a stage were it already resides, the incremental refresh policy isn't copied. In such cases, if you wish to update the refresh policy in the target stage, you'll need to do it manually.

      - question: |
          I deleted a data source that belonged to a dataflow, why can I still see it in the lineage view?
        answer: |
          In dataflows, old data sources are not removed from the dataflow data source page. To support the dataflows lineage view, connected items are not deleted. This behavior doesn't affect deployment pipelines. You can still refresh, edit and deploy dataflows in a pipeline.

      - question: |
          Why do I see two data sources connected to my dataflow after using dataflow rules?
        answer: |
          After changing a dataflow's data source using a rule, the dataflow's lineage view displays a connection between the dataflow's source data source, and the data source configured in the rule.

  - name: Permissions
    questions:
      - question: |
          What is the deployment pipelines permissions model?
        answer: |
          The deployment pipelines permissions model is described the [permissions](deployment-pipelines-process.md#permissions) section.
          
      - question: |
          Who can deploy content between stages?
        answer: |
          Content can be deployed to an empty stage or to a stage that contains content. The content must reside on a [premium capacity](../admin/service-premium-what-is.md).
          
          * **Deploying to an empty stage** - Any [Pro](../admin/service-admin-purchasing-power-bi-pro.md) or [PPU](../admin/service-premium-per-user-faq.yml) user, that's a member or admin in the source workspace.
          
          * **Deploying to a stage with content** - Any [Pro](../admin/service-admin-purchasing-power-bi-pro.md) or [PPU](../admin/service-premium-per-user-faq.yml) user, who's a member or admin of both workspaces in the source and target deployment stages.
          
          * **Overriding a dataset** - Deployment overrides each dataset that is included in the target stage, even if the dataset wasn't changed. The user must be the owner of all the target stage datasets specified in the deployment.
          
      - question: |
          Which permissions do I need to configure deployment rules?
        answer: |
          To configure deployment rules in deployment pipelines, you must be the dataset owner.

      - question: |
          Why can't I see workspaces in the pipeline?
        answer: |
          Pipeline and workspace permissions are managed separately. You may have pipeline permissions, but not workspace permissions. For more information, review the [permissions](deployment-pipelines-process.md#permissions) section.

<<<<<<< HEAD
      - question: |
          Why am I getting the 'workspace member permissions needed' error message when I try to assign a workspace?
        answer: |
          To assign a workspace you need at least [workspace member](deployment-pipelines-process.md#workspace-member) permissions for the workspaces in its adjacent stages. Workspace member (or higher) permissions in the adjacent stages are required to enable deployment pipelines to establish connections between Power BI items in neighboring pipeline stages.

          
          :::image type="content" source="media/deployment-pipelines-troubleshooting/workspace-permission-needed.png" alt-text="A screenshot of the workspace member permission needed message in the test stage of a deployment pipeline":::
=======
  - name: Rules
    questions:

      - question: |
          How to use the rules troubleshooting section?
        answer: |
          Use this section to troubleshoot pipeline [rules](deployment-pipelines-get-started.md#step-4---create-deployment-rules) you created.
          
          * Use the rule error message name, to understand what's wrong with your rule.

          * If you don't see a rule error message name, review the [deployment rule limitations](deployment-pipelines-get-started.md#deployment-rule-limitations) and the [supported data sources for dataflow and dataset rules](deployment-pipelines-get-started.md#supported-data-sources-for-dataflow-and-dataset-rules), and try to reconfigure the rule.
    
      - question: |
          Data source rule can't contain a parameter
        answer: |
          Your rule can't be applied because the server name or database name referenced in the rule is controlled by a parameter. To change the server or database name, use a parameter rule or remove the controlling parameter from configured item. 
          
      - question: |
          Data source execution failure
        answer: |
          A rule can't be applied due to a problem retrieving data from the data source. Remove the rule and make sure the dataset has valid queries. Then try creating the rule again.   

      - question: |
          Rule property no longer exists
        answer: |
          Some of the rule properties configured in the rule no longer exist. Refresh the page and configure the rule again.  

      - question: |
          Illegal value
        answer: |
          A value used in the configured rule isn't valid. Validate the rule's values and try configuring the rule again.   

      - question: |
          Multiple data sources are not supported
        answer: |
          A dataset rule can't be applied due to its data source configuration. Either remove the rule, or rewrite the dataset queries using standard Power BI Desktop tools.  

      - question: |
          Target dataset can only be changed by its owner
        answer: |
          Your rule will overwrite some datasets in the destination workspace. You must be the owner of any datasets that will be overwritten.                                                               
>>>>>>> 27ebbd61

additionalContent: |

  ## Next steps

  >[!div class="nextstepaction"]
  >[Introduction to deployment pipelines](deployment-pipelines-overview.md)

  >[!div class="nextstepaction"]
  >[Get started with deployment pipelines](deployment-pipelines-get-started.md)

  >[!div class="nextstepaction"]
  >[Understand the deployment pipelines process](deployment-pipelines-process.md)

  >[!div class="nextstepaction"]
  >[Automate your deployment pipeline using APIs and DevOps](deployment-pipelines-automation.md)

  >[!div class="nextstepaction"]
  >[Deployment pipelines best practices](deployment-pipelines-best-practices.md)<|MERGE_RESOLUTION|>--- conflicted
+++ resolved
@@ -7,11 +7,7 @@
   ms.topic: troubleshooting
   ms.service: powerbi
   ms.subservice: pbi-deployment-pipeline
-<<<<<<< HEAD
-  ms.date: 11/07/2021
-=======
   ms.date: 11/09/2021
->>>>>>> 27ebbd61
     
 title: Deployment pipelines troubleshooting
 summary: Use this article to troubleshoot issues in deployment pipelines.
@@ -343,7 +339,6 @@
         answer: |
           Pipeline and workspace permissions are managed separately. You may have pipeline permissions, but not workspace permissions. For more information, review the [permissions](deployment-pipelines-process.md#permissions) section.
 
-<<<<<<< HEAD
       - question: |
           Why am I getting the 'workspace member permissions needed' error message when I try to assign a workspace?
         answer: |
@@ -351,7 +346,6 @@
 
           
           :::image type="content" source="media/deployment-pipelines-troubleshooting/workspace-permission-needed.png" alt-text="A screenshot of the workspace member permission needed message in the test stage of a deployment pipeline":::
-=======
   - name: Rules
     questions:
 
@@ -393,7 +387,6 @@
           Target dataset can only be changed by its owner
         answer: |
           Your rule will overwrite some datasets in the destination workspace. You must be the owner of any datasets that will be overwritten.                                                               
->>>>>>> 27ebbd61
 
 additionalContent: |
 

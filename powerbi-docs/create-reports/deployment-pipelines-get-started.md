--- conflicted
+++ resolved
@@ -121,13 +121,8 @@
 [![A screenshot showing the selective deploy option in deployment pipelines, available after selecting the show more option.](media/deployment-pipelines-get-started/selective-deploy.png)](media/deployment-pipelines-get-started/selective-deploy.png#lightbox)
 
 >[!NOTE]
-<<<<<<< HEAD
 > * You can't deploy a Power BI item to the next stage, if the items it's dependent on doesn't exist in the stage you are deploying to. For example, deploying a report without a dataset will fail, unless the dataset already exists in the target stage.
 > * You might get unexpected results if you choose to deploy a Power BI item without the item it's dependent on. This can happen when a dataset or a dataflow in the target stage, has changed and is no longer identical to the one in the stage you're deploying from.
-=======
-> * You can't deploy a report or a dashboard to the next stage, if the items it's dependent on do not exist in the stage you are deploying to.
-> * You might get unexpected results if you choose to deploy a report or dashboard without its dataset. This can happen when the dataset in the target stage, has changed and is no longer identical to the one in the stage you're deploying from.
->>>>>>> b89154cf
 
 ### Backwards deployment
 
@@ -198,13 +193,11 @@
 
 * When an item is removed or deleted, its rules are deleted too. These rules cannot be restored.
 
-* Rules for dataflows that have sources that are not dataflows, are not supported.
-
-* Rules for dataflows that use a common data module (CDM) folder, are not supported.
+* Rules for dataflows that have other dataflows as sources, are not supported.
+
+* Data source rules for common data model (CDM) folders in a dataflow, are not supported.
 
 * Rules for datasets that use dataflows as their source, are not supported.
-
-* After changing a dataflow's data source using a rule, the dataflow's lineage view displays a connection between the dataflow's source data source, and the data source configured in the rule.
 
 * If the data source defined in a rule is changed or removed from the item it points to in the source stage, the rule will not be valid and the deployment will fail.
 

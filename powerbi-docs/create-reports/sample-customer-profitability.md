---
title: 'Customer Profitability sample for Power BI: Take a tour'
description: 'Customer Profitability sample for Power BI: Take a tour'
author: maggiesMSFT
ms.author: maggies
ms.reviewer: amac
ms.service: powerbi
ms.subservice: pbi-reports-dashboards
ms.topic: conceptual
ms.date: 07/15/2021
LocalizationGroup: Samples
---
# Customer Profitability sample for Power BI: Take a tour

The Customer Profitability sample contains a dashboard, report, and dataset for a company that manufactures marketing materials. This dashboard was created by a CFO to see key metrics about their five business unit managers (executives), products, customers, and gross margins (GM). At a glance, they can see what factors are impacting profitability.

![Dashboard for the Customer Profitability sample](media/sample-customer-profitability/power-bi-dash.png)

This sample is part of a series that shows how you can use Power BI with business-oriented data, reports, and dashboards. It was created by [obviEnce](http://www.obvience.com/) with real data, which has been anonymized. The data is available in several formats: a built-in sample in the service, a .pbix Power BI Desktop file, or an Excel workbook. See [Samples for Power BI](sample-datasets.md). 

This tutorial explores the built-in Customer Profitability sample in the Power BI service. Because the report experience is similar in Power BI Desktop and in the service, you can also follow along by using the sample .pbix file in Power BI Desktop. 

You don't need a Power BI license to explore the samples in Power BI Desktop. If you don't have a Power BI Pro or Premium Per User (PPU) license, you can save the sample to your My Workspace in the Power BI service. 

## Get the sample

Before you can use the sample, you must first [download it in the Power BI service](#download-the-built-in-sample), or get the [.pbix file](#get-the-pbix-file-for-this-sample) or [Excel workbook](#get-the-excel-workbook-for-this-sample).

### Download the built-in sample

1. Open the Power BI service (app.powerbi.com), sign in, and open the workspace where you want to save the sample.

   If you don't have a Power BI Pro or Premium Per User (PPU) license, you can save the sample to your My Workspace.

2. In the bottom-left corner, select **Get data**.

<<<<<<< HEAD
   :::image type="content" source="../media/power-bi-get-data.png" alt-text="Select Get data.":::

3. On the **Get Data** page that appears, select **Samples**.
=======
   ![Sreenshot showing Get data.](media/sample-customer-profitability/power-bi-get-data.png)
3. On the **Get data** page that appears, select **Samples**.
>>>>>>> 058a9967

4. Select **Customer Profitability Sample**, then choose **Connect**.  

    ![Connect to sample](media/sample-customer-profitability/get-supplier-sample.png)
5. Power BI imports the sample, adding a new dashboard, report, and dataset to your current workspace.

    ![Customer Profitability Sample entry](media/sample-customer-profitability/customer-profitability-sample-entry.png)

### Get the .pbix file for this sample

Alternatively, you can download the Customer Profitability sample as a [.pbix file](https://download.microsoft.com/download/6/A/9/6A93FD6E-CBA5-40BD-B42E-4DCAE8CDD059/Customer%20Profitability%20Sample%20PBIX.pbix), which is designed for use with Power BI Desktop.

### Get the Excel workbook for this sample

If you want to view the data source for this sample, it's also available as an [Excel workbook](https://go.microsoft.com/fwlink/?LinkId=529781). The workbook contains Power View sheets that you can view and modify. To see the raw data, enable the Data Analysis add-ins, and then select **Power Pivot > Manage**. To enable the Power View and Power Pivot add-ins, see [Explore the Excel samples in Excel](sample-datasets.md#explore-excel-samples-inside-excel) for details.

## What is our dashboard telling us?

In the workspace where you saved the sample, find the Customer Profitability dashboard and select it:

![Dashboard for the Customer Profitability sample](media/sample-customer-profitability/power-bi-dash.png)

### Company-wide dashboard tiles
1. Open the dashboard in the Power BI service. The dashboard tiles give our CFO a view of the high-level company metrics important to them. When they see something interesting, they can select a tile to dig into the data.

2. Review the tiles on the left side of the dashboard.

    ![Tiles for managers](media/sample-customer-profitability/power-bi-manager.png)

   Note the following details:
   - The company's gross margin is 42.5%.
   - It has 80 customers.
   - It sells five different products.
   - It had its lowest revenue % variance to budget in February, followed by the highest in March.
   - Most of our revenue comes from the east and north regions. Gross margin has never exceeded budget, with the ER-0 and MA-0 business units requiring further investigation.
   - Total revenue for the year is close to budget.

### Manager-specific dashboard tiles
The tiles on the right side of the dashboard provide a team scorecard. The CFO needs to keep track of their managers and these tiles give them a high-level overview of profit, by using GM%. If the GM% trend is unexpected for any manager, then they can investigate further.

![GM% for managers](media/sample-customer-profitability/power-bi-manager2.png)

By analyzing the manager-specific dashboard tiles, we can make the following observations:

- All executives, except Carlos, have already exceeded their target sales. However, Carlos' actual sales are the highest.
- Annelie's GM% is the lowest, but we see a steady increase since March.
- Valery, on the other hand, has seen their GM% drop significantly.
- Andrew had a volatile year.

## Explore the dashboard's underlying data
This dashboard has tiles that link to a report and to an Excel workbook.

### Open the Excel Online data source
Two tiles on this dashboard, **Target vs Actual** and **Year Over Year Revenue Growth** were pinned from an Excel workbook. When you select either of these tiles, Power BI opens the data source: in this case, Excel Online.

![Excel online](media/sample-customer-profitability/power-bi-excel-online.png)

1. Select **Target vs Actual**. Excel Online opens within the Power BI service.
2. Notice that the workbook has three tabs worth of data. Open **COGS**.

    ![The COGS report tab selected.](media/sample-customer-profitability/power-bi-cogs.png)

1. Total revenue is exceeding costs by a healthy margin. The shape of the Total revenue line and height of the costs columns are similar.  Interact with the data by filtering slicing, drilling, and more.  For example, let's look at **Revenue vs COGS** for just one Industry.   

    a. From the **Industry** slicer, select **Retail**.   
    
    ![Retail industry selected.](media/sample-customer-profitability/power-bi-retails.png)

    b. We see that only two district managers cover the retail industry: Andrew and Carlos.  
    
    c. Total revenue is exceeding costs by a healthy margin until 2014 quarter 3. And looking at the stacked column, we see some strange data that bears further examination. Did we truly have no costs for July? Did we get a refund from a third party? 

4. Continue exploring. If you find something interesting, select **Pin** ![pin icon](media/sample-customer-profitability/power-bi-excel-pin.png) from the upper-right corner to [pin it to a dashboard](service-dashboard-pin-tile-from-excel.md).

5. Use your browser's back arrow to return to the dashboard.

### Open the underlying Power BI report
Many of the tiles on the Customer Profitability sample dashboard were pinned from the underlying Customer Profitability sample report.

1. Select one of these tiles to open the report in Reading view.

   If the tile was created in Q&A, selecting it opens the Q&A window. Select **Exit Q&A** to return to the dashboard and try a different tile.

2. The report has three pages. You can select the page you want from the **Pages** pane on the left.

    ![Screenshot showing three pages at the left.](media/sample-customer-profitability/power-bi-report-tabs.png)

    * **Team Scorecard** focuses on the performance of the five managers and their books of business.
    * **Industry Margin Analysis** provides a way to analyze the profitability compared to what's happening in the entire industry.
    * **Executive Scorecard** provides a view of each of the managers, in a custom page size format.

### Team Scorecard page
![Team scorecard report page](media/sample-customer-profitability/customer2.png)

Let's look at two of the team members in detail and see what insights can be gained: 

1. In the **Executive** slicer on the left, select Andrew's name to filter the report page to display only data about Andrew:

   * For a quick KPI, look at Andrew's **Revenue Status (Total Year)**; it's green, which means he's performing well.
   * The **Revenue % Variance to Budget by Month and Executive** chart shows that, except for a dip in February, Andrew is doing well. Andrew's most dominant region is the east region, which includes 49 customers, and five out of seven products. Andrew's GM% is not the highest or the lowest.
   * The **RevenueTY and Revenue % Var to Budget by Month** chart shows a steady, even-profit story. However, if you filter by selecting the square for **Central** in the region treemap, you discover that Andrew has revenue only in March and only in Indiana. Is this trend intentional or is it something that needs looking into?

2. Now on to Valery. In the **Executive** slicer, select Valery's name to filter the report page to display data only about Valery. 

   ![Valery's data](media/sample-customer-profitability/customer3.png)

   * Notice the red KPI for **Revenue Status (Total Year)**. This item definitely needs further investigation.
   * Valery's revenue variance also paints a worrying picture; Valery is not meeting set revenue margins.
   * Valery has only nine customers, handles only two products, and works almost exclusively with customers in the north region. This specialization could explain the wide fluctuations in the metrics.
   * If you select the **North** square in the tree map, it shows that Valery's gross margin in the north region is consistent with the overall margin.
   * Selecting each of the other **Total Revenue by Region** squares tells an interesting story: their GM% ranges from 23% to 79%. Valery's revenue numbers, in all regions except the north region, are extremely seasonal.

3. Continue exploring to find out why Valery's area is not performing well. Look at regions, the other business units, and the next page in the report: **Industry Margin Analysis**.

### Industry Margin Analysis
This report page provides a different slice of the data. It looks at gross margin for the entire industry, broken down by segment. The CFO uses this page to compare company and business unit metrics to industry metrics to help them explain trends and profitability. You might wonder why the **Gross Margin % by Month and Executive** chart is on this page, because it's team-specific. Having it here lets us filter the page by business unit manager.  

![Industry margin analysis report page](media/sample-customer-profitability/customer6.png)

1. How does profitability vary by industry? How do the products and customers break down by industry? To answer these questions, select one or more industries from the top left (start with the CPG industry). To clear the filter, select the eraser icon.

2. On the **Revenue Var % to Budget, GM%, and RevenueTY by Industry** bubble chart, the CFO looks for the largest bubbles, because they have the biggest impact on revenue. To easily see each manager's impact by industry segment, filter the page by select each manager's name in turn in the area chart.

3. As you select each manager in the chart, note the following details:
   * Andrew's area of influence spans many different industry segments with widely varying GM% (most on the positive side) and Var%.
   * Annelie's chart is similar, except that Annelie only concentrates on a handful of industry segments with a focus on the Federal segment and a focus on the Gladius product.
   * Carlos has a clear focus on the services segment, with good profit. Carlos has also greatly improved Var% for the High Tech segment and a new segment, Industrial, performed exceptionally well compared to budget.
   * Tina works with a handful of segments and has the highest GM%, but the mostly small size of the bubbles shows that Tina's impact on the company's bottom line is minimal.
   * Valery, who is responsible for only one product, works in only five industry segments. Valery's industry influence is seasonal, but always produces a large bubble, indicating a significant impact on the company's bottom line. Do the industry segments explain their negative performance?

### Executive Scorecard
This page has a custom page size format.

## Dig into the data by asking questions with Q&A
For our analysis, it might be helpful to determine which industry generates the most revenue for Valery. Let's use Q&A.

1.  From the top of the dashboard, select **Ask a question about your data** to open the Q&A question box.

    ![Ask a question about your data](media/sample-customer-profitability/power-bi-ask-question.png)

2. Type *total revenue by industry for Valery* in the question box. Notice how the visualization updates as you type the question.

    ![Type question into question box](media/sample-customer-profitability/power-bi-qna.png)

   As you can see, the Services industry is the biggest revenue area for Valery.

### Dig deeper by adding filters
Let's take a look at the Distribution industry.  

1. Open the **Industry Margin Analysis** report page.
2. Without selecting any visualizations on the report page, expand the filter pane on the right (if it isn't already expanded). The **Filters** pane should display only page level filters.  

   ![Page level filters](media/sample-customer-profitability/power-bi-filters.png)
3. Locate the filter for **Industry** and select the arrow to expand the list. Let's add a page filter for the Distribution industry. First, clear all selections by clearing the **Select All** checkbox. Then select **Distribution** only.  

   ![filter for Distribution](media/sample-customer-profitability/customer7.png)
4. The **Gross Margin % by Month and Executive** chart tells us that only Valery and Tina have customers in this industry and Valery worked with this industry only from June to November.   
5. Select **Tina** and then **Valery** in the **Gross Margin by Month and Executive** chart legend. Notice Tina's portion of the **Total Revenue by Product** chart is small compared to Valery.
6. To see actual revenue, select the Q&A box in the dashboard and enter *total revenue by executive for distribution by scenario*.  

     ![Type question in Q&A box](media/sample-customer-profitability/power-bi-qna2.png)

    We can similarly explore other industries and even add customers to our visuals to understand causes for Valery's performance.

## Next steps: Connect to your data
This environment is a safe one to play in, because you can choose not to save your changes. But if you do save them, you can always select **Get Data** for a new copy of this sample.

We hope this tour has shown how Power BI dashboards, Q&A, and reports can provide insights into sample data. Now it's your turn; connect to your own data. With Power BI, you can connect to a wide variety of data sources. To learn more, see [Get started with the Power BI service](../fundamentals/service-get-started.md).<|MERGE_RESOLUTION|>--- conflicted
+++ resolved
@@ -34,14 +34,9 @@
 
 2. In the bottom-left corner, select **Get data**.
 
-<<<<<<< HEAD
    :::image type="content" source="../media/power-bi-get-data.png" alt-text="Select Get data.":::
 
 3. On the **Get Data** page that appears, select **Samples**.
-=======
-   ![Sreenshot showing Get data.](media/sample-customer-profitability/power-bi-get-data.png)
-3. On the **Get data** page that appears, select **Samples**.
->>>>>>> 058a9967
 
 4. Select **Customer Profitability Sample**, then choose **Connect**.  
 

---
title: Get started with goals in Power BI (preview)
description: Get started with an introduction to goals in Power BI
author: maggiesMSFT
ms.author: maggies
ms.reviewer: ''
featuredvideoid: ''
ms.service: powerbi
ms.subservice: pbi-reports-dashboards
ms.topic: how-to
<<<<<<< HEAD
ms.date: 05/03/2021
ms.custom: intro-get-started
=======
ms.date: 08/30/2021
>>>>>>> 67b25f9e
---
# Get started with goals in Power BI (preview)

Goals in Power BI let customers curate their metrics and track them against key business objectives, in a single pane. This feature enhances data culture by promoting accountability, alignment, and visibility for teams and initiatives within organizations.

:::image type="content" source="media/service-goals-introduction/power-bi-goals-hub.png" alt-text="Goals page with goals, scorecards, and samples":::

This article covers the basics of using Goals in the Power BI service. See the other articles about goals for more detail:

- [Create scorecards and manual goals in Power BI](service-goals-create.md)
- [Create connected goals in Power BI](service-goals-create-connected.md)
- [Stay on top of your goals in the Power BI service](service-goals-check-in.md)
- [Keep on top of your goals on the go in the Power BI mobile apps, too](../consumer/mobile/mobile-apps-goals.md)

## License requirements 

Goals is a Premium feature. Users can access various aspects of the experience depending on their license. 

|Permission  |Minimum requirements  |
|---------|---------|
|Authoring scorecards, goals, and performing check-ins | [Power BI Premium](../admin/service-premium-what-is.md) capacity + Power BI Pro license <br><br>OR <br><br>[Power BI Premium Per User](../admin/service-premium-per-user-faq.yml) license |
|Viewing scorecards and goals  | Power BI Premium capacity + Free user <br><br>OR <br><br>Power BI Premium Per User license |
|Viewing scorecard samples   |  Free user |

If you don’t meet the minimum requirements for any of these, contact your Power BI administrator before you begin.  

## Explore the Goals hub page 

After you sign in to the Power BI service, select Goals from the navigation pane. Power BI displays your Goals hub page. The layout and content in the Goals page is different for every user. As a new user, your Goals page will be empty, as shown the following image.

:::image type="content" source="media/service-goals-introduction/power-bi-goals-new-home.png" alt-text="The new, empty Goals home page.":::

### My goals and activity 

The top section contains all the goals that matter the most to you. Power BI curates these goals automatically, based on goals that you're assigned to, you've edited, or you've performed a recent check-in. 

:::image type="content" source="media/service-goals-introduction/power-bi-my-goals-activity.png" alt-text="Top section contains all the goals that matter the most to you.":::

A goal must have at least two values to show up in this section. 

### Recent, Favorites, Shared with me, and All Scorecards 

The next section is a tabbed list. 

:::image type="content" source="media/service-goals-introduction/power-bi-goals-recent.png" alt-text="Recent goals on the Goals tab.":::

- **Recent** are the scorecards you've visited most recently. Each item has a timestamp. 
- **Favorites** are the scorecards you've starred.

    :::image type="content" source="media/service-goals-introduction/power-bi-goals-favorites.png" alt-text="Star your favorite scorecards.":::

- **Shared with me** contains scorecards that your colleagues have shared with you. 
- **All scorecards** lists all the scorecards you have access to. 

### Sample scorecards 

The last section contains sample scorecards. As a new user, you can select one the pre-configured scorecards to check out what scorecards are all about. Selecting a sample opens the scorecard.

:::image type="content" source="media/service-goals-introduction/power-bi-goals-samples.png" alt-text="Sample scorecards with goals.":::

## Frequently asked questions (FAQ)


**Why don’t I see history for my goal when I connect to a Power BI data point?**

You don’t see a history for a single data point because we only pull history for time series data. To see the history of your goal when you connect to time series data, select **Track all data in this time series** when you connect. 


**I'm connecting to time series data and still don’t see the history of the goal. Why not?**

We don't pull in the history of time series if we only have a partial date (day of the week, month, etc.) We can only pull in the history of a time series when we have a full date to track (day, month, and year).  

**Why aren't my goals getting updated over time in my scorecard?**

There are a few reasons why your goal may not be getting updated:

-	It’s a manual goal: Manual goals aren't updated automatically as they're not connected to a data source with regular refreshes.  To create a history for a manual goal, do regular check-ins.
-	You don't have scheduled refresh for the dataset: Goal values are only updated as often as the dataset is refreshed.  If you don’t have a scheduled refresh on your dataset, you won't see any updates in the goal value. Learn about [scheduled refresh](../connect-data/refresh-scheduled-refresh.md).
-	Goals don’t get updated if they're created from a push dataset. 

**I'm trying to create a goal but I can’t connect to a report. Why do I see a yellow warning icon?**

To connect your current value or target to data, you need build permissions for that report. Learn about [build permissions](../connect-data/service-datasets-build-permissions.md). 
    
**I shared a scorecard but my users can’t do check-ins and add notes. Why not?**

Currently, users need to have edit permissions for the scorecard to add check-ins. Updated scorecard and goal-level permissions are in the works. They'll allow check-in permissions without edit permissions for the scorecard.  
    
**Why can’t I update the value as part of my check-in?**

You can only update values in manual goals.  If a goal value is connected to data, you can't update it manually. The data is pulled directly from the report and is updated as often as the dataset refreshes.
    
**How often do goals update in the scorecard?**

Goals only update as often as the data updates in the dataset.  We support connecting via import, live connection, and DirectQuery.  Additionally, we take snapshots of the goals data at a maximum daily cadence, and always retain the last updated value for a given day. The snapshots are always available in the underlying dataset we create, which you can then build content on top of. 
    
**I changed the tracking cycle of my goal. Why does the data still look the same?**

Changing the tracking cycle only changes the trend that you see below your value/target area.  Changing this setting doesn't impact refreshes on the data or when your data is updated in the goals.

**Why don’t I see the Power BI Premium workspace I’m looking for when I create a scorecard?**

In order to create a scorecard in a Premium workspace, you need a contributor or owner role in that workspace. Learn about [roles in the new workspaces](../collaborate-share/service-roles-new-workspaces.md).

## Issues and limitations 
  
- Goals don't yet support bring your own key (BYOK). 
- Goals don't yet support row-level security (RLS). 
- For now, the maximum number of subgoal levels is four.
- Goals don't support publish to web or “app-owns data scenarios” for embedded.
- Mobile experience isn't currently available.
- Business-to-business sharing (sharing across tenants) isn't supported.
- Scorecards aren't supported in a [Multi-Geo capacity](../admin/service-admin-premium-multi-geo.md). 


## Next steps

- [Create scorecards and manual goals in Power BI](service-goals-create.md)
- [Create connected goals in Power BI](service-goals-create-connected.md)
- [Stay on top of your goals in Power BI](service-goals-check-in.md)

More questions? [Try the Power BI Community](https://community.powerbi.com/).
<|MERGE_RESOLUTION|>--- conflicted
+++ resolved
@@ -8,12 +8,8 @@
 ms.service: powerbi
 ms.subservice: pbi-reports-dashboards
 ms.topic: how-to
-<<<<<<< HEAD
-ms.date: 05/03/2021
+ms.date: 08/30/2021
 ms.custom: intro-get-started
-=======
-ms.date: 08/30/2021
->>>>>>> 67b25f9e
 ---
 # Get started with goals in Power BI (preview)
 

---
title: Download a report from the Power BI service to Power BI Desktop
description: Download a report from the Power BI service to a Power BI Desktop file
author: maggiesMSFT
ms.author: maggies
ms.reviewer: jterh
ms.service: powerbi
ms.subservice: pbi-reports-dashboards
ms.topic: how-to
ms.date: 08/11/2021
ms.custom: video-ymWqU5jiUl0
LocalizationGroup: Reports
---
# Download a report from the Power BI service to Power BI Desktop

In Power BI Desktop, you can publish a report from your local computer to the Power BI service. Power BI reports can go the other direction as well, you can download a report from the Power BI service to Power BI Desktop. The extension for a Power BI report file, in either case, is PBIX.

:::image type="content" source="media/service-export-to-pbix/power-bi-file-export.png" alt-text="A screenshot of the file menu in the Power B I service, with the download a P B I X file option highlighted.":::

## Requirements

Always use the latest version of Power BI Desktop when you open downloaded files. Downloaded PBIX files might not open in non-current versions of Power BI Desktop. For example, you cannot open downloaded PBIX files using a Power BI Desktop version that does not support information protection.

* To download the file, you must have edit access to the report.

* The report must have been created using Power BI Desktop and *published* or *uploaded* to the Power BI service.

* The report you're downloading must be published or updated after November 23, 2016. Reports published earlier aren't downloadable.

## Download the report as a PBIX file

To download the .pbix file, follow these steps:

1. In the Power BI service, open the report you want to download in [Editing view](./service-interact-with-a-report-in-editing-view.md).

2. From the top nav pane, select **File > Download report**.

3. While the report is downloading, a status banner displays the progress. When the file is ready, you're asked where to save the PBIX file. The default name of the file matches the title of the report.

4. If you haven't already, [install Power BI Desktop](../fundamentals/desktop-get-the-desktop.md), and open the PBIX file in Power BI Desktop.

## Report feature parity

When you open a report in Power BI Desktop, you may see a warning message letting you know that some features available in the Power BI service report aren't available in Power BI Desktop.

![A screenshot of a Power B I desktop Warning dialog box titled: Report layout differences might exist.](media/service-export-to-pbix/power-bi-export-to-pbix_2.png)

## Working offline

When working in Power BI Desktop without an internet connection, if you open a report with a [custom Power BI visual](./../developer/visuals/power-bi-custom-visuals.md#custom-visual-files) that wasn't previously saved while Power BI Desktop was online, the visual will not render. To fix this problem, follow these steps:

1. Make sure you're working online.

2. Open the report in Power BI Desktop. If you're connection was reestablished after the report was opened, close the report and reopen it.

3. Save the report. After the report is saved, when you open it again without an internet connection, the Power BI visual will work.

## Limitations

This section lists the limitations of downloading a PBIX file.

* This feature won't work with reports and the built-in downloadable samples originally created in the Power BI service, unless the report was created through the [quick create experience](./service-quick-create-report.md).

* Reports created in the Power BI service must be saved before they can be downloaded.

* If your administrator has turned off the ability to download data, this feature won't be visible in the Power BI service.
<<<<<<< HEAD
* Datasets with incremental refresh can't be downloaded to a .pbix file.
* Datasets enabled for [large models](../admin/service-premium-large-models.md) and the reports created from these datasets can't be downloaded to a .pbix file.
* Live connect reports can't be downloaded to a .pbix file.
* Downloading a .pbix file after deployment isn't supported as part of the [deployment pipeline (ALM)](./deployment-pipelines-process.md). 
* Usage metric reports can't be downloaded to a .pbix file
* Datasets modified by using the [XMLA endpoint](../admin/service-premium-connect-tools.md) can't be downloaded to a .pbix file.
* If you create a Power BI report based on a dataset in one workspace and publish to a different workspace, you and your users won't be able to download it. The download feature is currently not supported in this scenario.
* You can only download the original report. You can't download a copy of a report.
=======
>>>>>>> 472f9827

* Datasets with incremental refresh can't be downloaded to a PBIX file.

* Datasets enabled for [large models](../admin/service-premium-large-models.md) can't be downloaded to a PBIX file.

* Downloading a PBIX file after deployment isn't supported as part of the [deployment pipeline (ALM)](./deployment-pipelines-process.md#limitations-1).

* Usage metric reports can't be downloaded to a PBIX file.

* Datasets modified by using the [XMLA endpoint](../admin/service-premium-connect-tools.md) can't be downloaded to a PBIX file.

* If you create a Power BI report based on a dataset in one workspace and publish to a different workspace, you and your users won't be able to download it. The download feature is not supported in this scenario.

* You can only download the original report. You can't download a copy of a report.

## Next steps

> [!div class="nextstepaction"]
> [Reports in Power BI](../consumer/end-user-reports.md)

> [!div class="nextstepaction"]
> [Basic concepts for designers in the Power BI service](../fundamentals/service-basic-concepts.md)

> [!div class="nextstepaction"]
> [Getting Started with Power BI Desktop](../fundamentals/desktop-getting-started.md)<|MERGE_RESOLUTION|>--- conflicted
+++ resolved
@@ -64,21 +64,10 @@
 * Reports created in the Power BI service must be saved before they can be downloaded.
 
 * If your administrator has turned off the ability to download data, this feature won't be visible in the Power BI service.
-<<<<<<< HEAD
-* Datasets with incremental refresh can't be downloaded to a .pbix file.
-* Datasets enabled for [large models](../admin/service-premium-large-models.md) and the reports created from these datasets can't be downloaded to a .pbix file.
-* Live connect reports can't be downloaded to a .pbix file.
-* Downloading a .pbix file after deployment isn't supported as part of the [deployment pipeline (ALM)](./deployment-pipelines-process.md). 
-* Usage metric reports can't be downloaded to a .pbix file
-* Datasets modified by using the [XMLA endpoint](../admin/service-premium-connect-tools.md) can't be downloaded to a .pbix file.
-* If you create a Power BI report based on a dataset in one workspace and publish to a different workspace, you and your users won't be able to download it. The download feature is currently not supported in this scenario.
-* You can only download the original report. You can't download a copy of a report.
-=======
->>>>>>> 472f9827
 
 * Datasets with incremental refresh can't be downloaded to a PBIX file.
 
-* Datasets enabled for [large models](../admin/service-premium-large-models.md) can't be downloaded to a PBIX file.
+* Datasets enabled for [large models](../admin/service-premium-large-models.md) and the reports created from these datasets can't be downloaded to a PBIX file.
 
 * Downloading a PBIX file after deployment isn't supported as part of the [deployment pipeline (ALM)](./deployment-pipelines-process.md#limitations-1).
 

--- conflicted
+++ resolved
@@ -7,13 +7,7 @@
 ms.service: powerbi
 ms.subservice: pbi-reports-dashboards
 ms.topic: how-to
-<<<<<<< HEAD
 ms.date: 11/14/2020
-ms.author: maggies
-
-=======
-ms.date: 07/14/2020
->>>>>>> cd36bd8d
 LocalizationGroup: Reports
 ---
 # Download a report from the Power BI service to Power BI Desktop (preview)

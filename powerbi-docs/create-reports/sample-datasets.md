--- conflicted
+++ resolved
@@ -160,14 +160,9 @@
 2. Navigate to your My Workspace, or another workspace where you want to install the sample. 
 2. In the bottom-left corner, select **Get data**.
 
-<<<<<<< HEAD
    :::image type="content" source="../media/power-bi-get-data.png" alt-text="Select Get data.":::
 
 3. On the Get Data page that appears, select **Samples**.
-=======
-    ![Get Data icon](media/sample-datasets/power-bi-get-data.png)
-3. On the **Get Data** page that appears, select **Samples**.
->>>>>>> 058a9967
 
    ![Samples on Get Data](media/sample-datasets/get-data-samples.png)
 4. Select one of the samples to open a description of that sample, and choose **Connect**.  
@@ -222,14 +217,9 @@
 
 4. In the bottom-left corner of the navigation pane, select **Get data**.
 
-<<<<<<< HEAD
    :::image type="content" source="../media/power-bi-get-data.png" alt-text="Select Get data.":::
 
 5. On the **Get Data** page that appears, select **Files > Get**.
-=======
-    ![Screenshot showing Get data icon.](media/sample-datasets/power-bi-get-data.png)
-5. On the **Get Data** page that appears, select **Files** > **Get**.
->>>>>>> 058a9967
 
     ![Files > Get](media/sample-datasets/power-bi-files.png)
 6. Select the location where you downloaded and saved the sample.

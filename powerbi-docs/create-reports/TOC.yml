﻿- name: "Create reports and dashboards in Power BI"
  href: index.yml
  items:
  - name: Overview
    expanded: true
    items: 
      - name: "Tour the report editor"
        href: service-the-report-editor-take-a-tour.md
      - name: What are paginated reports?
        href: ../paginated-reports/paginated-reports-report-builder-power-bi.md
  - name: Tutorials
    expanded: true
    items: 
    - name: "Power BI Desktop: From Excel to report"
      href: desktop-excel-stunning-report.md
    - name: "Power BI Desktop: Dimensional model to report"
      href: desktop-dimensional-model-report.md
    - name: "Power BI service: From Excel to report"
      href: service-from-excel-to-stunning-report.md
    - name: "Online course: Paginated reports"
      href: ../learning-catalog/paginated-reports-online-course.md
    - name: Create a paginated report and upload
      href: ../paginated-reports/paginated-reports-quickstart-aw.md
  - name: Samples
    expanded: true
    items: 
    - name: "Get samples for Power BI"
      href: sample-datasets.md
    - name: "COVID-19 US sample"
      href: sample-covid-19-us.md
    - name: "Customer Profitability sample"
      href: sample-customer-profitability.md
    - name: "IT Spend Analysis sample"
      href: sample-it-spend.md
    - name: "Human Resources sample"
      href: sample-human-resources.md
    - name: "Opportunity Analysis sample"
      href: sample-opportunity-analysis.md
    - name: "Procurement Analysis sample"
      href: sample-procurement.md
    - name: "Retail Analysis sample"
      href: sample-retail-analysis.md 
    - name: "Explore Retail Analysis sample"
      href: sample-tutorial-connect-to-the-samples.md
    - name: "Sales and Marketing sample"
      href: sample-sales-and-marketing.md
    - name: "Supplier Quality Analysis sample"
      href: sample-supplier-quality.md
    - name: "Download the Financial Sample workbook"
      href: sample-financial-download.md
  - name: Concepts
    expanded: true
    items: 
    - name: Power BI reports
      items: 
      - name: "Power BI modern ribbon"
        href: desktop-ribbon.md
      - name: "Work with Report view"
        href: desktop-report-view.md
      - name: "Filters and highlighting in reports"
        href: power-bi-reports-filters-and-highlighting.md
      - name: "About accessibility"
        href: desktop-accessibility-overview.md     
      - name: "Certificate revocation"
        href: desktop-certificate-revocation.md     
      - name: "Evaluation configuration settings"
        href: desktop-evaluation-configuration.md     
      - name: Natural language Q&A
        items: 
        - name: "Q&A introduction"
          href: ../natural-language/q-and-a-intro.md
        - name: "Q&A data sources"
          href: ../natural-language/q-and-a-data-sources.md
        - name: "Q&A tooling introduction"
          href: ../natural-language/q-and-a-tooling-intro.md
        - name: "Q&A tooling advanced"
          href: ../natural-language/q-and-a-tooling-advanced.md
        - name: "Q&A limitations"
          href: ../natural-language/q-and-a-limitations.md
        - name: "Visualization types in Q&A"
          href: ../visuals/power-bi-visualization-types-for-reports-and-q-and-a.md
    - name: Paginated reports
      items: 
      - name: Report Builder in Power BI
        href: ../paginated-reports/report-builder-power-bi.md
      - name: Report Builder change log
        href: ../paginated-reports/paginated-reports-change-log.md
      - name: Sample Power BI paginated reports
        href: ../paginated-reports/paginated-reports-samples.md
      - name: Get around Report Design View
        href: ../paginated-reports/paginated-reports-report-design-view.md
      - name: Planning a report
        href: ../paginated-reports/report-builder-planning-report.md
      - name: Report Builder data
        href: ../paginated-reports/report-builder-data.md
      - name: Supported data sources
        href: ../paginated-reports/paginated-reports-data-sources.md
      - name: Support for ODBC data sources
        href: ../paginated-reports/paginated-reports-odbc-support.md
      - name: Design tips
        href: ../paginated-reports/report-builder-design-tips.md
      - name: Tables, matrixes, lists
        href: ../paginated-reports/report-builder-tables-matrices-lists.md
      - name: Parameters
        href: ../paginated-reports/report-builder-parameters.md
      - name: URL parameters in paginated reports
        href: ../paginated-reports/report-builder-url-parameters.md
      - name: Expression examples
        href: ../paginated-reports/report-builder-expression-examples.md
      - name: Report pagination
        href: ../paginated-reports/paginated-reports-pagination.md
      - name: Previewing reports
        href: ../paginated-reports/report-builder-previewing-reports.md
      - name: Paginated reports FAQ
        href: ../paginated-reports/paginated-reports-faq.yml
    - name: "Deployment pipelines"  
      items:
      - name: "Introduction to deployment pipelines"
        href: deployment-pipelines-overview.md
      - name: "Understand the deployment process"
        href: deployment-pipelines-process.md
      - name: "Best practices"
        href: deployment-pipelines-best-practices.md
      - name: "Automate deployment pipelines"
        href: deployment-pipelines-automation.md     
  - name: How-to guides
    expanded: true
    items: 
    - name: Power BI reports
      items: 
      - name: "Create quick reports in the service"
        href: service-quick-create-report.md
      - name: "Create a report from Excel in the service"
        href: service-report-create-new.md
      - name: "Create a report quickly from a SharePoint list"
        href: service-quick-create-sharepoint-list.md
      - name: "Enable automatic page refresh"
        href: desktop-automatic-page-refresh.md
      - name: "Examine report elements with Performance Analyzer"
        href: desktop-performance-analyzer.md        
      - name: "Add visual elements to reports"
        href: desktop-visual-elements-for-reports.md   
      - name: "Add report tooltips to enhance your visuals"
        href: desktop-tooltips.md        
      - name: "Create modern visual tooltips"
        href: desktop-visual-tooltips.md        
      - name: "Power Automate button visual"
        href: power-bi-automate-visual.md
      - name: "Export reports to PDF files"
        href: desktop-export-to-pdf.md             
      - name: Filters and slicers in reports
        items: 
        - name: "Add a filter to a report"
          href: power-bi-report-add-filter.md
        - name: "Format filters in reports"
          href: power-bi-report-filter.md
        - name: "Types of filters in reports"
          href: power-bi-report-filter-types.md
        - name: "Slicers"
          href: ../visuals/power-bi-visualization-slicers.md
        - name: "Numeric range slicers"
          href: desktop-slicer-numeric-range.md
        - name: "Relative date slicers and filters"
          href: ../visuals/desktop-slicer-filter-date-range.md
        - name: "Relative time slicers and filters"
          href: slicer-filter-relative-time.md
        - name: "Create a slicer you can resize"
          href: power-bi-slicer-filter-responsive.md
        - name: "Add multiple fields to a slicer"
          href: power-bi-slicer-hierarchy-multiple-fields.md
      - name: "Apply insights to explain fluctuations in visuals"
        href: desktop-insights.md
      - name: "Use insights to discover how distributions vary"
        href: desktop-insights-find-where-different.md
      - name: "Create buttons"
        href: desktop-buttons.md
      - name: "Create drillthrough buttons"
        href: desktop-drill-through-buttons.md
      - name: "Use the drillthrough feature"
        href: desktop-drillthrough.md      
      - name: "Use the cross-report drillthrough feature"
        href: desktop-cross-report-drill-through.md              
      - name: "Create bookmarks to save and share insights"
        href: desktop-bookmarks.md
      - name: "Work with report themes"
        href: desktop-report-themes.md
      - name: "Apply grouping and binning"
        href: desktop-grouping-and-binning.md
      - name: "Apply gridlines and snap-to-grid"
        href: desktop-gridlines-snap-to-grid.md
      - name: "Apply page display settings in reports"
        href: power-bi-report-display-settings.md
      - name: "Add a column from an example"
        href: desktop-add-column-from-example.md
      - name: "Add a custom column"
        href: desktop-add-custom-column.md
      - name: "Use inline hierarchy labels"
        href: desktop-inline-hierarchy-labels.md
      - name: "Restrict data access with row-level security"
        href: desktop-rls.md
      - name: "Customize tooltips"
        href: desktop-custom-tooltips.md
      - name: "Add text boxes, shapes, and smart narratives"
        href: power-bi-reports-add-text-and-shapes.md
      - name: "Add a hyperlink to a text box"
        href: service-add-hyperlink-to-text-box.md
      - name: "Add hyperlinks to a table"
        href: power-bi-hyperlinks-in-tables.md
      - name: "Display images in a table, matrix, or slicer"
        href: power-bi-images-tables.md
      - name: "Display custom format strings"
        href: desktop-custom-format-strings.md      
      - name: "Apply conditional table formatting"
        href: desktop-conditional-table-formatting.md
      - name: "Create dynamic, expression-based titles"
        href: desktop-conditional-format-visual-titles.md        
      - name: "Sort one column by another"
        href: desktop-sort-by-column.md
      - name: "Optimize reports for the mobile apps"
        href: desktop-create-phone-report.md
      - name: "Use Visual table and Data point table"
        href: desktop-see-data-see-records.md
      - name: "Tips and tricks for creating reports"
        href: desktop-tips-and-tricks-for-creating-reports.md
      - name: "Group visuals in a report"
        href: desktop-grouping-visuals.md      
      - name: "Create report templates"
        href: desktop-templates.md      
      - name: "Change report settings"
        href: power-bi-report-settings.md
      - name: "Feature reports on others' Home pages"
        href: ../collaborate-share/service-featured-content.md
      - name: "Let consumers customize visuals"
        href: power-bi-personalize-visuals.md
      - name: "Interact with a report in Editing view"
        href: service-interact-with-a-report-in-editing-view.md
      - name: "Analyze in Excel"
        href: ../collaborate-share/service-analyze-in-excel.md
      - name: "Work with aggregates in the service"
        href: service-aggregates.md
      - name: "Create a QR code for a report"
        href: service-create-qr-code-for-report.md
      - name: "Let users customize visuals"
        href: power-bi-personalize-visuals.md
      - name: "Export a report to Power BI Desktop (Preview)"
        href: service-export-to-pbix.md
      - name: "Publish datasets and reports"
        href: desktop-upload-desktop-files.md
    - name: Visualizations
      items: 
      - name: "Add visuals to a report (part 1)"
        href: ../visuals/power-bi-report-add-visualizations-i.md
      - name: "Add visuals to a report (part 2)"
        href: ../visuals/power-bi-report-add-visualizations-ii.md
      - name: "Add visuals to reports"
        href: ../visuals/power-bi-report-visualizations.md
      - name: "Change visuals in reports"
        href: ../visuals/power-bi-report-change-visualization-type.md
      - name: "Customize visual titles, backgrounds, legends, and more"
        href: ../visuals/power-bi-visualization-customize-title-background-and-legend.md
      - name: "Show items with no data"
        href: desktop-show-items-no-data.md
      - name: "Apply data-point limits and strategies by visual type"
        href: ../visuals/power-bi-data-points.md
      - name: "Display a visual's underlying data"
        href: ../visuals/service-reports-show-data.md
      - name: "Get started with color formatting and axis properties"
        href: ../visuals/service-getting-started-with-color-formatting-and-axis-properties.md
      - name: "Tips and tricks for color formatting"
        href: ../visuals/service-tips-and-tricks-for-color-formatting.md
      - name: "Copy and paste a report visualization"
        href: ../visuals/power-bi-visualization-copy-paste.md
      - name: "Export the data that was used to create a visualization"
        href: ../visuals/power-bi-visualization-export-data.md      
      - name: "Move, resize, and pop out a visual in a report"
        href: ../visuals/power-bi-visualization-move-and-resize.md
      - name: "Change how visuals interact in a report"
        href: service-reports-visual-interactions.md
      - name: "Customize x-axis and y-axis properties"
        href: ../visuals/power-bi-visualization-customize-x-axis-and-y-axis.md
      - name: "Anomaly detection"
        href: ../visuals/power-bi-visualization-anomaly-detection.md
      - name: "Basic area charts"
        href: ../visuals/power-bi-visualization-basic-area-chart.md
      - name: "Create card visuals (big number tiles)"
        href: ../visuals/power-bi-visualization-card.md
      - name: "Combo charts"
        href: ../visuals/power-bi-visualization-combo-chart.md
      - name: "Decomposition tree visuals"
        href: ../visuals/power-bi-visualization-decomposition-tree.md
      - name: "Doughnut charts"
        href: ../visuals/power-bi-visualization-doughnut-charts.md
      - name: "Funnel charts"
        href: ../visuals/power-bi-visualization-funnel-charts.md
      - name: "Key influencers visuals"
        href: ../visuals/power-bi-visualization-influencers.md
      - name: "KPI visuals"
        href: ../visuals/power-bi-visualization-kpi.md
      - name: "Paginated report visuals"
        href: ../visuals/paginated-report-visual.md
      - name: Maps
        items: 
        - name: "Shape map visuals (preview)"
          href: ../visuals/desktop-shape-map.md
        - name: "Filled maps (choropleths)"
          href: ../visuals/power-bi-visualization-filled-maps-choropleths.md
        - name: "ArcGIS maps"
          href: ../visuals/power-bi-visualizations-arcgis.md
        - name: "Tips and tricks for map visualizations"
          href: ../visuals/power-bi-map-tips-and-tricks.md
      - name: Azure Maps in Power BI
        items: 
        - name: "Get started with Azure Maps Power BI visual"
          href: /azure/azure-maps/power-bi-visual-getting-started?context=/power-bi/create-reports/context/context
        - name: "Layers in the Azure Maps Power BI visual"
          href: /azure/azure-maps/power-bi-visual-understanding-layers?context=/power-bi/create-reports/context/context
        - name: "Add a bubble layer"
          href: /azure/azure-maps/power-bi-visual-add-bubble-layer?context=/power-bi/create-reports/context/context
        - name: "Add a bar chart layer"
          href: /azure/azure-maps/power-bi-visual-add-bar-chart-layer?context=/power-bi/create-reports/context/context
        - name: "Add a reference layer"
          href: /azure/azure-maps/power-bi-visual-add-reference-layer?context=/power-bi/create-reports/context/context
        - name: "Add a tile layer"
          href: /azure/azure-maps/power-bi-visual-add-tile-layer?context=/power-bi/create-reports/context/context
        - name: "Show real-time traffic"
          href: /azure/azure-maps/power-bi-visual-show-real-time-traffic?context=/power-bi/create-reports/context/context
        - name: "Manage the Azure Maps visual in your organization"
          href: /azure/azure-maps/power-bi-visual-manage-access?context=/power-bi/create-reports/context/context
      - name: "Matrix visuals"
        href: ../visuals/desktop-matrix-visual.md
      - name: "Power Apps visuals"
        href: ../visuals/power-bi-visualization-powerapp.md
      - name: "R visuals"
        href: ../visuals/service-r-visuals.md
      - name: "Create Power BI visuals with R"
        href: desktop-r-visuals.md
      - name: "Download and use R-powered Power BI visuals"
        href: desktop-r-powered-custom-visuals.md
      - name: "Radial gauge charts"
        href: ../visuals/power-bi-visualization-radial-gauge-charts.md
      - name: "Ribbon charts"
        href: ../visuals/desktop-ribbon-charts.md
      - name: "Scatter, bubble, and dot plot charts"
        href: ../visuals/power-bi-visualization-scatter.md
      - name: "High-density line sampling"
        href: desktop-high-density-sampling.md
      - name: "High-density sampling in scatter charts"
        href: desktop-high-density-scatter-charts.md
      - name: "Create small multiples (preview)"
        href: ../visuals/power-bi-visualization-small-multiples.md
      - name: "Interact with small multiples (preview)"
        href: ../visuals/power-bi-visualization-small-multiples-interact.md
      - name: "Smart narratives"
        href: ../visuals/power-bi-visualization-smart-narrative.md
      - name: "Tables in reports and dashboards"
        href: ../visuals/power-bi-visualization-tables.md
      - name: "Treemaps"
        href: ../visuals/power-bi-visualization-treemaps.md
      - name: "Waterfall charts"
        href: ../visuals/power-bi-visualization-waterfall-charts.md
    - name: Goals
      items: 
      - name: "Get started with goals"
        href: service-goals-introduction.md
      - name: "Create scorecards and manual goals"
        href: service-goals-create.md
      - name: "Create connected goals"
        href: service-goals-create-connected.md
      - name: "Stay on top of your goals"
        href: service-goals-check-in.md        
    - name: Natural language Q&A
      items: 
      - name: "Create a Q&A visual"
        href: ../visuals/power-bi-visualization-q-and-a.md
      - name: "Teach Q&A to understand"
        href: ../natural-language/q-and-a-tooling-teach-q-and-a.md
      - name: "Q&A best practices"
        href: ../natural-language/q-and-a-best-practices.md
      - name: "Use Q&A to explore your data"
        href: power-bi-tutorial-q-and-a.md
      - name: "Create a visual with Q&A"
        href: power-bi-visualization-introduction-to-q-and-a.md
      - name: "Make Excel data work well with Q&A"
        href: service-prepare-data-for-q-and-a.md
      - name: "Create featured questions for Q&A"
        href: service-q-and-a-create-featured-questions.md
      - name: "Use Q&A with live connections"
        href: service-q-and-a-direct-query.md
      - name: "Quick Insights"
        href: service-insights.md
      - name: "Optimize data for Quick Insights"
        href: service-insights-optimize.md
    - name: Dashboards
      items: 
      - name: "Intro to dashboards"
        href: service-dashboards.md
      - name: "Dashboard tiles"
        href: service-dashboard-tiles.md
      - name: "Create a dashboard from a report"
        href: service-dashboard-create.md
      - name: "Create a copy of a dashboard"
        href: service-dashboard-copy.md
      - name: "Pin a tile to a dashboard from a report"
        href: service-dashboard-pin-tile-from-report.md
      - name: "Pin a tile from one dashboard to another"
        href: service-pin-tile-to-another-dashboard.md
      - name: "Pin a tile to a dashboard from Excel"
        href: service-dashboard-pin-tile-from-excel.md
      - name: "Pin a tile to a dashboard from Q&A"
        href: service-dashboard-pin-tile-from-q-and-a.md
      - name: "Pin an entire report page to a dashboard"
        href: service-dashboard-pin-live-tile-from-report.md
      - name: "Data alerts in the service"
        href: service-set-data-alerts.md
      - name: "Add an image, text box, video, or code to a dashboard"
        href: service-dashboard-add-widget.md
      - name: "Edit a tile"
        href: service-dashboard-edit-tile.md
      - name: "Tips for designing a great dashboard"
        href: service-dashboards-design-tips.md
      - name: "Optimize a dashboard for phones"
        href: service-create-dashboard-mobile-phone-view.md
      - name: "Create a QR code for a tile"
        href: service-create-qr-code-for-tile.md
      - name: "Dashboard data classification"
        href: service-data-classification.md
      - name: "Dashboard themes"
        href: service-dashboard-themes.md
    - name: Paginated reports
      items: 
      - name: Enter data directly in a paginated report
        href: ../paginated-reports/paginated-reports-enter-data.md
      - name: Edit a paginated report from the Power BI service
        href: ../paginated-reports/paginated-reports-edit-service.md
      - name: Create an embedded data source
        href: ../paginated-reports/paginated-reports-embedded-data-source.md
      - name: Create an embedded dataset
        href: ../paginated-reports/paginated-reports-create-embedded-dataset.md
      - name: Create a report with a Power BI shared dataset
        href: ../paginated-reports/report-builder-shared-datasets.md
      - name: Create a paginated report from a Power BI report
        href: ../paginated-reports/paginated-reports-download-rdl.md
      - name: Create parameters
        href: ../paginated-reports/paginated-reports-parameters.md
      - name: Set report views
        href: ../paginated-reports/page-view.md
      - name: Subreports
        href: ../paginated-reports/subreports.md
      - name: Troubleshoot subreports
        href: ../paginated-reports/subreports-troubleshoot.md
      - name: Pass a report parameter in a URL
        href: ../paginated-reports/report-builder-url-pass-parameters.md
      - name: Publish a paginated report
        href: ../paginated-reports/paginated-reports-save-to-power-bi-service.md
      - name: Keyboard shortcuts in Power BI Report Builder
<<<<<<< HEAD
        href: https://docs.microsoft.com/sql/reporting-services/report-builder/keyboard-shortcuts-report-builder?context=/power-bi/create-reports/context/context
=======
        href: /sql/reporting-services/report-builder/keyboard-shortcuts-report-builder?context=/power-bi/create-reports/context/context
      - name: PDF Rendering Extension conformance to ISO 14289-1
        href: ../report-server/rendering-extension-support.md
>>>>>>> f42bd237
    - name: "Deployment pipelines"  
      items:
      - name: "Get started"
        href: deployment-pipelines-get-started.md
      - name: "Troubleshooting"
        href: deployment-pipelines-troubleshooting.md      
    - name: Accessibility
      items:       
      - name: "Design accessible reports"
        href: desktop-accessibility-creating-reports.md      
      - name: "Create reports with accessibility tools"
        href: desktop-accessibility-creating-tools.md 
      - name: "Consume reports with accessibility features"
        href: desktop-accessibility-consuming-tools.md             
      - name: "Keyboard shortcuts in Power BI Desktop"
        href: desktop-accessibility-keyboard-shortcuts.md                            
    - name: Other tasks
      items: 
      - name: "Rename content"
        href: service-rename.md
      - name: "Set item contacts"
        href: service-item-contact.md
      - name: "Delete almost anything"
        href: service-delete.md<|MERGE_RESOLUTION|>--- conflicted
+++ resolved
@@ -453,13 +453,9 @@
       - name: Publish a paginated report
         href: ../paginated-reports/paginated-reports-save-to-power-bi-service.md
       - name: Keyboard shortcuts in Power BI Report Builder
-<<<<<<< HEAD
-        href: https://docs.microsoft.com/sql/reporting-services/report-builder/keyboard-shortcuts-report-builder?context=/power-bi/create-reports/context/context
-=======
         href: /sql/reporting-services/report-builder/keyboard-shortcuts-report-builder?context=/power-bi/create-reports/context/context
       - name: PDF Rendering Extension conformance to ISO 14289-1
         href: ../report-server/rendering-extension-support.md
->>>>>>> f42bd237
     - name: "Deployment pipelines"  
       items:
       - name: "Get started"

---
title: Dataset connectivity and management with the XMLA endpoint in Power BI Premium (Preview) 
description: Describes how to connect to datasets in Power BI Premium from client applications and tools.
author: minewiskan
ms.author: owend
ms.reviewer: ''
ms.service: powerbi
ms.subservice: powerbi-admin
ms.topic: conceptual
ms.date: 03/06/2020
ms.custom: seodec18

LocalizationGroup: Premium
---

# Dataset connectivity and management with the XMLA endpoint in Power BI Premium (Preview) 

<<<<<<< HEAD
Power BI Premium workspaces support open-platform connectivity from Microsoft and third-party client applications and tools by using an *XMLA endpoint*.
=======
Power BI Premium workspaces and datasets support *read-only* connections from Microsoft and third-party client applications and tools. By default, connections are enabled.
>>>>>>> e54ff1ca

By default, **read-only** connectivity using the endpoint is enabled for the Datasets workload in a capacity. Data visualization applications and tools can be used to query dataset model data, metadata, events, and schema. **Read\write** operations can be enabled for the Datasets workload on a capacity, providing additional dataset management, governance, advanced semantic modeling, debugging, and monitoring. With read\write enabled, Power BI Premium workspaces have parity with Azure Analysis Services and SQL Server Analysis Services enterprise grade tools and processes.


A *workspace* in a dedicated capacity is effectively the same as an Azure Analysis Services server resource or a SQL Server Analysis Services server instance.

A *dataset* is much the same as a tabular model database deployed to an Azure Analysis Services server resource or a SQL Server Analysis Services server instance.

A workspace, and any datasets within it, run in the context of workload.

## Dataset modeling and management tools

These are some of the most common tools used with Azure Analysis Services and SQL Server Analysis Services. These same tools are now supported in Power BI Premium workspaces with the XMLA endpoint:

**Visual Studio with Analysis Services projects** – Also known as SQL Server Data Tools, or simply **SSDT**, is an enterprise grade model authoring tool for Analysis Services tabular models. Analysis Services projects extensions are supported on all Visual Studio 2017 and later editions, including the free Community edition. To learn more, see [Tools for Analysis Services](https://docs.microsoft.com/analysis-services/tools-and-applications-used-in-analysis-services).

**SQL Server Management Studio (SSMS)** - Supports DAX, MDX, and XMLA queries. Perform fine-grain refresh operations and scripting of dataset metadata using the [Tabular Model Scripting Language](https://docs.microsoft.com/analysis-services/tmsl/tabular-model-scripting-language-tmsl-reference) (TMSL). Requires version 18.4 or above. Download [here](https://docs.microsoft.com/sql/ssms/download-sql-server-management-studio-ssms).

**SQL Server Profiler** – Installed with SSMS, this tool provides tracing and debugging of dataset events. While officially deprecated for SQL Server, Profiler continues to be included in SSMS and remains supported for Analysis Services and now, Power BI Premium. To learn more, see [SQL Server Profiler for Analysis Services](https://docs.microsoft.com/analysis-services/instances/use-sql-server-profiler-to-monitor-analysis-services).

**Analysis Services Deployment Wizard** – Installed with SSMS, this tool provides deployment of an SSDT tabular model project to a Power BI Premium workspace. It can be run interactively or from the command line for automation. To learn more, see [Analysis Services Deployment Wizard](https://docs.microsoft.com/analysis-services/deployment/deploy-model-solutions-using-the-deployment-wizard).

**PowerShell cmdlets** – Analysis Services cmdlets can be used to automate dataset management tasks, like refresh operations. To learn more, see [Analysis Services PowerShell Reference](https://docs.microsoft.com/analysis-services/powershell/analysis-services-powershell-reference). Version **XXX** of the [SqlServer PowerShell module](https://www.powershellgallery.com/packages/SqlServer/) required.

**Power BI Report Builder** - A tool for authoring paginated reports. Create a report definition that specifies what data to retrieve, where to get it, and how to display it. You can preview your report in Report Builder, and then publish your report to the Power BI service. To learn more, see [Power BI Report Builder](https://docs.microsoft.com/power-bi/report-builder-power-bi).

**Tabular Editor** - An open-source tool for BI professionals to create, maintain, and manage tabular models using an intuitive, lightweight editor. A hierarchical view shows all objects in your tabular model. Objects are organized by display folders with support for multi-select property editing and DAX syntax highlighting. To learn more, see [tabulareditor.github.io](https://tabulareditor.github.io/).

**DAX Studio** – An open-source tool for DAX authoring, diagnosis, performance tuning, and analysis. Features include object browsing, integrated tracing, query execution breakdowns with detailed statistics, DAX syntax highlighting and formatting. To learn more, see [daxstudio.org](https://daxstudio.org/).

**ALM Toolkit** - An open-source schema compare tool for Power BI datasets used for application lifecycle management (ALM) scenarios. Perform deployment across environments and retain incremental refresh historical data. Diff and merge metadata files, branches and repos. Reuse common definitions between datasets. To learn more, see [alm-toolkit.com](http://alm-toolkit.com/).

**Microsoft Excel** – Excel PivotTables are one of the most common tools used to summarize, analyze, explore, and present summary data from Power BI datasets. Click-to-Run version of Office 16.0.11326.10000 or above is required.

**Third party** - Includes client data visualization applications and tools that can connect to, query, and consume datasets in Power BI Premium. Most tools require the latest versions of MSOLAP client libraries, but some may use ADOMD.

## XMLA Protocol

Power BI Premium uses the [XML for Analysis](https://docs.microsoft.com/bi-reference/xmla/xml-for-analysis-xmla-reference) (XMLA) protocol for communications between client applications and the engine that manages your Power BI workspaces and datasets. These communications are through what are commonly referred to as XMLA endpoints. XMLA is the same communication protocol used by the Microsoft Analysis Services engine, which under the hood, runs Power BI's semantic modeling, governance, lifecycle, and data management.

### Client libraries

Client applications don't communicate directly with the XMLA endpoint. Instead, they use *client libraries* as an abstraction layer. These are the same client libraries applications use to connect to Azure Analysis Services and SQL Server Analysis Services. Microsoft client applications like Excel, SQL Server Management Studio (SSMS), and SQL Server Data Tools (SSDT) install all three client libraries and update them along with regular application updates. Developers can also use the client libraries to build custom applications. In some cases, particularly with third-party applications, if not installed with the application, it may be necessary to install newer versions of the client libraries. Client libraries are updated monthly. To learn more, see [Client libraries for connecting to Analysis Services](https://docs.microsoft.com/azure/analysis-services/analysis-services-data-providers).


## Supported write operations

Dataset metadata is exposed through the client libraries based on the Tabular Object Model (TOM) for developers to build custom applications. This enables Visual Studio and open-source community tools like Tabular Editor to provide additional modeling capabilities supported by the Analysis Services engine, but not yet supported in Power BI Desktop. Additional functionality enabled in Power BI Premium also includes:

- [Calculation groups](https://docs.microsoft.com/analysis-services/tabular-models/calculation-groups) for calculation reusability and simplified consumption of complex models.

- [Metadata translations](https://docs.microsoft.com/analysis-services/tabular-models/translations-in-tabular-models-analysis-services) to support multi-language reports and datasets.

- [Perspectives](https://docs.microsoft.com/analysis-services/tabular-models/perspectives-ssas-tabular) to define focused, business-domain specific views of dataset metadata.

Object level security (OLS) is not yet supported in Power BI data models.

## Dataset optimization for write operations

When using the XMLA endpoint for dataset management with write operations, it's recommended you enable the dataset for large models. This reduces the overhead of write operations, which can make them considerably faster. For datasets over 1 GB in size (after compression), the difference can be significant. To learn more, see [Large models in Power BI Premium](service-premium-large-models.md).

## Enable XMLA Read\Write for a capacity

By default, a Premium capacity has the XMLA Endpoint property setting enabled for read-only. This means applications can only query a dataset. For applications to perform a write operation, the XMLA Endpoint property must be enabled for read\write. The XMLA Endpoint property setting for a capacity is configured in the **Datasets workload**. The XMLA Endpoint setting applies to *all workspaces* in the capacity.

### To enable read\write for a capacity

1. In the Admin portal, click **Capacity settings** > **Power BI Premium** > capacity name.
2. Expand **Workloads**, in the **XMLA Endpoint** setting, select **Read Write**.

    ![Enable XMLA endpoint](media/service-premium-connect-tools/xmla-endpoint-enable.png)

## Connecting to a Premium workspace

Workspaces assigned to a dedicated capacity have a connection string in URL format, `powerbi://api.powerbi.com/v1.0/[tenant name]/[workspace name]`.

Applications connecting to the workspace use the URL as it were an Analysis Services server name. For example, `powerbi://api.powerbi.com/v1.0/contoso.com/Sales Workspace`.

Users with UPNs in the same tenant (not B2B) can replace the tenant name with `myorg`. For example, `powerbi://api.powerbi.com/v1.0/myorg/Sales Workspace`.

### To get the workspace connection string

In the **workspace Settings** > **Premium** > **Workspace Connection**, and then click **Copy**.

![Workspace connection string](media/service-premium-connect-tools/xmla-endpoint-workspace-connection.png)

## Deploy model projects from Visual Studio (SSDT)

To deploy a tabular model project authored in Visual Studio to a Power BI Premium workspace, you must first set the workspace connection URL in the project Deployment Server properties. After you deploy from Visual Studio, the model will be created as a Power BI dataset in the workspace.

### To set the Deployment Server property

In Visual Studio, in **Solution Explorer**, right-click the project > **Properties**. In the **Server** property, paste the workspace URL connection string.

![Deployment property](media/service-premium-connect-tools/xmla-endpoint-ssdt-deploy-property.png)

### Data-source credentials deployment prompt

When deploying to an Azure Analysis Services or SQL Server Analysis Services server, data source credentials are often prompted for as part of the deployment operation. This is not the case when deploying to a Power BI workspace. Instead, credentials are set in the **Dataset Settings** page in the Power BI Service.

The deployment Processing Option property is observed during deployment. This means if a data source has not yet had credentials set in the Power BI service, even if the metadata deployment succeeds, processing operations as part of the deployment can fail.

## Connect with SSMS

Using SSMS to connect to a workspace is just like connecting to an Azure or SQL Server Analysis Services server. The only difference is you specify the workspace URL in server name, and you must use Active Directory - Universal with MFA Support authentication.

### To connect to a workspace by using SSMS

1. In SQL Server Management Studio, click **Connect** > **Connect to Server**.

2. In **Server Type**, select **Analysis Services**. In **Server name**, enter the workspace URL. In **Authentication**, select **Active Directory - Universal with MFA Support**, and then in **User name**, enter your organizational user ID.

    ![Connect to server in SSMS](media/service-premium-connect-tools/xmla-endpoint-connect-server.png)

When connected, the workspace is shown as an Analysis Services server, and datasets in the workspace are shown as databases.  

![SSMS](media/service-premium-connect-tools/xmla-endpoint-ssms.png)

## Connection requirements

#### Initial catalog

With some tools, such as SQL Server Profiler, you may need to specify an *Initial Catalog*. Specify a dataset (database) in your workspace. In **Connect to Server**, click **Options**. In the **Connect to Server** dialog, on the **Connection Properties** tab, in **Connect to database**, enter the dataset name.

#### Duplicate workspace names

New workspaces in Power BI impose UI validation to disallow creation or renaming workspaces with duplicate names. 

Workspaces that have not been migrated can result in duplicate names. When connecting to a workspace with the same name as another workspace, you may get the following error: 

**Cannot connect to powerbi://api.powerbi.com/v1.0/[tenant name]/[workspace name].** 

To get around this error, in addition to the workspace name, specify the ObjectIDGuid, which can be copied from the workspace objectID in the URL. Append the objectID to the connection URL. For example, 'powerbi://api.powerbi.com/v1.0/myorg/Contoso Sales - 9d83d204-82a9-4b36-98f2-a40099093830'.

#### Duplicate dataset name

When connecting to a dataset with the same name as another dataset in the same workspace, append the dataset guid to the dataset name. You can get both dataset name and guid when connected to the workspace in SSMS.

#### Delay in datasets shown

When connecting to a workspace, changes from new, deleted, and renamed datasets can take up to a few minutes to appear.

#### Unsupported datasets

The following datasets are not accessible by the XMLA endpoint. These datasets will not appear under the workspace in SSMS or in other tools:

- Datasets based on a live connection to an Azure Analysis Services or SQL Server Analysis Services model. 
- Datasets based on a live connection to a Power BI dataset in another workspace. To learn more, see Intro to datasets across workspaces.
- Datasets with Push data by using the REST API.
- Excel workbook datasets.

### Security requirements

In addition to the XMLA Endpoint property being enabled read\write, the tenant-level **Export data** setting in the Power BI Admin Portal, also required for Analyze in Excel, must be enabled.

![Enable Export data](media/service-premium-connect-tools/xmla-endpoint-export-data.png)

Access through the XMLA endpoint will honor security group membership set at the workspace/app level.

<<<<<<< HEAD
Workspace contributors and above have write access to the dataset and are therefore equivalent to Analysis Services database admins. They can for example deploy new datasets from SSDT, and execute TMSL scripts in SSMS.

Operations that require Analysis Services server admin permissions (rather than database admin) such as server-level traces and user impersonation using the EffectiveUserName connection-string property are not supported in Power BI at this time.

Other users who have the Build permission on a dataset are equivalent to Analysis Services database readers. They can connect to and browse datasets for data consumption and visualization. Row-level security (RLS) rules are honored and they cannot see internal dataset metadata.
=======
## Audit logs 
>>>>>>> e54ff1ca

### Model roles

Dataset metadata issued through the XMLA endpoint can create, modify or delete model roles from a dataset, including setting RLS filters. Model roles in Power BI are used only for RLS. Use the Power BI security model to control permissions beyond RLS.

The following limitations apply when working with model roles through the XMLA endpoint:

- In the current version, you cannot set model role membership. Instead, this can be done in the RLS page for a dataset in the Power BI service.
- The only permission on a model role that can be set for Power BI datasets is the Read permission. The Build permission on a dataset is required for read access through the XMLA endpoint, regardless of the existence of model roles. Use the Power BI security model to control permissions beyond RLS. 
- Object-level security (OLS) rules are not currently supported in Power BI.

### Setting data-source credentials

Dataset metadata issued through the XMLA endpoint can create data sources, but cannot set data-source credentials. Instead, credentials can be set in the dataset settings page in the Power BI Service.

### Service principals

During the public preview, you cannot yet connect with the XMLA endpoint using a [service principal](https://docs.microsoft.com/azure/active-directory/develop/app-objects-and-service-principals) for automation scenarios.

## Dataset refreshes

The XMLA endpoint enables a wide range of scenarios for fine-grain refresh capabilities using SSMS, automation with PowerShell and [Azure Automation](https://docs.microsoft.com/azure/automation/automation-intro), [Azure Functions](https://docs.microsoft.com/azure/azure-functions/functions-overview) using TOM, etc. You can, for example, refresh certain [incremental refresh](service-premium-incremental-refresh.md) historical partitions without having to reload all historical data.

Refresh operations through the XMLA endpoint are not limited to [48 refreshes per day](refresh-data#data-refresh), and the [scheduled refresh timeout](refresh-troubleshooting-refresh-scenarios#scheduled-refresh-timeout) is not imposed.

## Dynamic Management Views (DMV)

Analysis Services [DMVs](https://docs.microsoft.com/analysis-services/instances/use-dynamic-management-views-dmvs-to-monitor-analysis-services) provide visibility of dataset metadata, lineage, and resource usage. DMVs available for querying in Power BI through the XMLA endpoint are limited to, at most, those that require database-admin permissions. Some DMVs for example are not accessible because they require Analysis Services server-admin permissions.

## Power BI Desktop authored datasets

### Enhanced metadata

XMLA write operations on datasets authored in Power BI Desktop and published to a Premium workspace depend on enhanced metadata being enabled. To learn more, see [Enhanced dataset metadata](https://go.microsoft.com/fwlink/?linkid=2116856). **NEED LINK**

> [!CAUTION]
> At this time, a write operation on a dataset authored in Power BI Desktop will prevent it from being downloaded back as a PBIX file. Be sure to retain your original PBIX file.

### Data-source declaration

Power BI Desktop declares data sources inline in Power Query M expressions. To learn more, see [Query overview in Power BI Desktop](desktop-query-overview.md). Power Query M inline data-source declaration is not supported by Azure Analysis Services or SQL Server Analysis Services. Instead, traditional authoring tools for Analysis Services like Visual Studio create metadata using structured and provider data sources. To learn more, see [Understanding providers](https://docs.microsoft.com/azure/analysis-services/analysis-services-datasource#understanding-providers). Structured and provider data sources are supported by Power BI Premium through the XMLA endpoint.

### Power BI Desktop in Live connect mode

Power BI Desktop can connect to a Power BI Premium datasets as though they are an Azure Analysis Services or SQL Server Analysis Services model. In this case, Power BI Desktop uses the XMLA endpoint. However, it's recommended Power BI Desktop users instead use the Live connect feature created specifically for Power BI datasets. Using the Live connect provides an improved discover experience showing the endorsement level of datasets, and users don't need to keep track of workspace URLs; they can simply type in the name of the dataset. To learn more, see [Connect to datasets in the Power BI service from Power BI Desktop](desktop-report-lifecycle-datasets.md).

## Audit logs

When client applications and tools connect to a workspace, access through XMLA endpoints is logged in the Power BI audit logs with the following operations. To learn more, see [Auditing Power BI](service-admin-auditing.md).

|Operation friendly name   |Operation name   |
|---------|---------|
|Connected to Power BI dataset from an external application      |  ConnectFromExternalApplication        |
|Requested Power BI dataset refresh from an external application      | RefreshDatasetFromExternalApplication        |
|Created Power BI dataset from an external application      |  CreateDatasetFromExternalApplication        |
|Edited Power BI dataset from an external application     |  EditDatasetFromExternalApplication        |
|Deleted Power BI dataset from an external application      |  DeleteDatasetFromExternalApplication        |


## See also

More questions? [Try asking the Power BI Community](https://community.powerbi.com/)<|MERGE_RESOLUTION|>--- conflicted
+++ resolved
@@ -15,20 +15,9 @@
 
 # Dataset connectivity and management with the XMLA endpoint in Power BI Premium (Preview) 
 
-<<<<<<< HEAD
 Power BI Premium workspaces support open-platform connectivity from Microsoft and third-party client applications and tools by using an *XMLA endpoint*.
-=======
-Power BI Premium workspaces and datasets support *read-only* connections from Microsoft and third-party client applications and tools. By default, connections are enabled.
->>>>>>> e54ff1ca
 
 By default, **read-only** connectivity using the endpoint is enabled for the Datasets workload in a capacity. Data visualization applications and tools can be used to query dataset model data, metadata, events, and schema. **Read\write** operations can be enabled for the Datasets workload on a capacity, providing additional dataset management, governance, advanced semantic modeling, debugging, and monitoring. With read\write enabled, Power BI Premium workspaces have parity with Azure Analysis Services and SQL Server Analysis Services enterprise grade tools and processes.
-
-
-A *workspace* in a dedicated capacity is effectively the same as an Azure Analysis Services server resource or a SQL Server Analysis Services server instance.
-
-A *dataset* is much the same as a tabular model database deployed to an Azure Analysis Services server resource or a SQL Server Analysis Services server instance.
-
-A workspace, and any datasets within it, run in the context of workload.
 
 ## Dataset modeling and management tools
 
@@ -179,15 +168,11 @@
 
 Access through the XMLA endpoint will honor security group membership set at the workspace/app level.
 
-<<<<<<< HEAD
 Workspace contributors and above have write access to the dataset and are therefore equivalent to Analysis Services database admins. They can for example deploy new datasets from SSDT, and execute TMSL scripts in SSMS.
 
 Operations that require Analysis Services server admin permissions (rather than database admin) such as server-level traces and user impersonation using the EffectiveUserName connection-string property are not supported in Power BI at this time.
 
 Other users who have the Build permission on a dataset are equivalent to Analysis Services database readers. They can connect to and browse datasets for data consumption and visualization. Row-level security (RLS) rules are honored and they cannot see internal dataset metadata.
-=======
-## Audit logs 
->>>>>>> e54ff1ca
 
 ### Model roles
 

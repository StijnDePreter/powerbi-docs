--- conflicted
+++ resolved
@@ -152,11 +152,7 @@
 
 * Power BI does not support the same localized languages that SharePoint Online does. As a result, you may not see proper localization within the embedded report.
 
-<<<<<<< HEAD
-* You may encounter issues if using Internet Explorer 10. You can look at the [browsers support for Power BI](power-bi-browsers.md) and for [Office 365](https://products.office.com/office-system-requirements#Browsers-section).
-=======
 * You may encounter issues if using Internet Explorer 10. <!--You can look at the [browsers support for Power BI](consumer/end-user-browsers.md) and for [Office 365](https://products.office.com/office-system-requirements#Browsers-section). -->
->>>>>>> fe83cfff
 
 * The Power BI web part is not available for [national clouds](https://powerbi.microsoft.com/clouds/).
 

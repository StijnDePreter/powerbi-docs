﻿<properties 
   pageTitle="Microsoft Dynamics CRM content pack"
   description="Microsoft Dynamics CRM content pack for Power BI"
   services="powerbi" 
   documentationCenter="" 
   authors="theresapalmer" 
   manager="mblythe" 
   backup=""
   editor=""
   tags=""
   qualityFocus="no"
   qualityDate=""/>
 
<tags
   ms.service="powerbi"
   ms.devlang="NA"
   ms.topic="article"
   ms.tgt_pltfrm="NA"
   ms.workload="powerbi"
   ms.date="05/17/2016"
   ms.author="tpalmer"/>
   
# Microsoft Dynamics CRM content pack for Power&nbsp;BI

The Microsoft Dynamics CRM Online content pack for Power BI allows you to easily access and analyze your data. The content pack uses the OData feed to create a descriptive model, with all the entities and measures needed such as Accounts, Activities, Opportunities, Product, Leads, Users and more. The data is filtered down to opportunities that were created or closed in the last 365 days and will be refreshed daily.

Connect to the Dynamics CRM Online [Sales Manager](https://msit.powerbi.com/groups/me/getdata/services/dynamics-crm-sales-manager) or [Service Manager](https://msit.powerbi.com/groups/me/getdata/services/dynamics-crm-customer-service) content packs,or read more about the [Dynamics CRM Online integration](https://powerbi.microsoft.com/integrations/microsoft_dynamicscrm) with Power BI.

Note: this content pack requires Microsoft Dynamics CRM Online 2016. More details on [requirements](#Requirements) below.

## How to connect

1.  Select Get Data at the bottom of the left navigation pane.

    ![](media/powerbi-content-pack-microsoft-dynamics-crm/PBI_GetData.png) 

2.  In the **Services** box, select **Get**.

    ![](media/powerbi-content-pack-microsoft-dynamics-crm/PBI_GetServices.png) 

<<<<<<< HEAD
3.  Select **Microsoft Dynamics CRM Sales Manager** or **Microsoft Dynamics CRM Service Manager** and click **Connect**.

    ![](media/powerbi-content-pack-microsoft-dynamics-crm/connect.png)
=======
3.  Select **Microsoft Dynamics CRM Online** and click **Get**.

    ![](media/powerbi-content-pack-microsoft-dynamics-crm/mdcrm.png)
>>>>>>> 7f1b462e

4.  Provide the Service URL associated with your account.  This will be in the form `https://mytenant.crm.dynamics.com`, see more details [below](#FindingParams).

	![](media/powerbi-content-pack-microsoft-dynamics-crm/params.png)

5.  When prompted, provide your credentials (this step might be skipped if you are already signed in with your browser). For Authentication Method, enter **oAuth2** and click **Sign In**:

    ![](media/powerbi-content-pack-microsoft-dynamics-crm/PBI_DyanamicsCRMoAuth2.png)

6.  After connecting, you'll see a dashboard customized for a Sales Manager or Service Manager, populated with your own data:

    ![](media/powerbi-content-pack-microsoft-dynamics-crm/PBI_DynamCRMDash.png)

**What Now?**

- Try [asking a question in the Q&A box](powerbi-service-q-and-a.md) at the top of the dashboard

- [Change the tiles](powerbi-service-edit-a-tile-in-a-dashboard.md) in the dashboard.

- [Select a tile](powerbi-service-dashboard-tiles.md) to open the underlying report.

- While your dataset will be schedule to refreshed daily, you can change the refresh schedule or try refreshing it on demand using **Refresh Now**

<a name="Requirements"></a>
## System requirements

-   A valid Dynamics CRM Online 2016 instance (the content pack will not work with an on-premises CRM version).

-   An administrator must enable the OData endpoint in the site settings. 

-   An account with less than 100k records in any of the tables. Note if the account has access to more than 100k records the import will fail. 

<a name="FindingParams"></a>
## Finding parameters

The address of the instance can be found in the URL bar of your browser. It typically has the format: `https://[instance_name].crm.dynamics.com`

Note: only Dynamics CRM 2016 endpoints are supported in the content pack.

## Troubleshooting

If you're having trouble connecting, please confirm you're providing the correct instance URL and the instance is CRM Online 2016. Also ask your admin to confirm the correct service URL and that the OData endpoint is enabled.

If you see an error "Data refresh failed as query exceeded the maximum limit of 100000 records.", please consider connecting directly from the Power BI Desktop or leveraging the CRM solution template. 

If you're still having issues, open a support ticket to reach the Power BI team:

-   While in the Power BI app, select the question mark \> Contact Support.

-   From the Power BI Support site (where you're reading this article), select Support on the right side of the page.


### See also

[Get started with Power BI](powerbi-service-get-started.md)

[Power BI - Basic Concepts](powerbi-service-basic-concepts.md)



<|MERGE_RESOLUTION|>--- conflicted
+++ resolved
@@ -38,15 +38,9 @@
 
     ![](media/powerbi-content-pack-microsoft-dynamics-crm/PBI_GetServices.png) 
 
-<<<<<<< HEAD
 3.  Select **Microsoft Dynamics CRM Sales Manager** or **Microsoft Dynamics CRM Service Manager** and click **Connect**.
 
     ![](media/powerbi-content-pack-microsoft-dynamics-crm/connect.png)
-=======
-3.  Select **Microsoft Dynamics CRM Online** and click **Get**.
-
-    ![](media/powerbi-content-pack-microsoft-dynamics-crm/mdcrm.png)
->>>>>>> 7f1b462e
 
 4.  Provide the Service URL associated with your account.  This will be in the form `https://mytenant.crm.dynamics.com`, see more details [below](#FindingParams).
 

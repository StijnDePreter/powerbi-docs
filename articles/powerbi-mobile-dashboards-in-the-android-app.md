--- conflicted
+++ resolved
@@ -17,11 +17,7 @@
    ms.topic="article"
    ms.tgt_pltfrm="NA"
    ms.workload="powerbi"
-<<<<<<< HEAD
-   ms.date="06/21/2016"
-=======
    ms.date="06/22/2016"
->>>>>>> a885b888
    ms.author="maggies"/>
 
 # Dashboards in the Android app for Power BI  
@@ -45,11 +41,7 @@
 
     ![](media/powerbi-mobile-dashboards-in-the-android-app/pbi_andr_dash.png)
 
-<<<<<<< HEAD
-     Or just turn your phone sideways to [view them in landscape mode](#view-dashboards-in-landscape-mode) on your phone.
-=======
      You can just turn your phone sideways to [view dashboards in landscape mode](#view-dashboards-in-landscape-mode) on your phone.
->>>>>>> a885b888
 
 5.  While on the dashboard, you can tap the vertical ellipsis (...) next to the name to invite a colleague, refresh, or get information about the dashboard:
 

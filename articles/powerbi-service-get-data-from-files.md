<properties
   pageTitle="Get data from files"
   description="Learn how to get data from Excel, Power BI Desktop, and CSV files into Power BI"
   services="powerbi"
   documentationCenter=""
   authors="Minewiskan"
   manager="mblythe"
   editor=""
   tags=""
   qualityFocus="monitoring"
   qualityDate="04/01/2016"/>

<tags
   ms.service="powerbi"
   ms.devlang="NA"
   ms.topic="article"
   ms.tgt_pltfrm="NA"
   ms.workload="powerbi"
<<<<<<< HEAD
   ms.date="03/31/2016"
=======
   ms.date="04/01/2016"
>>>>>>> e4460734
   ms.author="owend"/>

# Get data from files
![](media/powerbi-service-get-data-from-files/file_icons.png)

In Power BI, you can connect to or import data and reports from three types of files.
*	Microsoft Excel (.xlsx or .xlsm)
*	Power BI Desktop (.pbix)
*	Comma Separated Value (.csv)

## What does get data from a file really mean?

<<<<<<< HEAD
In Power BI the data you explore comes from a dataset. But in order to have a dataset, you first need to get some data. In Power BI, there are many ways you can get data. For this article, we're going to focus on getting data from files.
=======
In Power BI the data you explore comes from a dataset. But in order to have a dataset, you first need to get some data. There are many ways you can get data. For this article, we're going to focus on getting data from files.
>>>>>>> e4460734

To better understand the importance of datasets, and how we get data for them, let’s look at an automobile. Take a seat in your car and look at the dashboard. That’s a lot like sitting in front of your computer looking at a dashboard in Power BI. The dashboard shows you all the things your car is doing; how fast the engine is revving, temperature, what gear you’re in, your speed, etc.

In Power BI, a dataset is like the engine in your car. The dataset provides the data, metrics, and information that’s displayed in your Power BI dashboard. Of course your engine, or dataset, needs fuel, and in Power BI, that fuel is data. Your car has a fuel tank that provides gas to the engine. Much the same in Power BI, you need a fuel tank that has data you can feed to your dataset. In our case, that fuel tank is a Power BI Desktop file, an Excel workbook file, or a .CSV file.

We can even take it one step further. A fuel tank in a car has to be filled with gas. The gas for our Power BI Desktop, Excel, or .CSV file is data from another data source. We get data from another data source and put it into an Excel, Power BI Desktop, or .CSV file. If it's an Excel workbook or .CSV file, we can manually enter rows of data. Or, we can connect to an external data source to query and load data into our file. Once we have a file with some data, we can get it into Power BI as a dataset.

## Where your file is saved makes a difference

<<<<<<< HEAD
**Local** - If you save your file to a local drive on your computer or another location in your organization, from Power BI, you can import your file into Power BI. Your file will actually remain on your local drive, so the whole file isn’t really imported into Power BI. What really happens is a new dataset is created in your Power BI site and data, and in some cases the data model, are loaded into the dataset. If your file has any reports, those will appear in your Power BI site under Reports.
=======
**Local** - If you save your file to a local drive on your computer or another location in your organization, from Power BI, you can *import* your file into Power BI. Your file will actually remain on your local drive, so the whole file isn’t really imported into Power BI. What really happens is a new dataset is created in your Power BI site and data, and in some cases the data model, are loaded into the dataset. If your file has any reports, those will appear in your Power BI site under Reports.
>>>>>>> e4460734

**OneDrive - Business** – If you have OneDrive for Business and you sign into it with the same account you sign into Power BI with, this is by-far the most effective way to keep your work in Excel Power BI Desktop, or a .CSV file and your dataset, reports, and dashboards in Power BI in-sync. Because both Power BI and OneDrive are in the cloud, Power BI connects to your file on OneDrive about every hour. If any changes are found, your dataset, reports, and dashboards are automatically updated in Power BI.

**OneDrive - Personal** – If you save your files to your own OneDrive account, you’ll get many of the same benefits as you would with OneDrive for Business. The biggest difference is when you first connect to your file (using Get Data > Files > OneDrive – Personal) you’ll need to sign in to your OneDrive with your Microsoft account, which is usually different from what you use to sign in to Power BI. When signing in with your OneDrive with your Microsoft account, be sure to select the Keep me signed in option. This way, Power BI will be able to connect to your file about every hour and make sure your dataset in Power BI is in-sync.

**SharePoint Team-Sites** – Saving your Power BI Desktop files to SharePoint – Team Sites is much the same as saving to OneDrive for Business. The biggest difference is how you connect to the file from Power BI. You can specify a URL or connect to the root folder.

## Ready to get started?
See the following articles to learn more about getting your file into Power BI.
* [Get data from Excel workbook files](articles/powerbi-service-excel-workbook-files.md)
* [Get data from Power BI Desktop files](articles/powerbi-service-powerbi-desktop-files.md)
* [Get data from Comma Separated Value files](articles/powerbi-service-comma-seperated-value-files.md)<|MERGE_RESOLUTION|>--- conflicted
+++ resolved
@@ -16,11 +16,7 @@
    ms.topic="article"
    ms.tgt_pltfrm="NA"
    ms.workload="powerbi"
-<<<<<<< HEAD
-   ms.date="03/31/2016"
-=======
    ms.date="04/01/2016"
->>>>>>> e4460734
    ms.author="owend"/>
 
 # Get data from files
@@ -33,11 +29,7 @@
 
 ## What does get data from a file really mean?
 
-<<<<<<< HEAD
-In Power BI the data you explore comes from a dataset. But in order to have a dataset, you first need to get some data. In Power BI, there are many ways you can get data. For this article, we're going to focus on getting data from files.
-=======
-In Power BI the data you explore comes from a dataset. But in order to have a dataset, you first need to get some data. There are many ways you can get data. For this article, we're going to focus on getting data from files.
->>>>>>> e4460734
+In Power BI the data you explore comes from a dataset. But in order to have a dataset, you first need to get some data. For this article, we're going to focus on getting data from files.
 
 To better understand the importance of datasets, and how we get data for them, let’s look at an automobile. Take a seat in your car and look at the dashboard. That’s a lot like sitting in front of your computer looking at a dashboard in Power BI. The dashboard shows you all the things your car is doing; how fast the engine is revving, temperature, what gear you’re in, your speed, etc.
 
@@ -47,11 +39,7 @@
 
 ## Where your file is saved makes a difference
 
-<<<<<<< HEAD
-**Local** - If you save your file to a local drive on your computer or another location in your organization, from Power BI, you can import your file into Power BI. Your file will actually remain on your local drive, so the whole file isn’t really imported into Power BI. What really happens is a new dataset is created in your Power BI site and data, and in some cases the data model, are loaded into the dataset. If your file has any reports, those will appear in your Power BI site under Reports.
-=======
 **Local** - If you save your file to a local drive on your computer or another location in your organization, from Power BI, you can *import* your file into Power BI. Your file will actually remain on your local drive, so the whole file isn’t really imported into Power BI. What really happens is a new dataset is created in your Power BI site and data, and in some cases the data model, are loaded into the dataset. If your file has any reports, those will appear in your Power BI site under Reports.
->>>>>>> e4460734
 
 **OneDrive - Business** – If you have OneDrive for Business and you sign into it with the same account you sign into Power BI with, this is by-far the most effective way to keep your work in Excel Power BI Desktop, or a .CSV file and your dataset, reports, and dashboards in Power BI in-sync. Because both Power BI and OneDrive are in the cloud, Power BI connects to your file on OneDrive about every hour. If any changes are found, your dataset, reports, and dashboards are automatically updated in Power BI.
 

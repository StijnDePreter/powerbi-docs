﻿<properties
   pageTitle="Spark on HDInsight with direct connect"
   description="Spark on HDInsight with direct connect"
   services="powerbi"
   documentationCenter=""
   authors="guyinacube"
   manager="mblythe"
   editor=""
   tags=""/>

<tags
   ms.service="powerbi"
   ms.devlang="NA"
   ms.topic="article"
   ms.tgt_pltfrm="NA"
   ms.workload="powerbi"
   ms.date="11/06/2015"
   ms.author="asaxton"/>

# Spark on HDInsight with direct connect  

Spark on Azure HDInsight with direct connect allows you to create dynamic reports based on data and metric you already have in your Spark cluster. With direct connect, queries are sent back to your Azure HDInsight Spark cluster as you explore the data in the report view. This experience is suggested for users who are familiar with the entities they connect to.

<<<<<<< HEAD
> NOTE
=======
> [AZURE.NOTE]
>>>>>>> 8e2fbf98
>  
>-   Every action such as selecting a column or adding a filter will send a query back to the database – before selecting very large fields, consider choosing an appropriate visual type.
>-   Tiles are refreshed every 15 mins.
>-   Q&A is not available for direct connect datasets.
>-   Schema changes are not picked up automatically.
>-   Groups are only available with [Power BI Pro](powerbi-power-bi-pro-content-what-is-it.md).

These restrictions and notes may change as we continue to improve the experiences. The steps to connect are detailed below.  Additional documentation can be found at [Use BI tools with Apache Spark on Azure HDInsight](https://azure.microsoft.com/documentation/articles/hdinsight-apache-spark-use-bi-tools/)

1. Select **Get Data** at the bottom of the left navigation pane.  
 	![](media/powerbi-spark-on-hdinsight-with-direct-connect/getdata3.png)  

2. Select **Databases & More**.  
 	![](media/powerbi-spark-on-hdinsight-with-direct-connect/GetData.png)

3. Select the **Spark on HDInsight** connector and choose **Connect**.  
 	![](media/powerbi-spark-on-hdinsight-with-direct-connect/Connect.png)  

4. Enter the name of the **server** you want to connect to, as well as your **username** and **password**. The server is always in the form \<clustername\>.azurehdinsight.net, see more details about finding these values below.  
 	![](media/powerbi-spark-on-hdinsight-with-direct-connect/parameters.png)  

5. Once connected, you'll see a new dataset with named “SparkDataset”. You can also access the dataset through the placeholder tile that is created.  
 	![](media/powerbi-spark-on-hdinsight-with-direct-connect/tile.PNG)  

6. Drilling into the dataset, you can explore all of the tables and columns in your database. Selecting a column will send a query back to the source, dynamically creating your visual. These visuals can be saved in a new report, and pinned back to your dashboard.

## Finding your Spark on HDInsight parameters  
The server is always in the form \<clustername\>.azurehdinsight.net, and can be found in your portal:  
	![](media/powerbi-spark-on-hdinsight-with-direct-connect/ParametersFull.png)

The username and password can also be found in the portal.

## Troubleshooting  
If you're hitting issues executing queries against your cluster, verify the application is still running and restart if necessary.

You can also allocate additional resources in the Resource Manager:  
	![](media/powerbi-spark-on-hdinsight-with-direct-connect/ResourceManager.png)

## See also  

[Get started with Power BI](powerbi-service-get-started.md)  

[Get Data for Power BI](powerbi-service-get-data.md)  <|MERGE_RESOLUTION|>--- conflicted
+++ resolved
@@ -21,11 +21,7 @@
 
 Spark on Azure HDInsight with direct connect allows you to create dynamic reports based on data and metric you already have in your Spark cluster. With direct connect, queries are sent back to your Azure HDInsight Spark cluster as you explore the data in the report view. This experience is suggested for users who are familiar with the entities they connect to.
 
-<<<<<<< HEAD
 > NOTE
-=======
-> [AZURE.NOTE]
->>>>>>> 8e2fbf98
 >  
 >-   Every action such as selecting a column or adding a filter will send a query back to the database – before selecting very large fields, consider choosing an appropriate visual type.
 >-   Tiles are refreshed every 15 mins.

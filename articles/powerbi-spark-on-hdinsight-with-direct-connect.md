﻿<properties
   pageTitle="Spark on HDInsight with DirectQuery"
   description="Spark on HDInsight with DirectQuery"
   services="powerbi"
   documentationCenter=""
   authors="guyinacube"
   manager="erikre"
   backup=""
   editor=""
   tags=""
   qualityFocus="no"
   qualityDate=""/>

<tags
   ms.service="powerbi"
   ms.devlang="NA"
   ms.topic="article"
   ms.tgt_pltfrm="NA"
   ms.workload="powerbi"
<<<<<<< HEAD
   ms.date="11/04/2016"
=======
   ms.date="12/07/2016"
>>>>>>> e9d56a3b
   ms.author="asaxton"/>

# Spark on HDInsight with DirectQuery

Spark on Azure HDInsight with DirectQuery allows you to create dynamic reports based on data and metric you already have in your Spark cluster. With DirectQuery, queries are sent back to your Azure HDInsight Spark cluster as you explore the data in the report view. This experience is suggested for users who are familiar with the entities they connect to.

> [AZURE.WARNING] Automatic tile refresh has been disabled for dashboard tiles built on Spark based datasets. You can select **Refresh Dashboard Tiles** to refresh manually. Reports are not impacted and should remain up-to-date. 

-   Every action such as selecting a column or adding a filter will send a query back to the database – before selecting very large fields, consider choosing an appropriate visual type.
-   Q&A is not available for DirectQuery datasets.
-   Schema changes are not picked up automatically.
-   Groups are only available with [Power BI Pro](powerbi-power-bi-pro-content-what-is-it.md).

These restrictions and notes may change as we continue to improve the experiences. The steps to connect are detailed below.  Additional documentation can be found at [Use BI tools with Apache Spark on Azure HDInsight](https://azure.microsoft.com/documentation/articles/hdinsight-apache-spark-use-bi-tools/)

1. Select **Get Data** at the bottom of the left navigation pane.

 	![](media/powerbi-spark-on-hdinsight-with-direct-connect/spark-getdata.png)

2. Select **Databases & More**.

 	![](media/powerbi-spark-on-hdinsight-with-direct-connect/spark-getdata-databases.png)

3. Select the **Spark on HDInsight** connector and choose **Connect**.

 	![](media/powerbi-spark-on-hdinsight-with-direct-connect/spark-getdata-databases-connect.png)

4. Enter the name of the **server** you want to connect to, as well as your **username** and **password**. The server is always in the form \<clustername\>.azurehdinsight.net, see more details about finding these values below.

 	![](media/powerbi-spark-on-hdinsight-with-direct-connect/spark-server-name.png)

     ![](media/powerbi-spark-on-hdinsight-with-direct-connect/spark-username.png)

5. Once connected, you'll see a new dataset with named “SparkDataset”. You can also access the dataset through the placeholder tile that is created.

 	![](media/powerbi-spark-on-hdinsight-with-direct-connect/spark-dataset.PNG)

6. Drilling into the dataset, you can explore all of the tables and columns in your database. Selecting a column will send a query back to the source, dynamically creating your visual. These visuals can be saved in a new report, and pinned back to your dashboard.

## Finding your Spark on HDInsight parameters

The server is always in the form \<clustername\>.azurehdinsight.net, and can be found in the Azure portal.

![](media/powerbi-spark-on-hdinsight-with-direct-connect/spark-server-name-parameter.png)

The username and password can also be found in the Azure portal.

## Troubleshooting

If you're hitting issues executing queries against your cluster, verify the application is still running and restart if necessary.

You can also allocate additional resources within the Azure portal under **Configuration** > **Scale Cluster**:

![](media/powerbi-spark-on-hdinsight-with-direct-connect/spark-scale.png)

## See also  

[Get started: Create Apache Spark cluster on HDInsight Linux and run interactive queries using Spark SQL](https://azure.microsoft.com/documentation/articles/hdinsight-apache-spark-jupyter-spark-sql)  
[Get started with Power BI](powerbi-service-get-started.md)  
[Get Data for Power BI](powerbi-service-get-data.md)  
More questions? [Try the Power BI Community](http://community.powerbi.com/)<|MERGE_RESOLUTION|>--- conflicted
+++ resolved
@@ -17,11 +17,7 @@
    ms.topic="article"
    ms.tgt_pltfrm="NA"
    ms.workload="powerbi"
-<<<<<<< HEAD
-   ms.date="11/04/2016"
-=======
    ms.date="12/07/2016"
->>>>>>> e9d56a3b
    ms.author="asaxton"/>
 
 # Spark on HDInsight with DirectQuery

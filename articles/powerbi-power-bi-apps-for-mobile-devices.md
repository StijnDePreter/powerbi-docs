<properties
   pageTitle="Power BI apps for mobile devices"
   description="The Power BI mobile apps keep you connected to your data on premises or in the cloud. View Power BI dashboards and reports on your mobile device."
   services="powerbi"
   documentationCenter=""
   authors="maggiesMSFT"
   manager="erikre"
   backup=""
   editor=""
   tags=""
   qualityFocus="monitoring"
   qualityDate="01/06/2017"/>

<tags
   ms.service="powerbi"
   ms.devlang="NA"
   ms.topic="get-started-article"
   ms.tgt_pltfrm="NA"
   ms.workload="powerbi"
<<<<<<< HEAD
   ms.date="09/12/2017"
=======
   ms.date="09/01/2017"
>>>>>>> f64733af
   ms.author="maggies"/>

# Power BI apps for mobile devices  

You view your Power BI dashboards and reports in the Power BI service ([https://powerbi.com](https://powerbi.com)), and your on-premises Power BI reports on [Power BI Report Server](report-server/reportserver-get-started.md). Now you can connect to your on-premises and cloud data from the Power BI mobile apps. Try viewing and interacting with your Power BI dashboards and reports on your mobile device &#151; be it iOS (iPad, iPhone, iPod Touch, or Apple Watch), Android phone or tablet, or Windows 10 device.

<<<<<<< HEAD
![Power BI on mobile devices](media/powerbi-powerbi-apps-for-mobile-devices/power-bi-mobile-apps-all-up.png)
=======
![Power BI mobile app devices](media/powerbi-powerbi-apps-for-mobile-devices/power-bi-mobile-apps-all-up.png)
>>>>>>> f64733af

## See what's new in the Power BI mobile apps

- Read the [Microsoft Power BI blog](https://powerbi.microsoft.com/blog/tag/mobile/) for new features in the mobile apps.
- See the list of [what's new in the Power BI mobile apps](powerbi-mobile-whats-new-in-the-mobile-apps.md).

## The Power BI mobile apps

| **Device** | **Highlights** |
|---|---|
<<<<<<< HEAD
|[![iPhone](media/powerbi-powerbi-apps-for-mobile-devices/iphone-logo-50-px.png)](powerbi-mobile-ipad-app-get-started.md)| Your **iPhone** goes everywhere with you, and the [Power BI mobile app for the iPhone](powerbi-mobile-ipad-app-get-started.md) and the iPod Touch goes everywhere your iPhone goes. Besides viewing your Power BI dashboards and reports, you can also [add Power BI to your Apple Watch](powerbi-mobile-apple-watch.md), and [annotate and share a tile, report, or visualization](powerbi-mobile-annotate-and-share-a-tile-from-the-iphone-app.md). Get started with the [Power BI mobile app for the iPhone](powerbi-mobile-iphone-app-get-started.md). |
=======
|[![iPhone](media/powerbi-powerbi-apps-for-mobile-devices/iphone-logo-50-px.png)](powerbi-mobile-ipad-app-get-started.md)| Your **iPhone** goes everywhere with you, and the [Power BI mobile app for the iPhone](powerbi-mobile-ipad-app-get-started.md) and the iPod Touch goes everywhere your iPhone goes. Besides viewing your Power BI dashboards and reports, you can also [add Power BI to your Apple Watch](powerbi-mobile-apple-watch.md), and [ask questions with the Q&A virtual analyst](powerbi-mobile-ios-qna.md). Get started with the [Power BI mobile app for the iPhone](powerbi-mobile-iphone-app-get-started.md). |
>>>>>>> f64733af
|[![iPad](media/powerbi-powerbi-apps-for-mobile-devices/ipad-logo-50-px.png)](powerbi-mobile-ipad-app-get-started.md)| On the **iPad**, the Power BI mobile app displays dashboards and reports the way they were designed for the Power BI service. You can [set data alerts in the Power BI mobile app](powerbi-mobile-set-data-alerts-in-the-iphone-app.md) to notify you when data in a dashboard changes beyond limits you set. Plus you can [filter a report by your geographic location](powerbi-mobile-geofiltering.md). Get started with the [Power BI mobile app for iPads](powerbi-mobile-ipad-app-get-started.md). |
|[![Android phone](media/powerbi-powerbi-apps-for-mobile-devices/android-phone-logo-50-px.png)](powerbi-mobile-android-app-get-started.md) | The Power BI mobile app for the **Android phone** brings Power BI to your pocket, with up-to-date, touch-enabled mobile access to your business information.  Plus you can view your [Power BI Report Server and Reporting Services KPIs and reports](powerbi-mobile-android-kpis-mobile-reports.md) right on your phone. You can even [scan a QR code with your Android phone](powerbi-mobile-qr-code-for-tile.md) and go straight to a Power BI dashboard or report. Get started with the [Power BI mobile app for Android phones](powerbi-mobile-android-app-get-started.md). |
|[![Android tablet](media/powerbi-powerbi-apps-for-mobile-devices/android-tablet-logo-50-px.png)](powerbi-mobile-android-tablet-app-get-started.md)| This mobile app runs on a number of different **Android tablets**, bringing you up-to-date, touch-enabled mobile access to your business information. On the Android tablet, the Power BI mobile app displays dashboards and reports the way they were designed for the Power BI service. You can [mark your favorite dashboards and reports](powerbi-mobile-favorites/.md), so you can get to them quickly, along with your favorite Power BI Report Server and Reporting Services KPIs and reports. Get started with the [Power BI mobile app for Android tablets](powerbi-mobile-android-tablet-app-get-started.md). |
|[![Windows devices](media/powerbi-powerbi-apps-for-mobile-devices/win-10-logo-50-px.png)](powerbi-desktop-getting-started.md)| The Power BI mobile app for **Windows 10** runs on any Windows 10 device, including Windows 10 phones. Along with all the features of the other mobile apps, the Power BI mobile app for **Windows 10** offers some special functionality. For example, you can [pin a Power BI tile or dashboard to the Windows 10 Start screen](powerbi-mobile-pin-dashboard-from-win10phone-app.md) from the Power BI mobile app. Plus you can [run Power BI in presentation mode on Surface Hub](powerbi-mobile-win10-app-presentation-mode.md) and in the Power BI mobile app for Windows 10. Get started with the [Power BI mobile app for Windows 10 devices](powerbi-mobile-win10phone-app-get-started.md). |

## Enterprise support for the Power BI mobile apps

Organizations can use Microsoft Intune to manage devices and applications, including Power BI mobile apps for Android and iOS.

Microsoft Intune lets organizations control items like requiring an access pin, controlling how data is handled by the application, and even encrypting application data when the app isn't in use.

Read more about [configuring Power BI mobile apps for Android and iOS with Microsoft Intune](powerbi-admin-mobile-intune.md). 

## Next steps

- [Power BI free vs. Pro licenses](powerbi-free-vs-pro.md)
- Questions? [Try asking the Power BI Community](http://community.powerbi.com/)
<|MERGE_RESOLUTION|>--- conflicted
+++ resolved
@@ -17,22 +17,14 @@
    ms.topic="get-started-article"
    ms.tgt_pltfrm="NA"
    ms.workload="powerbi"
-<<<<<<< HEAD
-   ms.date="09/12/2017"
-=======
-   ms.date="09/01/2017"
->>>>>>> f64733af
+   ms.date="09/13/2017"
    ms.author="maggies"/>
 
 # Power BI apps for mobile devices  
 
 You view your Power BI dashboards and reports in the Power BI service ([https://powerbi.com](https://powerbi.com)), and your on-premises Power BI reports on [Power BI Report Server](report-server/reportserver-get-started.md). Now you can connect to your on-premises and cloud data from the Power BI mobile apps. Try viewing and interacting with your Power BI dashboards and reports on your mobile device &#151; be it iOS (iPad, iPhone, iPod Touch, or Apple Watch), Android phone or tablet, or Windows 10 device.
 
-<<<<<<< HEAD
 ![Power BI on mobile devices](media/powerbi-powerbi-apps-for-mobile-devices/power-bi-mobile-apps-all-up.png)
-=======
-![Power BI mobile app devices](media/powerbi-powerbi-apps-for-mobile-devices/power-bi-mobile-apps-all-up.png)
->>>>>>> f64733af
 
 ## See what's new in the Power BI mobile apps
 
@@ -43,11 +35,7 @@
 
 | **Device** | **Highlights** |
 |---|---|
-<<<<<<< HEAD
-|[![iPhone](media/powerbi-powerbi-apps-for-mobile-devices/iphone-logo-50-px.png)](powerbi-mobile-ipad-app-get-started.md)| Your **iPhone** goes everywhere with you, and the [Power BI mobile app for the iPhone](powerbi-mobile-ipad-app-get-started.md) and the iPod Touch goes everywhere your iPhone goes. Besides viewing your Power BI dashboards and reports, you can also [add Power BI to your Apple Watch](powerbi-mobile-apple-watch.md), and [annotate and share a tile, report, or visualization](powerbi-mobile-annotate-and-share-a-tile-from-the-iphone-app.md). Get started with the [Power BI mobile app for the iPhone](powerbi-mobile-iphone-app-get-started.md). |
-=======
 |[![iPhone](media/powerbi-powerbi-apps-for-mobile-devices/iphone-logo-50-px.png)](powerbi-mobile-ipad-app-get-started.md)| Your **iPhone** goes everywhere with you, and the [Power BI mobile app for the iPhone](powerbi-mobile-ipad-app-get-started.md) and the iPod Touch goes everywhere your iPhone goes. Besides viewing your Power BI dashboards and reports, you can also [add Power BI to your Apple Watch](powerbi-mobile-apple-watch.md), and [ask questions with the Q&A virtual analyst](powerbi-mobile-ios-qna.md). Get started with the [Power BI mobile app for the iPhone](powerbi-mobile-iphone-app-get-started.md). |
->>>>>>> f64733af
 |[![iPad](media/powerbi-powerbi-apps-for-mobile-devices/ipad-logo-50-px.png)](powerbi-mobile-ipad-app-get-started.md)| On the **iPad**, the Power BI mobile app displays dashboards and reports the way they were designed for the Power BI service. You can [set data alerts in the Power BI mobile app](powerbi-mobile-set-data-alerts-in-the-iphone-app.md) to notify you when data in a dashboard changes beyond limits you set. Plus you can [filter a report by your geographic location](powerbi-mobile-geofiltering.md). Get started with the [Power BI mobile app for iPads](powerbi-mobile-ipad-app-get-started.md). |
 |[![Android phone](media/powerbi-powerbi-apps-for-mobile-devices/android-phone-logo-50-px.png)](powerbi-mobile-android-app-get-started.md) | The Power BI mobile app for the **Android phone** brings Power BI to your pocket, with up-to-date, touch-enabled mobile access to your business information.  Plus you can view your [Power BI Report Server and Reporting Services KPIs and reports](powerbi-mobile-android-kpis-mobile-reports.md) right on your phone. You can even [scan a QR code with your Android phone](powerbi-mobile-qr-code-for-tile.md) and go straight to a Power BI dashboard or report. Get started with the [Power BI mobile app for Android phones](powerbi-mobile-android-app-get-started.md). |
 |[![Android tablet](media/powerbi-powerbi-apps-for-mobile-devices/android-tablet-logo-50-px.png)](powerbi-mobile-android-tablet-app-get-started.md)| This mobile app runs on a number of different **Android tablets**, bringing you up-to-date, touch-enabled mobile access to your business information. On the Android tablet, the Power BI mobile app displays dashboards and reports the way they were designed for the Power BI service. You can [mark your favorite dashboards and reports](powerbi-mobile-favorites/.md), so you can get to them quickly, along with your favorite Power BI Report Server and Reporting Services KPIs and reports. Get started with the [Power BI mobile app for Android tablets](powerbi-mobile-android-tablet-app-get-started.md). |

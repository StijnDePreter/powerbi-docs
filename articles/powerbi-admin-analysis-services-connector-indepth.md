﻿<properties
   pageTitle="Power BI Analysis Services Connector in-depth"
   description="Power BI Analysis Services Connector in-depth"
<<<<<<< HEAD
   services="powerbi" 
   documentationCenter="" 
   authors="guyinacube" 
=======
   services="powerbi"
   documentationCenter=""
   authors="guyinacube"
>>>>>>> 2efe5d8c
   manager="mblythe"
   editor=""
   tags=""/>

<tags
   ms.service="powerbi"
   ms.devlang="NA"
   ms.topic="article"
   ms.tgt_pltfrm="NA"
   ms.workload="powerbi"
   ms.date="09/28/2015"
   ms.author="asaxton"/>

# Power BI Analysis Services Connector in-depth

With Power BI, users in your organization can now see your on-premises SQL Server Analysis Services data and metrics in a whole new way. But before users can connect to your Analysis Services models as a data source, an Analysis Services Connector needs to be installed and configured. The connector helps make the behind-the-scenes communication from a user in Power BI to your on-premises Analysis Services server and back to Power BI quick and secure.

Installing and configuring a connector is usually done by an administrator. It requires special knowledge of your Analysis Services servers and it requires Server Administrator permissions.

This article doesn’t provide step-by-step guidance on how to install and configure an Analysis Services Connector. For that, be sure to see [Configure a Power BI Analysis Services Connector](powerbi-analysis-services-connector.md). This article is meant to provide you with an in-depth understanding of how the connector works. We’ll also go into some detail about usernames and security in both Power BI and Analysis Services, and how Power BI uses the e-mail address a user signs into Power BI with, the connector, and Active Directory to securely connect to and query your on-premises Analysis Services data. If you want to dig deeper, links to more detailed articles are provided.

## Making the connection

Let’s first look at what happens when a user in Power BI interacts with a report connected to an Analysis Services datasource.

1.  When a user interacts with a report in Power BI, such as click on a chart, select a filter, or add a new field, a Data Analysis Expressions (DAX) query is created by Power BI and sent along with an effective username to the Analysis Services Connector.

2.  The Analysis Services Connector acts as a bridge. It sends the DAX query and effective username along to the Analysis Services server.

3.  Because the Analysis Services server is domain joined, it sends the effective username to an Active Directory server in that same domain.

4.  The Active Directory server returns a qualified Windows username (domain\\username) to the Analysis Services server.

5.  The Analysis Services server checks to see if the username belongs to a Role with at least Read permissions for the Tabular model. If they do, the DAX query is run.

6.  The result from the DAX query is returned from Analysis Services, to the Analysis Services Connector, and then onto Power BI where it’s rendered in the user’s report.

Now, let’s go over what needs to be in-place for this to happen.

## Usernames in Power BI

When a user signs up for a Power BI account, they use an e-mail address. In most cases, this is a work e-mail address, like nancy@contoso.com.

However, in some cases, it could be an e-mail address like nancyt@contoso.onmicrosoft.com. This is most common when a user signs up for Office365 and doesn’t use their work e-mail address. This is an important distinction and we’ll come back to it later when we talk about when you might need to synchronize your Active Directory with Azure Active Directory by using DirSync.

The e-mail address users sign into Power BI with is known as an effective username. In-fact, when connecting to Analysis Services, it’s a value in an EffectiveUserName connection string property. Each time a user interacts with a report connected to Analysis Services, the effective username is passed to the Analysis Services Connector and then onto your on-premises Analysis Services server. It must then be converted by an Active Directory server in the same domain to a Windows domain\\username account specified for the roles that Analysis Services use to secure your data.

## Usernames in Analysis Services

Before we talk about how an effective username and the connector is used to connect to Analysis Services, let’s take a quick look at how Analysis Services secures data. In tabular models, there are two levels of security:

### Role-based security

Tabular models provide security based on user roles. Roles are defined for a particular tabular model project during authoring in SQL Server Data Tools – Business Intelligence (SSDT-BI), or after a model is deployed, by using SQL Server Management Studio (SSMS). Roles contain members by Windows username or by Windows group. Roles define permissions a user has to query or perform actions on the tabular model. Most users will belong to a role with Read permissions. Other roles are meant for administrators with permissions to process tables, manage database functions, and manage other roles.

### Row-level security

Tabular models also provide dynamic, row-level security. Unlike having at least one role in which users belong to, dynamic security is not required for any tabular model. At a high-level, dynamic security defines a users read access to data right down to a particular row in a particular table. Similar to roles, dynamic row-level security relies on a user’s Windows username.

In Power BI, a users ability to query and view tabular model data are determined first by the roles their Windows user account are a member of and second, by dynamic row-level security, if configured.

Implementing role and dynamic row-level security in tabular models is beyond the scope of this article.  You can learn more at [Roles (SSAS Tabular)](https://msdn.microsoft.com/library/hh213165.aspx) on MSDN. And, for the most in-depth understanding of tabular model security, download and read the [Securing the Tabular BI Semantic Model](https://msdn.microsoft.com/library/jj127437.aspx) whitepaper.

## What is Active Directory’s role?

In order for Analysis Services Server to determine if a user connecting to it belongs to a role with permissions to read data, the server needs to convert the effective username passed from Power BI to the connector and then onto the Analysis Services server. The Analysis Services server passes the effective username to a Windows Active Directory server joined to the same domain. The Active Directory server then validates the effective username and returns that user’s Windows username back to the Analysis Services server.

## What about Azure Active Directory?

Because Power BI is a cloud service, it uses [Azure Active Directory](http://azure.microsoft.com/documentation/articles/active-directory-whatis/) to take care of authenticating users.

When users connect to an on-premises Analysis Services server from Power BI, their username must also be resolved in your domain’s Active Directory. If users in your organization login with their work e-mail address, like nancy@contoso.com, username resolution typically isn’t a problem. In some cases, if a user logs into Power BI with an .onmicrosoft.com address, your domains Active Directory server might need to be synchronized with Azure Active Directory. Fortunately, there’s a tool just for this.

## Synchronize an on-premises Active Directory with Azure Active Directory

Synchronizing your Active Directory to Azure Active Directory with the Directory Synchronization (DirSync) tool is not a requirement if users sign into sign into Power BI with their work e-mail address. But if users sign into Power BI with a .onmicrosoft.com email address, you will need to sync your Active Directory server with Azure Active Directory.

Let's assume your Analysis Services server and Active Directory server are joined to the same domain, Contoso.com, and an Analysis Services Connector is installed, configured and running. What happens when a user, Nancy, signs into Power BI with...

**A work email address like nancy@contoso.com**

*You do not need to sync your Active Directory with Azure Active Directory.*

When Nancy interacts with a report connected to an Analysis Services datasource, the value of the effective username passed with the DAX query is 'nancy@contoso.com'. Active Directory is able to resolve Nancy’s username and the DAX query is run in Analysis Services. Nancy is able to interact with her reports connected to Analysis Services without any problems. No Active Directory to Azure Active Directory sync is needed. However, keep the following in-mind:

Your on-premises Analysis Services server must be joined to a domain, and your Active Directory server must also be joined to that same domain.

If your Analysis Services server is part of a workgroup, Active Directory doesn’t come into the picture at all. The effective username cannot be resolved and users will be unable to connect to the server.

**A .onmicrosoft.com email address, like nancyt@contoso.onmicrosoft.com**

*You will need to sync your on-premises Active Directory with Azure Active Directory.*

Nancy’s work e-mail is nancy@contoso.com, but when she signs into Power BI, she uses a different e-mail address, nancyt@contoso.onmicrosoft.com. When Nancy interacts with a report connected to an on-premises Analysis Services tabular model, the effective username passed with the DAX query is nancyt@contoso.onmicrosoft.com. The on-premises Active Directory won’t be able to resolve this username to Nancy’s on-premises username. Analysis Services cannot identify Nancy’s membership in a role and the query will not be run.

In this case, you can use DirSync to synchronize Active Directory to Azure Active Directory. Once synchronized, Nancy can sign into Power BI using her work e-mail address, nancy@contoso.com. Nancy will be able to interact with her reports just like in our scenario above.

To learn more about using DirSync, see [Directory Integration](https://technet.microsoft.com/library/jj573653.aspx) on TechNet.

## Now, this is where the Analysis Services Connector comes in

The connector acts as a bridge between the Power BI cloud service running in a user’s browser and your on-premises Analysis Services server. Data transfer between Power BI and the Analysis Services Connector is secured through [Azure Service Bus](http://azure.microsoft.com/documentation/services/service-bus/). The Service Bus creates a secure channel between  Power BI and your on-premises Analysis Services server through an outbound connection.  An inbound connection is not required to be opened in your on-premises firewall.

You’ll need to install the connector on a computer joined to the same domain as your Analysis Services server and Active Directory. This can be the same computer as Analysis Services. In-fact, it’s even better because the communications between the connector and your Analysis Services server doesn’t have to make an extra hop over the network.

## Before you install and configure a connector, be sure you have the following:

-   The name of the Analysis Server you want to connect to. You will specify it right away when you step through the Connector’s configuration wizard. If your server uses a default instance name, you’ll only need to enter that name. If you’re connecting to an instance, you’ll enter ServerName\\Instance.

-   A Windows username and password with Server Administrator permissions for the instance you’re connecting to. Be sure this account has a password that doesn’t expire. If it does, users will get a connection error.

-   Users will need to belong to a Analysis Services Role with at least Read permissions configured for the models they are connecting to

-   If there is already a Data Management Gateway installed on the computer you want to install the connector to, uninstall it before installing the connector. An Analysis Service Connector and a Data Management Gateway cannot exist on the same computer.

-   If you have multiple Analysis Services instances, you will have to install and configure a connector for each of instance. Because you cannot have more than one connector installed on a single computer, each connector will have to be installed on a different computer, and each one of those computers must remain running. This usually isn’t a problem if you install the connector on the same computer as Analysis Services with only one instance.

-   Remember, a single Analysis Services instance can have many tabular models. A connector is configured for a single instance, so if you have multiple tabular models, but they’re all on the same instance, you will only have to install and configure one connector.

-   The computer you install the connector on must remain on all the time, and the Analysis Services Connector needs to remain running. This usually isn’t a problem if you install the connector on the same computer as Analysis Services.

-   .NET Framework 4.5.1 or later must be installed on the same computer as the connector.

## Uploading Excel workbooks with Analysis Services connections

Users in Power BI can upload Excel 2013 workbooks that already connect to Analysis Services tabular models. This can be useful when a user has already created a workbook with Power View reports based on Analysis Services tabular model data, and they want those reports for dashboards in Power BI.

The Analysis Services connection string configured in the Excel workbook needs to match an Analysis Services Connector already installed and configured for the same Analysis Services instance. Power BI will automatically match the workbook’s connection with the connection defined in the Analysis Services Connector.

## Where things can go wrong

Sometimes installing the connector fails. Or, maybe the connector seems to install ok, but Power BI is still unable to connect to an Analysis Services server. In many cases, it’s something simple, like the password for the Server Administrator account the connector uses to sign into Analysis Services expires.

In other cases, there might be issues with type of e-mail address users sign in with, or Analysis Services’ inability to resolve an effective username. If you have multiple domains with trusts between them, and your Active Directory server is in one and Analysis Services in another, this sometimes can cause some problems.

Rather than go into troubleshooting connector issues here, we’ve put a series of troubleshooting steps into another article; [Troubleshooting the Power BI Analysis Service Connector](powerbi-admin-troubleshoot-analysis-service-connector.md). Hopefully you won’t have any problems. But if you do, understanding how all of this works and the troubleshooting article should help.

## Ports

Power BI Analysis Services Connector communicates on outbound ports: TCP 443 (default), 5671, 5672, 9350 thru 9354. The Connector does not require inbound ports.

## FAQ

**Question:** Can I use msdmpump.dll to create custom effective username mappings?

**Answer:** No. This is not supported at this time.

**Question:** Can I use the Analysis Services Connector to connect to a Multidimensional (OLAP) instance.

**Answer:** No. This is not supported at this time.

**Question:** How often are tiles in a report in Power BI connected to Analysis Services updated?

**Answer:** About ten minutes. Analysis Services connections are live. This doesn’t mean that a tile will show new data every ten minutes. In-fact, most tabular models are processed once a day, usually in the evening. This is different from interacting with a report, where tiles and visualizations will be updated immediately as users slice and dice the data.

**Question:** Can I upload Excel workbooks with Power Pivot data models that connect to Analysis Services tabular models? Do I need an Analysis Services Connector for this scenario?

**Answer:** Yes, you can upload the workbook. And, no, you don’t need an Analysis Services Connector. But, because the data will reside in the Excel data model, reports in Power BI based on the Excel workbook will not be live, like with a Power BI report that connects to an Analysis Services tabular model by using an Analysis Services Connector. In order to refresh reports in Power BI, you’d have to re-upload an updated workbook each time. Connecting to an Excel workbook with a Power Pivot data model residing in OneDrive is a better solution here.

**Question:** What if I install the Power BI Analysis Services Connector on a computer in a different domain from my Analysis Services server?

**Answer:** No guarantees here. It all depends on the trust relationship between the two domains. If the two different domains are in a trusted domain model, then the Connector might be able to connect to the Analysis Services server and the effective user name can be resolved. If not, either the connection or effective username resolution can fail.

**Question:** If users share dashboards connected to Analysis Services, will those other users be able to see the data even though they might not have the same the permissions.

**Answer:** For a dashboard connected to Analysis Services, users will only see the data they have access to. If the users do not have the same permissions, they will not be able to see any data.

**Question:** How can I find out what effective username is being passed to my on-premises Analysis Services server?

**Answer:** You can use SQL Profiler. You’ll see something like this:

\<RestrictionList xmlns="urn:schemas-microsoft-com:xml-analysis"\>

          \<CATALOG\_NAME\>AdventureWorks\_prod\</CATALOG\_NAME\>

          \<VERSION\>2.0\</VERSION\>

        \</RestrictionList\>

\<PropertyList xmlns="urn:schemas-microsoft-com:xml-analysis"\>

          \<Catalog\>AdventureWorks\_prod\</Catalog\>

          \<Cube\>InternetSales\</Cube\>

          \<EffectiveUserName\>nancy@contoso.com\</EffectiveUserName\>

          \<SspropInitAppName\>PowerBI\</SspropInitAppName\>

          \<LocaleIdentifier\>1033\</LocaleIdentifier\>

          \<ClientProcessID\>3408\</ClientProcessID\>

          \<Content\>SchemaData\</Content\>

          \<Format\>Tabular\</Format\>

          \<DbpropMsmdActivityID\>381f4fdf-48cf-eb13-a5bd-f585cd05dc5d\</DbpropMsmdActivityID\>

          \<DbpropMsmdRequestID\>ed28257d-b516-427e-a299-be5d60f14427\</DbpropMsmdRequestID\>

        \</PropertyList\>

**Question:** How do I find the Analysis Connector service in Services?

**Answer:** The Analysis Services Connector is called **Data Management Gateway Host Service** in Services

![](media/powerbi-admin-analysis-services-connector-indepth/ASConnector_DMGInServices.png)

## Additional resources

For information in how to install and configure a Power BI Analysis Services Connector, see ﻿[Configure a Power BI Analysis Services Connector](powerbi-analysis-services-connector.md).

For information on synchronizing Azure Active Directory with an on-premises Active Directory by using DirSync, see ﻿[Directory Integration](https://technet.microsoft.com/library/jj573653.aspx) on TechNet.

For troubleshooting, see ﻿[Troubleshooting Power BI Analysis Service Connector](powerbi-admin-troubleshoot-analysis-service-connector.md).

Once a Power BI Analysis Services Connector is installed, configured, and running, users can connect to tabular models on that Analysis Services instance. To learn how to connect from Get Data in Power BI,  see ﻿[SQL Server Analysis Services Tabular data in Power BI](powerbi-sql-server-analysis-services-tabular-data.md).<|MERGE_RESOLUTION|>--- conflicted
+++ resolved
@@ -1,15 +1,9 @@
 ﻿<properties
    pageTitle="Power BI Analysis Services Connector in-depth"
    description="Power BI Analysis Services Connector in-depth"
-<<<<<<< HEAD
-   services="powerbi" 
-   documentationCenter="" 
-   authors="guyinacube" 
-=======
    services="powerbi"
    documentationCenter=""
    authors="guyinacube"
->>>>>>> 2efe5d8c
    manager="mblythe"
    editor=""
    tags=""/>
@@ -20,7 +14,7 @@
    ms.topic="article"
    ms.tgt_pltfrm="NA"
    ms.workload="powerbi"
-   ms.date="09/28/2015"
+   ms.date="10/27/2015"
    ms.author="asaxton"/>
 
 # Power BI Analysis Services Connector in-depth

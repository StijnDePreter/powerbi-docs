﻿<properties
   pageTitle="Power BI Analysis Services Connector in-depth"
   description="Power BI Analysis Services Connector in-depth"
<<<<<<< HEAD
   services="powerbi"
   documentationCenter=""
   authors="v-anpasi"
   manager="mblythe"
=======
   services="powerbi" 
   documentationCenter="" 
   authors="guyinacube" 
   manager="mblythe" 
>>>>>>> 5e214f9b
   editor=""
   tags=""/>

<tags
   ms.service="powerbi"
   ms.devlang="NA"
   ms.topic="article"
   ms.tgt_pltfrm="NA"
   ms.workload="powerbi"
   ms.date="09/28/2015"
   ms.author="asaxton"/>
# Power BI Analysis Services Connector in-depth

<<<<<<< HEAD
[← Administrative](https://support.powerbi.com/knowledgebase/topics/63248-administrative)

With Power BI, users in your organization can now see your on-premises SQL Server Analysis Services data and metrics in a whole new way. But before users can connect to your Analysis Services models as a data source, an Analysis Services Connector needs to be installed and configured. The connector helps make the behind-the-scenes communication from a user in Power BI to your on-premises Analysis Services server and back to Power BI quick and secure. 
=======
With Power BI, users in your organization can now see your on-premises SQL Server Analysis Services data and metrics in a whole new way. But before users can connect to your Analysis Services models as a data source, an Analysis Services Connector needs to be installed and configured. The connector helps make the behind-the-scenes communication from a user in Power BI to your on-premises Analysis Services server and back to Power BI quick and secure.
>>>>>>> 5e214f9b

Installing and configuring a connector is usually done by an administrator. It requires special knowledge of your Analysis Services servers and it requires Server Administrator permissions.

This article doesn’t provide step-by-step guidance on how to install and configure an Analysis Services Connector. For that, be sure to see [Configure a Power BI Analysis Services Connector](powerbi-analysis-services-connector.md). This article is meant to provide you with an in-depth understanding of how the connector works. We’ll also go into some detail about usernames and security in both Power BI and Analysis Services, and how Power BI uses the e-mail address a user signs into Power BI with, the connector, and Active Directory to securely connect to and query your on-premises Analysis Services data. If you want to dig deeper, links to more detailed articles are provided.

## Making the connection

Let’s first look at what happens when a user in Power BI interacts with a report connected to an Analysis Services datasource.

1.  When a user interacts with a report in Power BI, such as click on a chart, select a filter, or add a new field, a Data Analysis Expressions (DAX) query is created by Power BI and sent along with an effective username to the Analysis Services Connector.

2.  The Analysis Services Connector acts as a bridge. It sends the DAX query and effective username along to the Analysis Services server.

3.  Because the Analysis Services server is domain joined, it sends the effective username to an Active Directory server in that same domain.

4.  The Active Directory server returns a qualified Windows username (domain\\username) to the Analysis Services server.

5.  The Analysis Services server checks to see if the username belongs to a Role with at least Read permissions for the Tabular model. If they do, the DAX query is run.

6.  The result from the DAX query is returned from Analysis Services, to the Analysis Services Connector, and then onto Power BI where it’s rendered in the user’s report.

Now, let’s go over what needs to be in-place for this to happen.

## Usernames in Power BI

When a user signs up for a Power BI account, they use an e-mail address. In most cases, this is a work e-mail address, like nancy@contoso.com.

However, in some cases, it could be an e-mail address like nancyt@contoso.onmicrosoft.com. This is most common when a user signs up for Office365 and doesn’t use their work e-mail address. This is an important distinction and we’ll come back to it later when we talk about when you might need to synchronize your Active Directory with Azure Active Directory by using DirSync.

The e-mail address users sign into Power BI with is known as an effective username. In-fact, when connecting to Analysis Services, it’s a value in an EffectiveUserName connection string property. Each time a user interacts with a report connected to Analysis Services, the effective username is passed to the Analysis Services Connector and then onto your on-premises Analysis Services server. It must then be converted by an Active Directory server in the same domain to a Windows domain\\username account specified for the roles that Analysis Services use to secure your data.

## Usernames in Analysis Services

Before we talk about how an effective username and the connector is used to connect to Analysis Services, let’s take a quick look at how Analysis Services secures data. In tabular models, there are two levels of security:

### Role-based security

Tabular models provide security based on user roles. Roles are defined for a particular tabular model project during authoring in SQL Server Data Tools – Business Intelligence (SSDT-BI), or after a model is deployed, by using SQL Server Management Studio (SSMS). Roles contain members by Windows username or by Windows group. Roles define permissions a user has to query or perform actions on the tabular model. Most users will belong to a role with Read permissions. Other roles are meant for administrators with permissions to process tables, manage database functions, and manage other roles.

### Row-level security

Tabular models also provide dynamic, row-level security. Unlike having at least one role in which users belong to, dynamic security is not required for any tabular model. At a high-level, dynamic security defines a users read access to data right down to a particular row in a particular table. Similar to roles, dynamic row-level security relies on a user’s Windows username.

In Power BI, a users ability to query and view tabular model data are determined first by the roles their Windows user account are a member of and second, by dynamic row-level security, if configured.

Implementing role and dynamic row-level security in tabular models is beyond the scope of this article.  You can learn more at [Roles (SSAS Tabular)](https://msdn.microsoft.com/library/hh213165.aspx) on MSDN. And, for the most in-depth understanding of tabular model security, download and read the [Securing the Tabular BI Semantic Model](https://msdn.microsoft.com/library/jj127437.aspx) whitepaper.

## What is Active Directory’s role?

In order for Analysis Services Server to determine if a user connecting to it belongs to a role with permissions to read data, the server needs to convert the effective username passed from Power BI to the connector and then onto the Analysis Services server. The Analysis Services server passes the effective username to a Windows Active Directory server joined to the same domain. The Active Directory server then validates the effective username and returns that user’s Windows username back to the Analysis Services server.

## What about Azure Active Directory?

Because Power BI is a cloud service, it uses [Azure Active Directory](http://azure.microsoft.com/documentation/articles/active-directory-whatis/) to take care of authenticating users.

When users connect to an on-premises Analysis Services server from Power BI, their username must also be resolved in your domain’s Active Directory. If users in your organization login with their work e-mail address, like nancy@contoso.com, username resolution typically isn’t a problem. In some cases, if a user logs into Power BI with an .onmicrosoft.com address, your domains Active Directory server might need to be synchronized with Azure Active Directory. Fortunately, there’s a tool just for this.

## Synchronize an on-premises Active Directory with Azure Active Directory

Synchronizing your Active Directory to Azure Active Directory with the Directory Synchronization (DirSync) tool is not a requirement if users sign into sign into Power BI with their work e-mail address. But if users sign into Power BI with a .onmicrosoft.com email address, you will need to sync your Active Directory server with Azure Active Directory.

Let's assume your Analysis Services server and Active Directory server are joined to the same domain, Contoso.com, and an Analysis Services Connector is installed, configured and running. What happens when a user, Nancy, signs into Power BI with...

**A work email address like nancy@contoso.com**

*You do not need to sync your Active Directory with Azure Active Directory.*

When Nancy interacts with a report connected to an Analysis Services datasource, the value of the effective username passed with the DAX query is 'nancy@contoso.com'. Active Directory is able to resolve Nancy’s username and the DAX query is run in Analysis Services. Nancy is able to interact with her reports connected to Analysis Services without any problems. No Active Directory to Azure Active Directory sync is needed. However, keep the following in-mind:

Your on-premises Analysis Services server must be joined to a domain, and your Active Directory server must also be joined to that same domain.

If your Analysis Services server is part of a workgroup, Active Directory doesn’t come into the picture at all. The effective username cannot be resolved and users will be unable to connect to the server.

**A .onmicrosoft.com email address, like nancyt@contoso.onmicrosoft.com**

*You will need to sync your on-premises Active Directory with Azure Active Directory.*

Nancy’s work e-mail is nancy@contoso.com, but when she signs into Power BI, she uses a different e-mail address, nancyt@contoso.onmicrosoft.com. When Nancy interacts with a report connected to an on-premises Analysis Services tabular model, the effective username passed with the DAX query is nancyt@contoso.onmicrosoft.com. The on-premises Active Directory won’t be able to resolve this username to Nancy’s on-premises username. Analysis Services cannot identify Nancy’s membership in a role and the query will not be run.

In this case, you can use DirSync to synchronize Active Directory to Azure Active Directory. Once synchronized, Nancy can sign into Power BI using her work e-mail address, nancy@contoso.com. Nancy will be able to interact with her reports just like in our scenario above.

To learn more about using DirSync, see [Directory Integration](https://technet.microsoft.com/library/jj573653.aspx) on TechNet.

## Now, this is where the Analysis Services Connector comes in

The connector acts as a bridge between the Power BI cloud service running in a user’s browser and your on-premises Analysis Services server. Data transfer between Power BI and the Analysis Services Connector is secured through [Azure Service Bus](http://azure.microsoft.com/documentation/services/service-bus/). The Service Bus creates a secure channel between  Power BI and your on-premises Analysis Services server through an outbound connection.  An inbound connection is not required to be opened in your on-premises firewall.

You’ll need to install the connector on a computer joined to the same domain as your Analysis Services server and Active Directory. This can be the same computer as Analysis Services. In-fact, it’s even better because the communications between the connector and your Analysis Services server doesn’t have to make an extra hop over the network.

## Before you install and configure a connector, be sure you have the following:

-   The name of the Analysis Server you want to connect to. You will specify it right away when you step through the Connector’s configuration wizard. If your server uses a default instance name, you’ll only need to enter that name. If you’re connecting to an instance, you’ll enter ServerName\\Instance.

-   A Windows username and password with Server Administrator permissions for the instance you’re connecting to. Be sure this account has a password that doesn’t expire. If it does, users will get a connection error.

-   Users will need to belong to a Analysis Services Role with at least Read permissions configured for the models they are connecting to

-   If there is already a Data Management Gateway installed on the computer you want to install the connector to, uninstall it before installing the connector. An Analysis Service Connector and a Data Management Gateway cannot exist on the same computer.

-   If you have multiple Analysis Services instances, you will have to install and configure a connector for each of instance. Because you cannot have more than one connector installed on a single computer, each connector will have to be installed on a different computer, and each one of those computers must remain running. This usually isn’t a problem if you install the connector on the same computer as Analysis Services with only one instance.

-   Remember, a single Analysis Services instance can have many tabular models. A connector is configured for a single instance, so if you have multiple tabular models, but they’re all on the same instance, you will only have to install and configure one connector.

-   The computer you install the connector on must remain on all the time, and the Analysis Services Connector needs to remain running. This usually isn’t a problem if you install the connector on the same computer as Analysis Services.

-   .NET Framework 4.5.1 or later must be installed on the same computer as the connector.

## Uploading Excel workbooks with Analysis Services connections

Users in Power BI can upload Excel 2013 workbooks that already connect to Analysis Services tabular models. This can be useful when a user has already created a workbook with Power View reports based on Analysis Services tabular model data, and they want those reports for dashboards in Power BI.

The Analysis Services connection string configured in the Excel workbook needs to match an Analysis Services Connector already installed and configured for the same Analysis Services instance. Power BI will automatically match the workbook’s connection with the connection defined in the Analysis Services Connector.

## Where things can go wrong

Sometimes installing the connector fails. Or, maybe the connector seems to install ok, but Power BI is still unable to connect to an Analysis Services server. In many cases, it’s something simple, like the password for the Server Administrator account the connector uses to sign into Analysis Services expires.

In other cases, there might be issues with type of e-mail address users sign in with, or Analysis Services’ inability to resolve an effective username. If you have multiple domains with trusts between them, and your Active Directory server is in one and Analysis Services in another, this sometimes can cause some problems.

Rather than go into troubleshooting connector issues here, we’ve put a series of troubleshooting steps into another article; [Troubleshooting the Power BI Analysis Service Connector](powerbi-admin-troubleshoot-analysis-service-connector.md). Hopefully you won’t have any problems. But if you do, understanding how all of this works and the troubleshooting article should help.

## Ports

Power BI Analysis Services Connector communicates on outbound ports: TCP 443 (default), 5671, 5672, 9350 thru 9354. The Connector does not require inbound ports.

## FAQ

**Question:** Can I use msdmpump.dll to create custom effective username mappings?

**Answer:** No. This is not supported at this time.

**Question:** Can I use the Analysis Services Connector to connect to a Multidimensional (OLAP) instance.

**Answer:** No. This is not supported at this time.

**Question:** How often are tiles in a report in Power BI connected to Analysis Services updated?

**Answer:** About ten minutes. Analysis Services connections are live. This doesn’t mean that a tile will show new data every ten minutes. In-fact, most tabular models are processed once a day, usually in the evening. This is different from interacting with a report, where tiles and visualizations will be updated immediately as users slice and dice the data.

**Question:** Can I upload Excel workbooks with Power Pivot data models that connect to Analysis Services tabular models? Do I need an Analysis Services Connector for this scenario?

**Answer:** Yes, you can upload the workbook. And, no, you don’t need an Analysis Services Connector. But, because the data will reside in the Excel data model, reports in Power BI based on the Excel workbook will not be live, like with a Power BI report that connects to an Analysis Services tabular model by using an Analysis Services Connector. In order to refresh reports in Power BI, you’d have to re-upload an updated workbook each time. Connecting to an Excel workbook with a Power Pivot data model residing in OneDrive is a better solution here.

**Question:** What if I install the Power BI Analysis Services Connector on a computer in a different domain from my Analysis Services server?

**Answer:** No guarantees here. It all depends on the trust relationship between the two domains. If the two different domains are in a trusted domain model, then the Connector might be able to connect to the Analysis Services server and the effective user name can be resolved. If not, either the connection or effective username resolution can fail.

**Question:** If users share dashboards connected to Analysis Services, will those other users be able to see the data even though they might not have the same the permissions.

**Answer:** Yes. In Power BI, sharing means sharing your own data. This is the current behavior, but could change at any time.

**Question:** How can I find out what effective username is being passed to my on-premises Analysis Services server?

**Answer:** You can use SQL Profiler. You’ll see something like this:

\<RestrictionList xmlns="urn:schemas-microsoft-com:xml-analysis"\>

          \<CATALOG\_NAME\>AdventureWorks\_prod\</CATALOG\_NAME\>

          \<VERSION\>2.0\</VERSION\>

        \</RestrictionList\>

\<PropertyList xmlns="urn:schemas-microsoft-com:xml-analysis"\>

          \<Catalog\>AdventureWorks\_prod\</Catalog\>

          \<Cube\>InternetSales\</Cube\>

          \<EffectiveUserName\>nancy@contoso.com\</EffectiveUserName\>

          \<SspropInitAppName\>PowerBI\</SspropInitAppName\>

          \<LocaleIdentifier\>1033\</LocaleIdentifier\>

          \<ClientProcessID\>3408\</ClientProcessID\>

          \<Content\>SchemaData\</Content\>

          \<Format\>Tabular\</Format\>

          \<DbpropMsmdActivityID\>381f4fdf-48cf-eb13-a5bd-f585cd05dc5d\</DbpropMsmdActivityID\>

          \<DbpropMsmdRequestID\>ed28257d-b516-427e-a299-be5d60f14427\</DbpropMsmdRequestID\>

        \</PropertyList\>

**Question:** How do I find the Analysis Connector service in Services?

**Answer:** The Analysis Services Connector is called **Data Management Gateway Host Service** in Services

![](media/powerbi-admin-analysis-services-connector-indepth/ASConnector_DMGInServices.png)

## Additional resources

For information in how to install and configure a Power BI Analysis Services Connector, see ﻿[Configure a Power BI Analysis Services Connector](powerbi-analysis-services-connector.md).

For information on synchronizing Azure Active Directory with an on-premises Active Directory by using DirSync, see ﻿[Directory Integration](https://technet.microsoft.com/library/jj573653.aspx) on TechNet.

For troubleshooting, see ﻿[Troubleshooting Power BI Analysis Service Connector](powerbi-admin-troubleshoot-analysis-service-connector.md).

<<<<<<< HEAD
Once a Power BI Analysis Services Connector is installed, configured, and running, users can connect to tabular models on that Analysis Services instance. To learn how to connect from Get Data in Power BI,  see ﻿[SQL Server Analysis Services Tabular data in Power BI](http://support.powerbi.com/knowledgebase/articles/471633-sql-server-analysis-services-tabular-data-in-power).
=======
Once a Power BI Analysis Services Connector is installed, configured, and running, users can connect to tabular models on that Analysis Services instance. To learn how to connect from Get Data in Power BI,  see ﻿[SQL Server Analysis Services Tabular data in Power BI](powerbi-sql-server-analysis-services-tabular-data.md).
>>>>>>> 5e214f9b
<|MERGE_RESOLUTION|>--- conflicted
+++ resolved
@@ -1,17 +1,10 @@
 ﻿<properties
    pageTitle="Power BI Analysis Services Connector in-depth"
    description="Power BI Analysis Services Connector in-depth"
-<<<<<<< HEAD
-   services="powerbi"
-   documentationCenter=""
-   authors="v-anpasi"
-   manager="mblythe"
-=======
    services="powerbi" 
    documentationCenter="" 
    authors="guyinacube" 
-   manager="mblythe" 
->>>>>>> 5e214f9b
+   manager="mblythe"
    editor=""
    tags=""/>
 
@@ -23,15 +16,10 @@
    ms.workload="powerbi"
    ms.date="09/28/2015"
    ms.author="asaxton"/>
+
 # Power BI Analysis Services Connector in-depth
 
-<<<<<<< HEAD
-[← Administrative](https://support.powerbi.com/knowledgebase/topics/63248-administrative)
-
-With Power BI, users in your organization can now see your on-premises SQL Server Analysis Services data and metrics in a whole new way. But before users can connect to your Analysis Services models as a data source, an Analysis Services Connector needs to be installed and configured. The connector helps make the behind-the-scenes communication from a user in Power BI to your on-premises Analysis Services server and back to Power BI quick and secure. 
-=======
 With Power BI, users in your organization can now see your on-premises SQL Server Analysis Services data and metrics in a whole new way. But before users can connect to your Analysis Services models as a data source, an Analysis Services Connector needs to be installed and configured. The connector helps make the behind-the-scenes communication from a user in Power BI to your on-premises Analysis Services server and back to Power BI quick and secure.
->>>>>>> 5e214f9b
 
 Installing and configuring a connector is usually done by an administrator. It requires special knowledge of your Analysis Services servers and it requires Server Administrator permissions.
 
@@ -233,8 +221,4 @@
 
 For troubleshooting, see ﻿[Troubleshooting Power BI Analysis Service Connector](powerbi-admin-troubleshoot-analysis-service-connector.md).
 
-<<<<<<< HEAD
-Once a Power BI Analysis Services Connector is installed, configured, and running, users can connect to tabular models on that Analysis Services instance. To learn how to connect from Get Data in Power BI,  see ﻿[SQL Server Analysis Services Tabular data in Power BI](http://support.powerbi.com/knowledgebase/articles/471633-sql-server-analysis-services-tabular-data-in-power).
-=======
-Once a Power BI Analysis Services Connector is installed, configured, and running, users can connect to tabular models on that Analysis Services instance. To learn how to connect from Get Data in Power BI,  see ﻿[SQL Server Analysis Services Tabular data in Power BI](powerbi-sql-server-analysis-services-tabular-data.md).
->>>>>>> 5e214f9b
+Once a Power BI Analysis Services Connector is installed, configured, and running, users can connect to tabular models on that Analysis Services instance. To learn how to connect from Get Data in Power BI,  see ﻿[SQL Server Analysis Services Tabular data in Power BI](powerbi-sql-server-analysis-services-tabular-data.md).
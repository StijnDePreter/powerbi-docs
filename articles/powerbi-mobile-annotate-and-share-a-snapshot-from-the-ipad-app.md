<properties 
   pageTitle="Annotate and share a tile, report, or visualization from the Power BI mobile app for iOS"
   description="Read about sharing tiles, reports, and visualizations from the Microsoft Power BI app for iOS. You can send snapshots to anyone, not just colleagues."
   services="powerbi" 
   documentationCenter="" 
   authors="maggiesMSFT" 
   manager="erikre" 
   backup=""
   editor=""
   tags=""
   qualityFocus="no"
   qualityDate=""/>
 
<tags
   ms.service="powerbi"
   ms.devlang="NA"
   ms.topic="article"
   ms.tgt_pltfrm="NA"
   ms.workload="powerbi"
<<<<<<< HEAD
   ms.date="12/16/2016"
   ms.author="maggies"/>

# Annotate and share a snapshot of a tile from the iPad app (Power BI for iOS) 
=======
   ms.date="12/14/2016"
   ms.author="maggies"/>

# Annotate and share a tile, report, or visualization from the Power BI mobile app for iOS
>>>>>>> cddd799b

When you share a tile, report, or visualization from the Power BI mobile app for iOS, you're sharing a snapshot of it. Your recipients see it exactly as it was when you sent the mail, plus a link. You can send snapshots of tiles to anyone — not just colleagues in the same email domain. If you've already shared the dashboard or report with them, then they can click the link and go straight to that tile, report, or visualization. 

You can add annotations — lines, text, or stamps — before you share it.

1.  To send a tile, tap the tile to open it in focus mode.

    To send a report, tap the tile again to open the report. 

    ![](media/powerbi-mobile-annotate-and-share-a-snapshot-from-the-ipad-app/power-bi-ipad-bubble-tile-focus-mode.png)

2.  Tap the share icon ![](media/powerbi-mobile-annotate-and-share-a-snapshot-from-the-ipad-app/power-bi-ios-annotate-icon.png) in the upper-right corner of the tile.

3.  To annotate the tile, in the Edit window:  
    ![](media/powerbi-mobile-annotate-and-share-a-snapshot-from-the-ipad-app/PBI_iPad_AnnotateIcons.png)

    -   To draw lines of different colors and thicknesses, tap the paintbrush icon, then tap the arrow in the lower-left corner.  

    -   To type comments, tap the **A**, then tap the arrow on the left end of the black bar at the center.  

    -   To paste stamps (like emoticons) on the tile, tap the smiley face, then tap the arrow in the lower-left corner.   
        ![](media/powerbi-mobile-annotate-and-share-a-snapshot-from-the-ipad-app/power-bi-ipad-tile-annotate.png)

    -   After annotating, to send it tap the share icon ![](media/powerbi-mobile-annotate-and-share-a-snapshot-from-the-ipad-app/power-bi-ipad-share-tile.png) in the upper-right corner again.

4.  Tap the Mail icon, type the recipients' names, and modify the message, if you want.  

    ![](media/powerbi-mobile-annotate-and-share-a-snapshot-from-the-ipad-app/power-bi-ipad-tile-mail.png)

5.  Tap **Send**.

### See also  
[Get started with the iPad app](powerbi-mobile-iphone-app-get-started.md) (Power BI for iOS)  
[Share dashboards from the iPad app](powerbi-mobile-share-dashboards-from-the-ipad-app.md)<|MERGE_RESOLUTION|>--- conflicted
+++ resolved
@@ -17,17 +17,10 @@
    ms.topic="article"
    ms.tgt_pltfrm="NA"
    ms.workload="powerbi"
-<<<<<<< HEAD
    ms.date="12/16/2016"
    ms.author="maggies"/>
 
-# Annotate and share a snapshot of a tile from the iPad app (Power BI for iOS) 
-=======
-   ms.date="12/14/2016"
-   ms.author="maggies"/>
-
 # Annotate and share a tile, report, or visualization from the Power BI mobile app for iOS
->>>>>>> cddd799b
 
 When you share a tile, report, or visualization from the Power BI mobile app for iOS, you're sharing a snapshot of it. Your recipients see it exactly as it was when you sent the mail, plus a link. You can send snapshots of tiles to anyone — not just colleagues in the same email domain. If you've already shared the dashboard or report with them, then they can click the link and go straight to that tile, report, or visualization. 
 

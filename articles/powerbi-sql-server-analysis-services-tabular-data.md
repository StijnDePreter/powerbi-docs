﻿<properties 
   pageTitle="SQL Server Analysis Services Tabular data in Power BI"
   description="SQL Server Analysis Services Tabular data in Power BI"
   services="powerbi"
   documentationCenter=""
   authors="guyinacube"
   manager="mblythe"
   editor=""
   tags=""/>

<tags
   ms.service="powerbi"
   ms.devlang="NA"
   ms.topic="article"
   ms.tgt_pltfrm="NA"
   ms.workload="powerbi"
   ms.date="11/06/2015"
   ms.author="asaxton"/>
# SQL Server Analysis Services Tabular data in Power BI

In Power BI, there are two ways you can connect to SQL Server Analysis Services Tabular model data. In Get data, you can connect to a SQL Server Analysis Services server, or you can [connect to an Excel workbook](powerbi-service-excel-data.md) that already connects to an Analysis Services server. If your Excel workbook has reports based on your tabular data, you’ll be able to explore and edit them right in Power BI.

 ![](media/powerbi-sql-server-analysis-services-tabular-data/importantIcon.png) **Important:**

-   In order to connect to a tabular model, a Power BI Analysis Services Connector must be installed and configured by an administrator. For more information, see [Configure a Power BI Analysis Services Connector](https://powerbi.uservoice.com/knowledgebase/articles/471577-create-an-analysis-services-connector).

-   When you use the Connector, your data remains on-premises.  The reports you create based on that data are saved in the Power BI service. 

-   Q&A natural language querying is not currently available for on-premises tabular data.  Only cloud-based datasets are supported for Q&A.


 NOTE: Groups are only available with [Power BI Pro](powerbi-power-bi-pro-content-what-is-it.md).


## To connect to a tabular model from Get data

1.  In **My Workspace**, click **Get data**.

	![](media/powerbi-sql-server-analysis-services-tabular-data/ConnectToAS_GetDataButton.png)


2.  Select **Databases & More.**

	![](media/powerbi-sql-server-analysis-services-tabular-data/ConnectToAS_GetData_1.png)

3.  Click **SQL Server Analysis Services** connector. \> **Connect**. 

	![](media/powerbi-sql-server-analysis-services-tabular-data/ConnectToAS_GetData_2.png)

4.  Select a server. If you don't see any servers listed here, it likely means a Power BI Analysis Services Connector is not installed in your organization. Check with your administrator.


	![](media/powerbi-sql-server-analysis-services-tabular-data/ConnectToAS_Server_3.png)  

5.  Select the tabular model you want to connect to.

	![](media/powerbi-sql-server-analysis-services-tabular-data/ConnectToAS_Models_4.png)

<<<<<<< HEAD
﻿After you connect to the model, it will appear in your Power BI site in **My Workspace/Datasets**.

=======
After you connect to the model, it will appear in your Power BI site in **My Workspace/Datasets**. 
>>>>>>> e2327295




![](media/powerbi-sql-server-analysis-services-tabular-data/ConnectToAS_Dataset_5.png)

If you pin visuals from a report to the dashboard, the pinned tiles are automatically refreshed every 10 minutes. If the data in your on-premises Analysis Services Tabular server is updated, the tiles will get auto-updated after 10 minutes.



## More about tabular models

Tabular models are in-memory databases in [SQL Server Analysis Services](http://www.microsoft.com/server-cloud/solutions/business-intelligence/analysis.aspx). Using state-of-the-art compression algorithms and a multi-threaded query processor, the Analysis Services in-memory analytics engine delivers fast access to tabular model objects and data by reporting client applications such as Microsoft Excel and Microsoft Power BI.

**High performance and highly secure**

Tabular model databases can scale to terabytes of data, partitioned for optimized processing. Tabular model databases also provide a highly secure environment for your data, right down to the row-level, using role-based permissions.

**Authoring tabular models**

Tabular models are authored in SQL Server Data Tools – Business Intelligence for Visual Studio (SSDT-BI) using tabular model project templates. You can connect to data from multiple sources, and then enrich the model by adding relationships, calculated columns, measures, KPIs, and hierarchies. Models can then be deployed to an instance of SQL Server Analysis Services where client reporting applications such as Power BI can connect to them. 

**Analysis Services tabular models and Power BI**

If your organization already has SQL Server Analysis Services tabular models on-premises, you can use Power BI to explore, mashup, and visualize data and metrics in them. 

<<<<<<< HEAD
﻿To learn more about SQL Server Analysis Services tabular models, see [Microsoft Business Intelligence](http://www.microsoft.com/server-cloud/solutions/business-intelligence/analysis.aspx).
=======
To learn more about SQL Server Analysis Services tabular models, see [Microsoft Business Intelligence](http://www.microsoft.com/server-cloud/solutions/business-intelligence/analysis.aspx).
>>>>>>> e2327295
<|MERGE_RESOLUTION|>--- conflicted
+++ resolved
@@ -1,4 +1,4 @@
-﻿<properties 
+﻿<properties
    pageTitle="SQL Server Analysis Services Tabular data in Power BI"
    description="SQL Server Analysis Services Tabular data in Power BI"
    services="powerbi"
@@ -56,14 +56,7 @@
 
 	![](media/powerbi-sql-server-analysis-services-tabular-data/ConnectToAS_Models_4.png)
 
-<<<<<<< HEAD
 ﻿After you connect to the model, it will appear in your Power BI site in **My Workspace/Datasets**.
-
-=======
-After you connect to the model, it will appear in your Power BI site in **My Workspace/Datasets**. 
->>>>>>> e2327295
-
-
 
 
 ![](media/powerbi-sql-server-analysis-services-tabular-data/ConnectToAS_Dataset_5.png)
@@ -88,8 +81,4 @@
 
 If your organization already has SQL Server Analysis Services tabular models on-premises, you can use Power BI to explore, mashup, and visualize data and metrics in them. 
 
-<<<<<<< HEAD
-﻿To learn more about SQL Server Analysis Services tabular models, see [Microsoft Business Intelligence](http://www.microsoft.com/server-cloud/solutions/business-intelligence/analysis.aspx).
-=======
-To learn more about SQL Server Analysis Services tabular models, see [Microsoft Business Intelligence](http://www.microsoft.com/server-cloud/solutions/business-intelligence/analysis.aspx).
->>>>>>> e2327295
+To learn more about SQL Server Analysis Services tabular models, see [Microsoft Business Intelligence](http://www.microsoft.com/server-cloud/solutions/business-intelligence/analysis.aspx).
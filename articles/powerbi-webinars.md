--- conflicted
+++ resolved
@@ -1,11 +1,6 @@
 ﻿<properties
-<<<<<<< HEAD
-   pageTitle="PBI"
-   description="PBI"
-=======
    pageTitle="Power BI webinars"
    description="Power BI webinars"
->>>>>>> 170e03e0
    services="powerbi"
    documentationCenter=""
    authors="mihart"
@@ -20,12 +15,6 @@
    ms.workload="powerbi"
    ms.date="11/06/2015"
    ms.author="mihart"/>
-<<<<<<< HEAD
-
-   # Power BI Webinars
-=======
->>>>>>> 170e03e0
-
 
 # Power BI webinars
 
@@ -53,13 +42,8 @@
 
 ## Past webinars
 
-<<<<<<< HEAD
-=======
 [Power BI Technical Overview - September 2015](https://info.microsoft.com/CO-PowerBI-WBNR-FY16-09Sep-16-PowerBITechnicalOverview-Register.html)
 
-[Creating Reports for Power BI using Power BI Desktop](https://info.microsoft.com/CO-PowerBI-WBNR-FY16-27Aug15-DeepDiveCreatingReportswithPowerBIDesktop-Register.html)
-
->>>>>>> 170e03e0
 [Power BI Explore What is New: On Demand](https://info.microsoft.com/CO-PowerBI-WBNR-FY16-07JUL-GettingStartedwithPowerBI-2-Register.html?ls=JenUnderwood)
 
 [Power BI Desktop: On Demand](https://info.microsoft.com/CO-PowerBI-WBNR-FY16-27Aug15-DeepDiveCreatingReportswithPowerBIDesktop-Register.html)

--- conflicted
+++ resolved
@@ -39,12 +39,9 @@
 
 ## June 2017 (Build 14.0.600.271)
 
-<<<<<<< HEAD
-- Power BI Report Server initial release
-=======
 *Released: June 12, 2017*
 
-- Power BI Server initial release
+- Power BI Report Server initial release
 
 ## Next steps
 
@@ -54,5 +51,4 @@
 [Install Report Builder](https://docs.microsoft.com/sql/reporting-services/install-windows/install-report-builder)  
 [Download SQL Server Data Tools (SSDT)](http://go.microsoft.com/fwlink/?LinkID=616714)
 
-More questions? [Try asking the Power BI Community](https://community.powerbi.com/)
->>>>>>> dd4cb2ef
+More questions? [Try asking the Power BI Community](https://community.powerbi.com/)
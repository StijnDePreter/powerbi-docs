<properties
   pageTitle="Favorite dashboards in the Power BI service"
   description="Documentation on how to dashboards as favorites in Power BI"
   services="powerbi"
   documentationCenter=""
   authors="mihart"
   manager="erikre"
   backup=""
   editor=""
   tags=""
   qualityFocus="no"
   qualityDate=""/>

<tags
   ms.service="powerbi"
   ms.devlang="NA"
   ms.topic="article"
   ms.tgt_pltfrm="NA"
   ms.workload="powerbi"
<<<<<<< HEAD
   ms.date="01/23/2017"
=======
   ms.date="01/25/2017"
>>>>>>> e0d53b1a
   ms.author="mihart"/>

# Favorite dashboards in the Power BI service

When you make a dashboard a *favorite*,  you'll be able to access it from all of your workspaces.  Favorite dashboards are typically those that you visit most often.

>[AZURE.NOTE] You can also select a single dashboard as a [Featured dashboard](powerbi-service-featured-dashboards.md) in Power BI.

## Add dashboards as "favorites"

1.  In the left navigation pane, select a dashboard.

2.  From the top-right corner, select **Favorite**.

    ![](media/powerbi-service-favorite-dashboards/powerbi-dashboard-favorite.png)

3. To see all the dashboards that you have added as favorites, in the left navpane, select **Favorites**.

    ![](media/powerbi-service-favorite-dashboards/powerbi-dashboard-select-favorite-full.png)

  From here you can select a dashboard to open it, or share a dashboard with colleagues.

## Unfavorite a dashboard

No longer use a dashboard as much as you used to?  You can unfavorite it.

1.  In the left navigation pane, select the dashboard.

2.  From the top-right corner, select **Unfavorite**.  The dashboard is removed from your Favorites but not from your Power BI.

## See also

[Get Started with Power BI](powerbi-service-get-started.md)

[Power BI - Basic Concepts](powerbi-service-basic-concepts.md)

More questions? [Try the Power BI Community](http://community.powerbi.com/)<|MERGE_RESOLUTION|>--- conflicted
+++ resolved
@@ -17,11 +17,7 @@
    ms.topic="article"
    ms.tgt_pltfrm="NA"
    ms.workload="powerbi"
-<<<<<<< HEAD
-   ms.date="01/23/2017"
-=======
    ms.date="01/25/2017"
->>>>>>> e0d53b1a
    ms.author="mihart"/>
 
 # Favorite dashboards in the Power BI service

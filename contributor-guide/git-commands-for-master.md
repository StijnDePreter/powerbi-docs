---
title: Git commands for creating a new article or updating an existing article
description: Steps for working with the Power BI technical content GitHub repositories.
<<<<<<< HEAD
metakeywords: ""
services: ""
solutions: ""
documentationcenter: ""
=======
metakeywords: ''
services: ''
solutions: ''
documentationcenter: ''
author: mgblythe
ms.author: mblythe
videoid: ''
scriptid: ''
manager: kfile
ms.service: contributor-guide
ms.devlang: ''
>>>>>>> e57f28c3
ms.topic: article
ms.service: contributor-guide
author: mgblythe
ms.author: mblythe
manager: kfile
ms.reviewer: ""
videoid: ""
scriptid: ""
ms.devlang: ""
ms.tgt_pltfrm: ""
ms.workload: ""
ms.custom: ""
ms.date: 11/08/2017
---

# Git commands for creating a new article or updating an existing article

## Standard process (working from master)

Follow the steps in this article to create a local working branch on your computer so that you can create a new article for the technical documentation section of powerbi.microsoft.com or update an existing article.

![Github commands](./media/git-commands-for-master/githubcommands1.png)

1. Start Git Bash (or the command-line tool you use for Git).

   **Note:** If you are working in the public repository, change powerbi-content-pr to powerbi-content in all the commands.

2. Change to powerbi-docs-pr:

        cd powerbi-docs-pr

3. Check out the master branch:

        git checkout master

4. Create a fresh local working branch derived from the master branch:

        git pull upstream master:<working branch>

5. Move into the new working branch:
<<<<<<< HEAD
=======

>>>>>>> e57f28c3
        git checkout <working branch>

6. Let your fork know you created the local working branch:

        git push origin <working branch>

7. Create your new article or make changes to an existing article. Use Windows Explorer to open and create new markdown files, and use Atom (http://atom.io) as your markdown editor. After you created or modified your article and images, go to the next step.

8. Add and commit the changes you made:

        git add .
        git commit –m "<comment>"

   Or, to add only the specific files you modified:

        git add <file path>
        git commit –m "<comment>"

9. Update your local working branch with changes from upstream:

        git pull upstream master

10. Push the changes to your fork on GitHub:

        git push origin <working branch>

11. When you are ready to submit your content to the upstream master branch for staging, validation, and/or publishing, in the GitHub UI, create a pull request from your fork to the master branch.

12. The pull request acceptor reviews your pull request, provides feedback, and/or accepts your pull request. 

13. Verify your published article or changes at

    https://review.docs.microsoft.com/en-us/power-bi/*name-of-your-article-without-the-MD-extension*?branch=master

**Notes:**

* At this time, technical articles are published once daily around 10 AM Pacific Standard Time (PST), Monday-Friday. Remember, your pull request has to be accepted before changes are included in the next scheduled publishing run.
* If you are an employee working in the private repository, all pull requests are subject to validation rules that need to be addressed before the pull request can be accepted. 
* In the private repo, the changes you submit are automatically staged, and a staging link is written to the pull request. Please review your staged content and sign off in the pull request comments to indicate the changes are ready to be pushed live. If you don't want the pull request to be accepted - if you are just staging the changes - add that note to the pull request.

## Working with release branches

When you are working with a release branch, the best way to create a local working branch from the release branch is to use this command syntax:

    git checkout upstream/<upstream branch name> -b <local working branch name>

This creates the local branch directly from the upstream branch, avoiding any local merging.<|MERGE_RESOLUTION|>--- conflicted
+++ resolved
@@ -1,24 +1,7 @@
 ---
 title: Git commands for creating a new article or updating an existing article
 description: Steps for working with the Power BI technical content GitHub repositories.
-<<<<<<< HEAD
-metakeywords: ""
-services: ""
-solutions: ""
-documentationcenter: ""
-=======
-metakeywords: ''
-services: ''
-solutions: ''
 documentationcenter: ''
-author: mgblythe
-ms.author: mblythe
-videoid: ''
-scriptid: ''
-manager: kfile
-ms.service: contributor-guide
-ms.devlang: ''
->>>>>>> e57f28c3
 ms.topic: article
 ms.service: contributor-guide
 author: mgblythe
@@ -59,10 +42,7 @@
         git pull upstream master:<working branch>
 
 5. Move into the new working branch:
-<<<<<<< HEAD
-=======
 
->>>>>>> e57f28c3
         git checkout <working branch>
 
 6. Let your fork know you created the local working branch:
